--- conflicted
+++ resolved
@@ -14,7 +14,6 @@
 import matplotlib as mpl
 import matplotlib.pyplot as plt
 import numpy as np
-
 xr.set_options(keep_attrs=True)
 import thermo_helpers as th
 import datetime
@@ -22,223 +21,99 @@
 
 ## some definitions
 # station identifiers from NOAA
-wecc_df = pd.read_csv("wecc-station-data.csv", header=0).drop(["Unnamed: 0"], axis=1)
+wecc_df = pd.read_csv('wecc-station-data.csv',header=0).drop(['Unnamed: 0'],axis=1)
 
 # order of vars in reporting_stats
-reporting_vars = [
-    "temperatures",
-    "dewpoints",
-    "slp",
-    "stnlp",
-    "windspeeds",
-    "winddirs",
-    "total_cloud_cover",
-    "low_cloud_cover",
-    "mid_cloud_cover",
-    "high_cloud_cover",
-    "precip1_depth",
-    "precip2_depth",
-    "precip3_depth",
-    "precip6_depth",
-    "precip9_depth",
-    "precip12_depth",
-    "precip15_depth",
-    "precip18_depth",
-    "precip24_depth",
-    "relative_humidity",
-]
+reporting_vars = ["temperatures","dewpoints","slp","stnlp","windspeeds","winddirs",
+                "total_cloud_cover","low_cloud_cover","mid_cloud_cover","high_cloud_cover",
+                "precip1_depth","precip2_depth","precip3_depth","precip6_depth",
+               "precip9_depth","precip12_depth","precip15_depth","precip18_depth","precip24_depth",
+                 "relative_humidity"]
 
 # look-up dictionaries for QC flag columns for different parts of this test
-flag_col_dict = {
-    "temperatures": [0, 1, 4, 5, 8, 12, 16, 20, 24, 27, 41, 44, 54, 58, 71],
-    "original_temperatures": [0, 1, 4, 5, 8, 12, 16, 20, 24, 27, 41, 44, 54, 58],
-    "dewpoints": [0, 2, 4, 6, 9, 13, 17, 21, 25, 28, 30, 31, 32, 42, 45, 55, 59, 71],
-    "original_dewpoints": [
-        0,
-        2,
-        4,
-        6,
-        9,
-        13,
-        17,
-        21,
-        25,
-        28,
-        30,
-        31,
-        32,
-        42,
-        45,
-        55,
-        59,
-    ],
-    "slp": [0, 3, 4, 7, 11, 15, 19, 23, 26, 29, 43, 46, 57, 60],  # 26 should be empty
-    "windspeeds": [0, 4, 10, 14, 18, 22, 47, 56, 61, 62, 63, 64, 65],
-    "winddirs": [0, 4, 10, 14, 18, 22, 47, 48, 56, 61, 62, 63, 64, 65, 66, 67, 68],
-    "clouds": [33, 34, 35, 36, 37, 38, 39, 40],  # for completeness, but unused
-    "total_cloud_cover": [33, 37, 40],
-    "low_cloud_cover": [34, 38, 40],
-    "mid_cloud_cover": [35, 38, 39, 40],
-    "high_cloud_cover": [36, 38, 39, 40],
-    "stnlp": [69],
-    "precip1_depth": [70],
-    "precip2_depth": [70],
-    "precip3_depth": [70],
-    "precip6_depth": [70],
-    "precip9_depth": [70],
-    "precip12_depth": [70],
-    "precip15_depth": [70],
-    "precip18_depth": [70],
-    "precip24_depth": [70],
-    "relative_humidity": [
-        0,
-        1,
-        2,
-        4,
-        5,
-        6,
-        8,
-        9,
-        12,
-        13,
-        16,
-        17,
-        20,
-        21,
-        24,
-        25,
-        27,
-        28,
-        30,
-        31,
-        32,
-        41,
-        42,
-        44,
-        45,
-        54,
-        55,
-        58,
-        59,
-        71,
-    ],
-}  # t and dpt combined
-
-qc_expanded_strings = [
-    "Duplicate value",
-    "T - Frequent value",
-    "Td - Frequent value",
-    "Frequent value",
-    "Diurnal cycle",
-    "T - Gap",
-    "Td - Gap",
-    "Gap",
-    "T - Record",
-    "Td - Record",
-    "Record",
-    "Record",
-    "T - Straight string",
-    "Td - Straight string",
-    "Straight string",
-    "Straight string",
-    "T - Hour string",
-    "Td - Hour string",
-    "Hour string",
-    "Hour string",
-    "T - Day string",
-    "Td - Day string",
-    "Day string",
-    "Day string",
-    "T- Climatological outlier",
-    "Td - Climatological outlier",
-    "Climatological outlier",
-    "T - Spike",
-    "Td - Spike",
-    "Spike",
-    "Supersaturation",
-    "Dewpoint depression",
-    "Dewpoint cutoff",
-    "Unobservable",
-    "Unobservable",
-    "Unobservable",
-    "Unobservable",
-    "Small total",
-    "Full",
-    "Full",
-    "Negative value",
-    "T - Neighbor outlier",
-    "Td - Neighbor outlier",
-    "Neighbor outlier",
-    "T - Month cleanup",
-    "Td - Month cleanup",
-    "Month cleanup",
-    "Month cleanup",
-    "Dir - Month cleanup",
-    "Month cleanup",
-    "Month cleanup",
-    "Month cleanup",
-    "Month cleanup",
-    "Month cleanup",
-    "T - Odd cluster",
-    "Td - Odd cluster",
-    "Odd cluster",
-    "Odd cluster",
-    "T - Variance",
-    "Td - Variance",
-    "Variance",
-    "Variance",
-    "Speed logic",
-    "Direction logic",
-    "Wind rose",
-    "Spike",
-    "Dir - Straight string",
-    "Dir - Hour string",
-    "Dir - Day string",
-    "Station level pressure",
-    "Precipitation checks",
-    "Post-interpolation supersaturation",
-]
+flag_col_dict = { "temperatures":[0,1,4,5,8,12,16,20,24,27,41,44,54,58,71],
+                  "original_temperatures":[0,1,4,5,8,12,16,20,24,27,41,44,54,58],
+                  "dewpoints":[0,2,4,6,9,13,17,21,25,28,30,31,32,42,45,55,59,71],
+                 "original_dewpoints":[0,2,4,6,9,13,17,21,25,28,30,31,32,42,45,55,59],
+                  "slp":[0,3,4,7,11,15,19,23,26,29,43,46,57,60], # 26 should be empty
+                  "windspeeds":[0,4,10,14,18,22,47,56,61,62,63,64,65], 
+                  "winddirs":[0,4,10,14,18,22,47,48,56,61,62,63,64,65,66,67,68],
+                  "clouds": [33,34,35,36,37,38,39,40], # for completeness, but unused
+                  "total_cloud_cover":[33,37,40],
+                  "low_cloud_cover":[34,38,40],
+                  "mid_cloud_cover":[35,38,39,40],
+                  "high_cloud_cover":[36,38,39,40],
+                  "stnlp" : [69],
+                  "precip1_depth" : [70],
+                  "precip2_depth" : [70],
+                  "precip3_depth" : [70],
+                  "precip6_depth" : [70],
+                  "precip9_depth" : [70],
+                  "precip12_depth" : [70],
+                  "precip15_depth" : [70],
+                  "precip18_depth" : [70],
+                  "precip24_depth" : [70],
+                "relative_humidity" : [0,1,2,4,5,6,8,9,12,13,16,17,20,21,24,25,27,28,30,31,
+                                       32,41,42,44,45,54,55,58,59,71]} # t and dpt combined
+
+qc_expanded_strings = ['Duplicate value','T - Frequent value','Td - Frequent value',
+                      'Frequent value','Diurnal cycle','T - Gap','Td - Gap','Gap',
+                      'T - Record','Td - Record','Record','Record','T - Straight string',
+                      'Td - Straight string','Straight string','Straight string',
+                      'T - Hour string','Td - Hour string','Hour string','Hour string',
+                      'T - Day string','Td - Day string','Day string','Day string',
+                      'T- Climatological outlier','Td - Climatological outlier',
+                      'Climatological outlier','T - Spike','Td - Spike','Spike',
+                      'Supersaturation','Dewpoint depression','Dewpoint cutoff',
+                       'Unobservable','Unobservable','Unobservable','Unobservable',
+                       'Small total','Full','Full','Negative value',
+                       'T - Neighbor outlier','Td - Neighbor outlier','Neighbor outlier',
+                       'T - Month cleanup','Td - Month cleanup','Month cleanup','Month cleanup',
+                       'Dir - Month cleanup','Month cleanup','Month cleanup','Month cleanup',
+                       'Month cleanup','Month cleanup','T - Odd cluster','Td - Odd cluster',                       
+                       'Odd cluster','Odd cluster','T - Variance','Td - Variance','Variance',
+                       'Variance','Speed logic','Direction logic','Wind rose',
+                       'Spike','Dir - Straight string','Dir - Hour string','Dir - Day string',
+                       'Station level pressure','Precipitation checks',
+                      'Post-interpolation supersaturation']
 
 ######## loop through WECC stations
 for s in range(len(wecc_df)):
-<<<<<<< HEAD
-
-=======
->>>>>>> 6114eff1
+
     stn_id = wecc_df["station id"][s]
     # station name is for metadata
-    icao_i = wecc_df["icao"][s]
-    stn_in = wecc_df["name"][s]
-    # filename has ID and ICAO
-    f_id = stn_id + "_" + icao_i
+    icao_i = wecc_df['icao'][s]
+    stn_in = wecc_df['name'][s]
+    # filename has ID and ICAO   
+    f_id = stn_id+'_'+icao_i
     # save directory defined below
-    sdir = "./cleaned-wecc-hadISD/" + icao_i
+    sdir = './cleaned-wecc-hadISD/'+icao_i
     # time stamp for metadata later
     ts = datetime.datetime.now().strftime("%Y-%m-%d %H:%M")
 
     try:
         os.mkdir(sdir)
     except:
-        pass
-
-    fdir = "expanded-wecc/"
-    bname = "hadisd.3.3.0.202202p_19310101-20220301_" + f_id
-    fname = fdir + bname + ".nc"
-    ds = xr.open_dataset(fname, decode_times=False, mask_and_scale=True)
+        pass 
+
+    fdir = 'expanded-wecc/'
+    bname = 'hadisd.3.3.0.202202p_19310101-20220301_'+f_id
+    fname = fdir+bname+'.nc'
+    ds =  xr.open_dataset(fname,decode_times=False,mask_and_scale=True)
     # will refill nans with fill values at the end
     ds = ds.squeeze()
-    ds = ds.drop("reporting_v")  # don't want this
-    ds = ds.drop("station_id")  # don't want this
-    orig_att = ds.attrs  # save those attributes for later
-
-    # remove unused "flagged_value" att
-
+    ds = ds.drop('reporting_v') # don't want this
+    ds = ds.drop('station_id') # don't want this
+    orig_att = ds.attrs # save those attributes for later
+    
+        # remove unused "flagged_value" att
+            
     ############ make individual observation and quality control data
     # files for each variable ######################################
-
+    
     for var in list(ds.data_vars):
         try:
-            ds[var].attrs.pop("flagged_value")  # remove this att
+            ds[var].attrs.pop('flagged_value') # remove this att
         except:
             continue
 
@@ -246,154 +121,143 @@
 
     ##### we need to add and interpolate some variables #####
 
-    # initialize arrays to keep track of t, dpt, and rh
+    # initialize arrays to keep track of t, dpt, and rh 
     # measurements which get QC'd out in post due to supersaturation
-    arr_sss = np.empty(len(ds["time"]))
-    arr_sss[:] = 0.0
+    arr_sss = np.empty(len(ds['time']))
+    arr_sss[:] = 0.
 
     # convert t and dpt to fahrenheit
     # the rh function will convert back to c as necessary
 
-    ds["temperatures"] = th.c_to_f(ds["temperatures"])
-    ds["temperatures"].attrs["units"] = "degrees Fahrenheit"
-    min_t = ds["temperatures"].attrs["valid_min"]
-    ds["temperatures"].attrs["valid_min"] = th.c_to_f(min_t)
-    max_t = ds["temperatures"].attrs["valid_max"]
-    ds["temperatures"].attrs["valid_max"] = th.c_to_f(max_t)
-
-    ds["dewpoints"] = th.c_to_f(ds["dewpoints"])
-    ds["dewpoints"].attrs["units"] = "degrees Fahrenheit"
-    min_d = ds["dewpoints"].attrs["valid_min"]
-    ds["dewpoints"].attrs["valid_min"] = th.c_to_f(min_d)
-    max_d = ds["dewpoints"].attrs["valid_max"]
-    ds["dewpoints"].attrs["valid_max"] = th.c_to_f(max_d)
+    ds['temperatures'] = th.c_to_f(ds['temperatures'])
+    ds['temperatures'].attrs['units'] = 'degrees Fahrenheit'
+    min_t = ds['temperatures'].attrs['valid_min']
+    ds['temperatures'].attrs['valid_min'] = th.c_to_f(min_t)
+    max_t = ds['temperatures'].attrs['valid_max']
+    ds['temperatures'].attrs['valid_max'] = th.c_to_f(max_t)
+
+    ds['dewpoints'] = th.c_to_f(ds['dewpoints'])
+    ds['dewpoints'].attrs['units'] = 'degrees Fahrenheit'
+    min_d = ds['dewpoints'].attrs['valid_min']
+    ds['dewpoints'].attrs['valid_min'] = th.c_to_f(min_d)
+    max_d = ds['dewpoints'].attrs['valid_max']
+    ds['dewpoints'].attrs['valid_max'] = th.c_to_f(max_d)
 
     # interpolate 3-hour gaps in temperature and dewpoint
     # after saving the original variables for the record
-    ds["original_temperatures"] = ds["temperatures"]
-    ds["original_dewpoints"] = ds["dewpoints"]
-    ds["temperatures"] = ds["temperatures"].interpolate_na(
-        dim="time", method="linear", limit=3, max_gap=3
-    )
-    ds["dewpoints"] = ds["dewpoints"].interpolate_na(
-        dim="time", method="linear", limit=3, max_gap=3
-    )
+    ds['original_temperatures'] = ds['temperatures']
+    ds['original_dewpoints'] = ds['dewpoints']
+    ds['temperatures'] = ds['temperatures'].interpolate_na(dim='time',
+                                        method='linear',limit=3,max_gap=3)
+    ds['dewpoints'] = ds['dewpoints'].interpolate_na(dim='time',
+                                        method='linear',limit=3,max_gap=3)
 
     # take note on where the above leads to supersaturation
     # make a new QC variable, and put the flagged values
     # into a new variable as well
-    supersaturated = np.where(ds["temperatures"].values - ds["dewpoints"].values < 0.0)
-    arr_sss[supersaturated] = 1.0
-    post_sss = xr.DataArray(data=arr_sss, coords={"time": ds["time"]})
-    ds["interp_sss"] = post_sss
+    supersaturated = np.where(ds['temperatures'].values-
+                                        ds['dewpoints'].values < 0.)
+    arr_sss[supersaturated] = 1.
+    post_sss = xr.DataArray(data=arr_sss, coords={'time' : ds["time"]})
+    ds['interp_sss'] = post_sss
 
     # reuse the array to save some memory
     # save flagged t values
     arr_sss[:] = np.nan
-    arr_sss[supersaturated] = ds["temperatures"].values[supersaturated]
-    post_sss = xr.DataArray(data=arr_sss, coords={"time": ds["time"]})
-    ds["temperatures_sss"] = post_sss
-    ds["flagged_obs"].loc[dict(flagged=0, time=ds["time"][supersaturated])] = ds[
-        "temperatures_sss"
-    ][supersaturated]
-    ds = ds.drop("temperatures_sss")
+    arr_sss[supersaturated] = ds['temperatures'].values[supersaturated]
+    post_sss = xr.DataArray(data=arr_sss, coords={'time' : ds["time"]})
+    ds['temperatures_sss'] = post_sss
+    ds['flagged_obs'].loc[dict(flagged=0,time=ds['time'][supersaturated])] = ds['temperatures_sss'][supersaturated]
+    ds = ds.drop('temperatures_sss')
 
     # save flagged dpt values
     arr_sss[:] = np.nan
-    arr_sss[supersaturated] = ds["dewpoints"].values[supersaturated]
-    post_sss = xr.DataArray(data=arr_sss, coords={"time": ds["time"]})
-    ds["dewpoints_sss"] = post_sss
-    ds["flagged_obs"].loc[dict(flagged=1, time=ds["time"][supersaturated])] = ds[
-        "dewpoints_sss"
-    ][supersaturated]
-    ds = ds.drop("dewpoints_sss")
+    arr_sss[supersaturated] = ds['dewpoints'].values[supersaturated]
+    post_sss = xr.DataArray(data=arr_sss, coords={'time' : ds["time"]})
+    ds['dewpoints_sss'] = post_sss
+    ds['flagged_obs'].loc[dict(flagged=1,time=ds['time'][supersaturated])] =  ds['dewpoints_sss'][supersaturated]
+    ds = ds.drop('dewpoints_sss')
 
     # now compute rh with the flagged t and dpt values
     # because we want to save those values just in case
-    rh = th.relative_humidity_from_dewpoint(
-        ds["temperatures"].values, ds["dewpoints"].values
-    )
-    relative_humidity = xr.DataArray(data=rh, coords={"time": ds["time"]})
-    ds["relative_humidity"] = relative_humidity
-    ds["relative_humidity"].attrs = {
-        "long_name": "Relative humidity at screen height (~2m)",
-        "units": "fraction",
-        "note": "derived in post-processing",
-    }
+    rh = th.relative_humidity_from_dewpoint(ds['temperatures'].values,
+                                            ds['dewpoints'].values)
+    relative_humidity = xr.DataArray(data=rh,coords={'time' : ds["time"]})
+    ds['relative_humidity'] = relative_humidity
+    ds['relative_humidity'].attrs = {'long_name' : 'Relative humidity at screen height (~2m)', 
+                                'units' : 'fraction',
+                                     'note' : 'derived in post-processing'}
 
     # and save the offending rh values in a flagged variable
     arr_sss[:] = np.nan
-    arr_sss[supersaturated] = ds["relative_humidity"].values[supersaturated]
-    post_sss = xr.DataArray(data=arr_sss, coords={"time": ds["time"]})
-    ds["flagged_rh"] = post_sss
+    arr_sss[supersaturated] = ds['relative_humidity'].values[supersaturated]
+    post_sss = xr.DataArray(data=arr_sss, coords={'time' : ds["time"]})
+    ds['flagged_rh'] = post_sss
 
     # now make a brand new qc flag variable with the ones we just added
-    updated_qc = xr.concat(
-        [ds["quality_control_flags"], ds["interp_sss"]], dim="test", coords="all"
-    )
-    ds = ds.drop("quality_control_flags")
-    ds["quality_control_flags"] = updated_qc
-    ds = ds.drop("interp_sss")
+    updated_qc = xr.concat([ds['quality_control_flags'],
+                            ds['interp_sss']],dim='test',coords="all")
+    ds = ds.drop('quality_control_flags')
+    ds['quality_control_flags'] = updated_qc
+    ds = ds.drop('interp_sss')
 
     # now save the reasonable t, dpt, and rh variables
-    ds["relative_humidity"] = ds["relative_humidity"].where(
-        ds["temperatures"] - ds["dewpoints"] > 0.0
-    )
-    ds["temperatures"] = ds["temperatures"].where(
-        ds["temperatures"] - ds["dewpoints"] > 0.0
-    )
-    ds["dewpoints"] = ds["dewpoints"].where(ds["temperatures"] - ds["dewpoints"] > 0.0)
+    ds['relative_humidity'] = ds['relative_humidity'].where(ds['temperatures']-
+                                                  ds['dewpoints'] > 0.)
+    ds['temperatures'] = ds['temperatures'].where(ds['temperatures']-
+                                                  ds['dewpoints'] > 0.)
+    ds['dewpoints'] = ds['dewpoints'].where(ds['temperatures']-
+                                                  ds['dewpoints'] > 0.)
 
     # get QC data into usable form
-    qualList = ["quality_control_flags"]
+    qualList = ['quality_control_flags']
     qual_ds = ds[qualList].fillna(0.0)
-    qual_ds = qual_ds.reset_coords(
-        names=["longitude", "latitude", "elevation"], drop=True
-    )
+    qual_ds = qual_ds.reset_coords(names=['longitude','latitude','elevation'], drop=True)
+
 
     # qual_dsv = qual_ds.isel(test=flag_col_dict[v])
     qual_dff = qual_ds.to_dataframe()
-    qual_dff.columns = qual_dff.columns.to_flat_index()
+    qual_dff.columns=qual_dff.columns.to_flat_index()
 
     # a pandas dataframe makes some things easier
     qual_dff.columns = qual_dff.columns.get_level_values(0)
     qual_dff.reset_index(inplace=True)
-    qual_dff = qual_dff.pivot(index="time", columns="test")
-    qual_dff.columns = qual_dff.columns.to_flat_index()
+    qual_dff=qual_dff.pivot(index='time',columns='test')
+    qual_dff.columns=qual_dff.columns.to_flat_index()
     colNames = qual_dff.columns
 
-    ####### now go through the variables
+    ####### now go through the variables 
     for i in range(len(reporting_vars)):
         v = reporting_vars[i]
-        sname = sdir + "/" + bname + "_" + v + ".nc"
-
-        if "cloud" in sname:
+        sname = sdir+'/'+bname+'_'+v+'.nc'
+
+        if ('cloud' in sname):
             continue
-        #     print(sname)
+    #     print(sname)
         q_to_keep_list = flag_col_dict.get(v)
-        qual_df = qual_dff.iloc[:, q_to_keep_list]
-        qual_df = qual_df[qual_df != 0.0]
-
+        qual_df = qual_dff.iloc[:,q_to_keep_list]
+        qual_df=qual_df[qual_df != 0.0]
+        
         ############################## define special cases
 
         # t and dpt are special cases
         # since I did some interpolating to fill gaps
-        if "temperatures" in sname or "dewpoints" in sname:
+        if ('temperatures' in sname or 'dewpoints' in sname):
             extn = True
             rht = False
             pp = False
 
         # rh is a special case:
-        # derived from t and td and thus its QC is dependent on two
+        # derived from t and td and thus its QC is dependent on two 
         # sets of QC codes. There will be lots of overlap!
-        elif "relative_humidity" in sname:
+        elif ('relative_humidity' in sname):
             rht = True
             extn = False
             pp = False
 
         # precip is another special case because I will put
         # all the accumulation times into one file
-        elif "precip" in sname:
+        elif ('precip' in sname):
             pp = True
             rht = False
             extn = False
@@ -404,7 +268,7 @@
             extn = False
 
         q_strings = [qc_expanded_strings[c] for c in q_to_keep_list]
-        q_ids = np.arange(0, len(q_strings), 1)
+        q_ids = np.arange(0,len(q_strings),1)
         qual_df.columns = q_strings
 
         result = {}
@@ -413,146 +277,123 @@
 
         for q in q_strings:
             to_throw = np.isfinite(qual_df[q])
-            l = qual_df.index[to_throw]
+            l = qual_df.index[to_throw]     
             to_throw = len(list(l))
             total_thrown = total_thrown + to_throw
             resultLen[str(q)] = to_throw
 
         # qual_da = qual_ds['quality_control_flags']
         qual_da = qual_ds.isel(test=flag_col_dict[v])
-        t_breakdown = [
-            k + ": " + str(n) for k, n in list(zip(q_strings, resultLen.values()))
-        ]
-        t_breakdown = ", \n".join(t_breakdown)
+        t_breakdown = [k+": "+str(n) for k,n in list(zip(q_strings,resultLen.values()))]
+        t_breakdown=(', \n'.join(t_breakdown))
         qual_da.attrs["total_QC_instances"] = str(total_thrown)
-        qual_da.attrs["removed_obs_breakdown"] = t_breakdown
-
-        if not pp:
-            qual_da.attrs["note"] = "QC reasons may overlap"
-
-        if extn:
-            recovered_obs = len(np.where(~np.isnan(ds[v].values))[0]) - len(
-                np.where(~np.isnan(ds["original_" + v].values))[0]
-            )
-            qual_da.attrs["note2"] = "Last QC code does not apply to original values"
+        qual_da.attrs['removed_obs_breakdown'] = t_breakdown
+
+        if (not pp):
+            qual_da.attrs['note'] = 'QC reasons may overlap' 
+
+        if (extn):
+            recovered_obs = (len(np.where(~np.isnan(ds[v].values))[0])-
+                        len(np.where(~np.isnan(ds['original_'+v].values))[0]))
+            qual_da.attrs['note2'] = 'Last QC code does not apply to original values' 
 
         ########################### now get the not reported stats for the variable
-        # special cases
-
-        if rht:
-            no_report = ds["no_report"][:, 0:2]
-            no_report.attrs["long_name"] = (
-                "Temperature and/or dewpoint not reported by station"
-            )
-            no_report.attrs["reporting_v_order"] = "temperatures, dewpoints"
-            no_report_t = str(int(sum(ds["no_report"][:, 0].values)))
-            no_report.attrs["temperature_obs_not_reported"] = no_report_t
-            no_report_d = str(int(sum(ds["no_report"][:, 1].values)))
-            no_report.attrs["dewpoint_obs_not_reported"] = no_report_d
-            fl_obs = ds["flagged_rh"]
-            temp_rs = ds["reporting_stats"][0:2]
-            temp_rs.attrs["long_name"] = (
-                "Temperature and dewpoint reporting frequency and accuracy for each month"
-            )
-            temp_rs.attrs["reporting_v_order"] = "temperatures, dewpoints"
+        # special cases 
+
+        if (rht):
+            no_report = ds['no_report'][:,0:2]
+            no_report.attrs['long_name'] = 'Temperature and/or dewpoint not reported by station'
+            no_report.attrs['reporting_v_order'] = 'temperatures, dewpoints'
+            no_report_t = str(int(sum(ds['no_report'][:,0].values)))
+            no_report.attrs['temperature_obs_not_reported'] = no_report_t
+            no_report_d = str(int(sum(ds['no_report'][:,1].values)))
+            no_report.attrs['dewpoint_obs_not_reported'] = no_report_d
+            fl_obs = ds['flagged_rh']
+            temp_rs = ds['reporting_stats'][0:2]
+            temp_rs.attrs['long_name'] = 'Temperature and dewpoint reporting frequency and accuracy for each month'
+            temp_rs.attrs['reporting_v_order'] = 'temperatures, dewpoints'
+
+        else:    
+            no_report = ds['no_report'][:,i]
+            no_report.attrs['long_name'] = 'Not reported by station'
+            no_report_total = str(int(sum(ds['no_report'][:,i].values)))
+            no_report.attrs['obs_not_reported'] = no_report_total
+            fl_obs = ds['flagged_obs'][:,i]
+            temp_rs = ds['reporting_stats'][i]
+            temp_rs.attrs['long_name'] = 'Reporting frequency and accuracy for each month' 
+
+        fl_obs.attrs['long_name'] = 'Observation values removed by QC flags'
+        fl_obs.attrs['units'] = ds[v].attrs['units']
+
+        if (extn): 
+            merged_ds = xr.merge([ds[v],ds['original_'+v],qual_da,fl_obs,temp_rs,no_report])
+            merged_ds[v].attrs['post_processing_applied'] = '3-hour gaps filled via linear interpolation'
+            merged_ds['original_'+v].attrs['note'] = 'original output by HadISD' 
+            merged_ds[v].attrs['obs_inserted_by_linear_interpolation'] = recovered_obs
+            merged_ds['flagged_obs'].attrs['note'] = 'Includes removal after interpolation' 
 
         else:
-            no_report = ds["no_report"][:, i]
-            no_report.attrs["long_name"] = "Not reported by station"
-            no_report_total = str(int(sum(ds["no_report"][:, i].values)))
-            no_report.attrs["obs_not_reported"] = no_report_total
-            fl_obs = ds["flagged_obs"][:, i]
-            temp_rs = ds["reporting_stats"][i]
-            temp_rs.attrs["long_name"] = (
-                "Reporting frequency and accuracy for each month"
-            )
-
-        fl_obs.attrs["long_name"] = "Observation values removed by QC flags"
-        fl_obs.attrs["units"] = ds[v].attrs["units"]
-
-        if extn:
-            merged_ds = xr.merge(
-                [ds[v], ds["original_" + v], qual_da, fl_obs, temp_rs, no_report]
-            )
-            merged_ds[v].attrs[
-                "post_processing_applied"
-            ] = "3-hour gaps filled via linear interpolation"
-            merged_ds["original_" + v].attrs["note"] = "original output by HadISD"
-            merged_ds[v].attrs["obs_inserted_by_linear_interpolation"] = recovered_obs
-            merged_ds["flagged_obs"].attrs[
-                "note"
-            ] = "Includes removal after interpolation"
-
-        else:
-            merged_ds = xr.merge([ds[v], qual_da, fl_obs, temp_rs, no_report])
-
-        merged_ds["quality_control_flags"].attrs["total_QC_instances"] = str(
-            total_thrown
-        )
-        merged_ds["quality_control_flags"].attrs["removed_obs_breakdown"] = t_breakdown
-        merged_ds["quality_control_flags"].attrs["note"] = "QC reasons may overlap"
-
-        merged_atts = {
-            "data_reformatting_by": "Beth McClenny, Eagle Rock Analytics",
-            "history": ds.attrs["history"] + "Data reformatted " + ts,
-            "keywords": "sub-daily, station, extremes, " + v,
-            "summary": "Quality-controlled, sub-daily, station dataset containing " + v,
-            "station_longname": stn_in,
-            "station_ICAO": icao_i,
-        }
+            merged_ds = xr.merge([ds[v],qual_da,fl_obs,temp_rs,no_report])
+
+        merged_ds['quality_control_flags'].attrs["total_QC_instances"] = str(total_thrown)
+        merged_ds['quality_control_flags'].attrs['removed_obs_breakdown'] = t_breakdown
+        merged_ds['quality_control_flags'].attrs['note'] = 'QC reasons may overlap'
+
+        merged_atts = {    'data_reformatting_by' : 'Beth McClenny, Eagle Rock Analytics',
+                           'history' : ds.attrs['history'] + 'Data reformatted '+ts,
+                           'keywords' : 'sub-daily, station, extremes, '+v,
+                           'summary' : 'Quality-controlled, sub-daily, station dataset containing '+v,
+                           'station_longname' : stn_in,
+                           'station_ICAO' : icao_i}
         to_add = {**orig_att, **merged_atts}
         merged_ds.attrs = to_add
         merged_ds = merged_ds.fillna(-1e30)
 
         for dv in list(merged_ds.data_vars):
-            merged_ds[dv].encoding["_FillValue"] = -1e30
-
-        merged_ds.longitude.encoding["_FillValue"] = None
-        merged_ds.latitude.encoding["_FillValue"] = None
-        merged_ds.time.encoding["_FillValue"] = None
-        merged_ds.elevation.encoding["_FillValue"] = None
-        if len(merged_ds["time"]) - int(no_report_total) > 0:
-            print("saving " + sname)
+            merged_ds[dv].encoding['_FillValue'] = -1e30
+
+        merged_ds.longitude.encoding['_FillValue'] = None
+        merged_ds.latitude.encoding['_FillValue'] = None
+        merged_ds.time.encoding['_FillValue'] = None
+        merged_ds.elevation.encoding['_FillValue'] = None
+        if (len(merged_ds['time']) - int(no_report_total) > 0):
+            print('saving '+sname)
             merged_ds.to_netcdf(sname)
-
+    
     ############ last make files with (1) station ID time series (to see if/
     # when data has come from a merged station) and (2) no report time series
     # (ie, the station was not reporting anything at all. ##################
-
-    the_vars = ["input_station_id", "no_obs"]
+    
+    the_vars = ['input_station_id','no_obs']
 
     for i in range(len(the_vars)):
         v = the_vars[i]
-        sname = sdir + "/" + bname + "_" + v + ".nc"
+        sname = sdir+'/'+bname+'_'+v+'.nc'
         merged_ds = ds[v]
-
+        
         # metadata
-        merged_atts = {
-            "data_reformatting_by": "Beth McClenny, Eagle Rock Analytics",
-            "history": ds.attrs["history"] + "Data reformatted " + ts,
-            "keywords": "sub-daily, station, extremes, " + v,
-            "summary": "Quality-controlled, sub-daily, station dataset containing " + v,
-            "station_longname": stn_in,
-            "station_ICAO": icao_i,
-        }
+        merged_atts = {    'data_reformatting_by' : 'Beth McClenny, Eagle Rock Analytics',
+                           'history' : ds.attrs['history'] + 'Data reformatted '+ts,
+                           'keywords' : 'sub-daily, station, extremes, '+v,
+                           'summary' : 'Quality-controlled, sub-daily, station dataset containing '+v,
+                           'station_longname' : stn_in,
+                           'station_ICAO' : icao_i}
         to_add = {**orig_att, **merged_atts}
         merged_ds.attrs = to_add
         merged_ds = merged_ds.fillna(-1e30)
 
-        if "station_id" in sname:
-            merged_ds.attrs["description"] = "input station id"
-            merged_ds.encoding["dtype"] = "S1"
-
+        if 'station_id' in sname:
+            merged_ds.attrs['description'] = 'input station id'
+            merged_ds.encoding['dtype'] = 'S1'
+            
         else:
-            merged_ds.attrs["description"] = (
-                "time series showing when station was not reporting any data"
-            )
-            merged_ds.encoding["_FillValue"] = -1e30
+            merged_ds.attrs['description'] = 'time series showing when station was not reporting any data'
+            merged_ds.encoding['_FillValue'] = -1e30
 
         # some xarray encoding stuff
-        merged_ds.longitude.encoding["_FillValue"] = None
-        merged_ds.latitude.encoding["_FillValue"] = None
-        merged_ds.time.encoding["_FillValue"] = None
-        merged_ds.elevation.encoding["_FillValue"] = None
-        print("saving " + sname)
+        merged_ds.longitude.encoding['_FillValue'] = None
+        merged_ds.latitude.encoding['_FillValue'] = None
+        merged_ds.time.encoding['_FillValue'] = None
+        merged_ds.elevation.encoding['_FillValue'] = None
+        print('saving '+sname)
         merged_ds.to_netcdf(sname)