--- conflicted
+++ resolved
@@ -197,8 +197,7 @@
             log_file=log_file,
             flush=True,
         )
-<<<<<<< HEAD
-        # conver to logger version
+        # convert to logger version
         return None
 
 
@@ -263,8 +262,4 @@
     # Use that list to reorder the columns in "df"
     df = df[final_order]
 
-    return df
-=======
-        # convert to logger version
-        return None
->>>>>>> bf5604cb
+    return df