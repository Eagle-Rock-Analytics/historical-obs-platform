"""
This script performs the final merge protocols for cleaned and quality controlled station data for ingestion into the Historical Observations Platform, 
and is independent of network. 
Approach:
(1) Derive any missing variables
(2) Standardize sub-hourly observations to hourly
(3) Homogenize ASOSAWOS stations where there are historical jumps
(4) Remove duplicate stations
(5) Re-orders variables into final preferred order
(6) Drops raw _qc variables (DECISION TO MAKE) OR PROVIDE CODE TO FILTER
(7) Exports final station file as a .nc file (or .zarr)

Inputs: QA/QC-processed data for an individual network
Outputs: Merged data for an individual network, priority variables, all times. Organized by station as .nc file.
"""

# Import libraries
import os
import datetime
import xarray as xr
import boto3
import s3fs
from io import BytesIO, StringIO
import time
import tempfile
from merge_log_config import logger

# Import all merge script functions
try:
    from merge_utils import merge_hourly_standardization
    from merge_derive_missing import merge_derive_missing_vars
except Exception as e:
    logger.debug("Error importing merge script: ".format(e))

# Set up directory to save files temporarily and save timing, if it doesn't already exist.
# TODO: Decide if we also merge all log files into a single one too
dirs = ["./local_merged_files/", "./merge_logs/"]
for d in dirs:
    if not os.path.exists(d):
        os.makedirs(d)

# Set AWS credentials
s3 = boto3.resource("s3")
s3_cl = boto3.client("s3")  # for lower-level processes

# Set relative paths to other folders and objects in repository.
bucket_name = "wecc-historical-wx"

# ----------------------------------------------------------------------------
# Global functions and variables


# POTENTIALLY MOVE INTO UTILS
def setup_error_handling():
    """DOCUMETNATION NEEDED"""

    errors = {"File": [], "Time": [], "Error": []}  # Set up error handling
    end_api = datetime.datetime.now().strftime(
        "%Y%m%d%H%M"
    )  # Set end time to be current time at beginning of download: for error handling csv

    timestamp = datetime.datetime.utcnow().strftime("%m-%d-%Y, %H:%M:%S")

    return errors, end_api, timestamp


# ----------------------------------------------------------------------------
def print_merge_failed(
    errors, station=None, end_api=None, message=None, test=None, verbose=False
):
    """DOCUMETNATION NEEDED"""
    logger.info("{0} {1}, skipping station".format(station, message))
    errors["File"].append(station)
    errors["Time"].append(end_api)
    errors["Error"].append("Failure on {}".format(test))
    return errors


# ----------------------------------------------------------------------------
## Check if network files are in s3 bucket
def file_on_s3(df, zarr):
    """Check if network files are in s3 bucket

    Parameters
    ----------
    df: pd.DataFrame
        Table with information about each network and station
    zarr: boolean
        Search the folder for zarr stores (zarr=True) or netcdfs (zarr=False)?

    Returns
    -------
    substring_in_filepath: boolean
        True/False: Is the file in the s3 bucket?
    """

    files = []  # Get files
    for item in s3.Bucket(bucket_name).objects.filter(Prefix=df["qaqcdir"].iloc[0]):
        file = str(item.key)
        files += [file]

    # Depending on file type, modify the filepaths differently
    # The goal is to check if the era-id is contained in each substring
    if zarr == False:  # Get netcdf files
        file_st = [f.split(".nc")[0].split("/")[-1] for f in files if f.endswith(".nc")]
    elif zarr == True:  # Get zarrs
        # We just want to get the top directory for each station, i.e. "VALLEYWATER_6001.zarr/"
        # Since each station has a bunch of individual zarr stores, the split() function returns many copies of the same string
        # We just want one filename per station
        file_st = [
            file.split(".zarr/")[0].split("/")[-1] for file in files if ".zarr/" in file
        ]
        file_st = [x for i, x in enumerate(file_st) if x not in file_st[:i]]

    substring_in_filepath = df["era-id"].isin(file_st)
    return substring_in_filepath


# ----------------------------------------------------------------------------
## COULD BE PUT IN UTILS
def merge_ds_to_df(ds, verbose=verbose):
    """Converts xarray ds for a station to pandas df in the format needed for processing.

    Parameters
    ----------
    ds: xr.Dataset
        Data object with information about each network and station
    verbose: boolean
        Flag as to whether to print runtime statements to terminal. Default is False. Set in ALLNETWORKS_merge.py run.

    Returns
    -------
    df: pd.DataFrame
        Table object with information about each network and station
    MultiIndex: pd.DataFrame (I think)
        Original multi-index of station and time, to be used on conversion back to ds
    attrs:
        Save ds attributes to inherent to the final merged file
    var_attrs:
        Save variable attributes to inherent to the final merged file
    """

    # Save attributes to inherent them to the final merged file
    attrs = ds.attrs
    var_attrs = {var: ds[var].attrs for var in list(ds.data_vars.keys())}

    with warnings.catch_warnings():
        warnings.filterwarnings("ignore", category=RuntimeWarning)
        df = ds.to_dataframe()

    # Save instrumentation heights
    if "anemometer_height_m" not in df.columns:
        try:
            df["anemometer_height_m"] = (
                np.ones(ds["time"].shape) * ds.anemometer_height_m
            )
        except:
            logger.info("Filling anemometer_height_m with NaN.")
            df["anemometer_height_m"] = np.ones(len(df)) * np.nan
        finally:
            pass
    if "thermometer_height_m" not in df.columns:
        try:
            df["thermometer_height_m"] = (
                np.ones(ds["time"].shape) * ds.thermometer_height_m
            )
        except:
            logger.info("Filling thermometer_height_m with NaN.")
            df["thermometer_height_m"] = np.ones(len(df)) * np.nan
        finally:
            pass

    # De-duplicate time axis
    df = df[~df.index.duplicated()].sort_index()

    # Save station/time multiindex
    MultiIndex = df.index
    station = df.index.get_level_values(0)
    df["station"] = station

    # Station pd.Series to str
    station = station.unique().values[0]

    # Convert time/station index to columns and reset index
    df = df.droplevel(0).reset_index()

    return df, MultiIndex, attrs, var_attrs


# ----------------------------------------------------------------------------
# Run full merge pipeline
def run_merge_pipeline(
    ds,
    network,
    file_name,
    errors,
    station,
    end_api,
    log_file=None,
):
    """Runs all final merge standardization functions, and exports final station file.

    Parameters
    ----------
    ds: xr.Dataset
        Data object with information about each network and station
    network: str
        Network identifier
    file_name: str
        Station filename
    errors: str
        Path to the errors file location -- CHECK
    station: str
        Staiton identifier
    end_api: str
        Script end time, for error handling csv

    Returns
    -------
    None
        This function does not return a value
    """

    # Convert to working dataframe
    df, MultiIndex, attrs, var_attrs = merge_ds_to_df(ds)

    # Close ds file, netCDF, HDF5 unclosed files can cause issues during mpi4py run
    ds.close()
    del ds

    # =========================================================
    # Set up timing and logging for script runtime
    t0 = time.time()
    logger.info("Beginning final merge step...")

    # Set up final dataframe, in case
    stn_to_merge = df.copy()

    ##########################################################
    ## Merge Functions: Order of operations
    # Part 1: Derive any missing variables
    # Part 2: Standardize sub-hourly observations to hourly
    # Part 3: Homogenize ASOSAWOS, VALLEYWATER, NDBC stations where there are historical jumps
    # Part 4: Re-orders variables into final preferred order
    # Part 5: Drops raw _qc variables
    # Part 6: Exports final station file as a .zarr

    # =========================================================
    # Part 1: Derive any missing variables
    new_df = merge_derive_missing_vars(df)
    if new_df is None:
        errors = print_merge_failed(
            errors,
            station,
            end_api,
            message="derived missing variables failed",
            test="merge_derive_missing_vars",
        )
        return [None]
    else:
        stn_to_merge = new_df
        logger.info("pass merge_hourly_standardization")

    # ----------------------------------------------------------
    # Part 2: Standardize sub-hourly observations to hourly
    new_df = merge_hourly_standardization(df, verbose=verbose)
    if new_df is None:
        errors = print_merge_failed(
            errors,
            station,
            end_api,
            message="hourly standardization failed",
            test="merge_hourly_standardization",
        )
        return [None]
    else:
        stn_to_merge = new_df
        # Update attributes

        logger.info("pass merge_hourly_standardization")

    # ----------------------------------------------------------
    # Part 3: Homogenize ASOSAWOS stations where there are historical jumps
    # In progress -- need to read in csv file of suspect stations
    new_df = merge_concat_jump_stns(df, verbose=verbose)
    if new_df is None:
        errors = print_merge_failed(
            errors,
            station,
            end_api,
            message="station concatenation failed",
            test="merge_concat_jump_stns",
        )
        return [None]
    else:
        stn_to_merge = new_df
        logger.info("pass merge_concat_jump_stns")

    # ----------------------------------------------------------
<<<<<<< HEAD
    # Part 4: Re-orders variables into final preferred order
    # Not started
=======
    # Part 4: Remove duplicate stations
    # TODO:
    # name string matching
    # stations within a certain distance (vs. lat-lon matching)
    # Not started

    # ----------------------------------------------------------
    # Part 5: Re-orders variables into final preferred order
    # TODO:
    # In progress
    new_df = reorder_variables(df, verbose=verbose)
    if new_df is None:
        errors = print_merge_failed(
            errors,
            station,
            end_api,
            message="variable reordering failed",
            test="reorder_variables",
        )
        return [None]
    else:
        stn_to_merge = new_df
        logger.info("pass reorder_variables")
>>>>>>> cb28b432

    # ----------------------------------------------------------
    # Part 5: Drops raw _qc variables
    # Not started

    # ----------------------------------------------------------
    # Part 6: Exports final station file as a .zarr file (or .nc)
    # Not started
    # Assign ds attributes and save .zarr
    # process output ds
    # ensure that each variable is the right datatype!!
    # Close and save log file
    # Write errors to csv
    # Make sure error files save to correct directory

    return None<|MERGE_RESOLUTION|>--- conflicted
+++ resolved
@@ -259,7 +259,7 @@
         return [None]
     else:
         stn_to_merge = new_df
-        logger.info("pass merge_hourly_standardization")
+        logger.info("pass merge_derive_missing_vars")
 
     # ----------------------------------------------------------
     # Part 2: Standardize sub-hourly observations to hourly
@@ -297,20 +297,7 @@
         logger.info("pass merge_concat_jump_stns")
 
     # ----------------------------------------------------------
-<<<<<<< HEAD
     # Part 4: Re-orders variables into final preferred order
-    # Not started
-=======
-    # Part 4: Remove duplicate stations
-    # TODO:
-    # name string matching
-    # stations within a certain distance (vs. lat-lon matching)
-    # Not started
-
-    # ----------------------------------------------------------
-    # Part 5: Re-orders variables into final preferred order
-    # TODO:
-    # In progress
     new_df = reorder_variables(df, verbose=verbose)
     if new_df is None:
         errors = print_merge_failed(
@@ -324,15 +311,13 @@
     else:
         stn_to_merge = new_df
         logger.info("pass reorder_variables")
->>>>>>> cb28b432
 
     # ----------------------------------------------------------
     # Part 5: Drops raw _qc variables
     # Not started
 
     # ----------------------------------------------------------
-    # Part 6: Exports final station file as a .zarr file (or .nc)
-    # Not started
+    # Part 6: Exports final station file as a .zarr file
     # Assign ds attributes and save .zarr
     # process output ds
     # ensure that each variable is the right datatype!!
