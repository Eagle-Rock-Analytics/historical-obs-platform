--- conflicted
+++ resolved
@@ -152,10 +152,6 @@
 
 
 def get_file_links(url):
-<<<<<<< HEAD
-
-=======
->>>>>>> 6114eff1
     # create response object
     r = requests.get(url)
 
@@ -184,10 +180,6 @@
 def link_to_aws(links, bucket_name, directory):
     s3 = boto3.resource("s3")
     for i, (file_link, dates) in enumerate(links):
-<<<<<<< HEAD
-
-=======
->>>>>>> 6114eff1
         """iterate through all links in links
         and download them one by one"""
         # UPDATE TO REFLECT ZIPPED LIST - TO DO.
