--- conflicted
+++ resolved
@@ -108,10 +108,6 @@
 # Outputs: one asosawos-stations.csv file and a stations object.
 # This function is called internally in get_wecc_stations().
 def get_asosawos_stations():
-<<<<<<< HEAD
-
-=======
->>>>>>> 6114eff1
     # Get AWOS stations.
     awosurl = "https://www.ncei.noaa.gov/access/homr/file/awos-stations.txt"
     awosr = requests.get(awosurl)
