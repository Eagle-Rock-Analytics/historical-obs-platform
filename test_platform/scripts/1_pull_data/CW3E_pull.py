"""
This script runs a full pull C3WE data from UCSD using ftp.
Approach:
(1) For each station, download STID_HourlyData_Full.txt file
(with exception of 3 stations, which have alternate formats).
Note: Subsequent updates may want to just pull the most recent files
in the 2022 subfolder by station, which are numbered by day and saved as .20m, .21m, .22m, .23m (in bytes)
Inputs: bucket name in AWS, directory to save file to (folder path)
Outputs: Raw data for an individual network, all variables, all times. Organized by station, with 1 .txt file per station or
multiple files per station per day per year (format: stidyyddd.##m)

Notes:
1. This function assumes users have configured the AWS CLI such that their access key / secret key pair are stored in ~/.aws/credentials.
See https://docs.aws.amazon.com/cli/latest/userguide/getting-started-install.html for guidance.
"""

## Load packages
from ftplib import FTP
from datetime import datetime
import pandas as pd
import boto3
from io import BytesIO, StringIO
import calc_pull
import requests

# Set AWS credentials
s3 = boto3.client("s3")
s3_cl = boto3.client("s3")  # for lower-level processes
bucket_name = "wecc-historical-wx"
directory = "1_raw_wx/CW3E/"

# Set paths to WECC shapefiles in AWS bucket.
wecc_terr = (
    "s3://wecc-historical-wx/0_maps/WECC_Informational_MarineCoastal_Boundary_land.shp"
)
wecc_mar = "s3://wecc-historical-wx/0_maps/WECC_Informational_MarineCoastal_Boundary_marine.shp"


# Function to write FTP data directly to AWS S3 folder.
# Inputs: ftp is the current ftp connection,
# file is the filename,
# directory is the desired path (set of folders) in AWS
def ftp_to_aws(ftp, file, directory, rename=None):
    r = BytesIO()
    ftp.retrbinary("RETR " + file, r.write)
    r.seek(0)
    if rename is not None:
        write_name = rename
    else:
        write_name = file.replace(" ", "")  # Remove any spaces from file name
    s3.upload_fileobj(r, bucket_name, directory + write_name)
    print("{} saved".format(write_name))  # Optional.
    r.close()  # Close file


try:
    import config  # Import API keys.
except:
    print("Missing config.py file with API token. Make file if necessary.")
    exit()

# Set envr variables
# Set paths to WECC shapefiles in AWS bucket.
wecc_terr = (
    "s3://wecc-historical-wx/0_maps/WECC_Informational_MarineCoastal_Boundary_land.shp"
)
wecc_mar = "s3://wecc-historical-wx/0_maps/WECC_Informational_MarineCoastal_Boundary_marine.shp"
raw_path = "1_raw_wx/"

# Function calls Synoptic API to get network metadata and save to AWS.
# Takes Synoptic API token as input.


# CW3E data does not have a station list, so we use MADIS as a station metadata source,
# but discard start and end dates (they're incorrect).
# Function: return metadata for CW3E stations from synoptic API, filtering stations based on bounding box generated by get_wecc_poly.
# Inputs: Synoptic API public token (imported from config.py), path to terrestrial and marine WECC shapefiles relative to home directory.
## bucket name and directory paths to AWS.
# Outputs: Dataframe with list of station IDs and start date of station.
def get_cw3e_metadata(token, terrpath, marpath, bucket_name, directory):
    try:
        t, m, bbox = calc_pull.get_wecc_poly(terrpath, marpath)
        bbox_api = bbox.loc[0, :].tolist()  # [lonmin,latmin,lonmax,latmax]
        bbox_api = ",".join([str(elem) for elem in bbox_api])
        # Access station metadata to get list of IDs in bbox and network
        # Using: https://developers.synopticdata.com/mesonet/v2/stations/timeseries/
        url = "https://api.synopticdata.com/v2/stations/metadata?token={}&network=263&bbox={}&recent=20&output=json".format(
            token, bbox_api
        )
        request = requests.get(url).json()

        station_list = pd.DataFrame(request["STATION"])
        station_list = pd.concat(
            [station_list, station_list["PERIOD_OF_RECORD"].apply(pd.Series)], axis=1
        )  # Split Period of Record column
        station_list = station_list.drop("PERIOD_OF_RECORD", axis=1)

        # Remove start and end dates
        station_list = station_list.drop("start", axis=1)
        station_list = station_list.drop("end", axis=1)

        # Save station list to AWS
        csv_buffer_err = StringIO()
        station_list.to_csv(csv_buffer_err)
        content = csv_buffer_err.getvalue()
        s3_cl.put_object(
            Bucket=bucket_name, Body=content, Key=directory + "stationlist_CW3E.csv"
        )

        return station_list
    except Exception as e:
        print("Error: {}".format(e))


## Pull CW3E data using FTP.
## HourlyData_Full files do not include as many variables as the individual bytes files, so we download the entire dataset in byte format.
# Station is an optional parameter to download one station at a time.
def get_cw3e(bucket_name, directory, station=None):
<<<<<<< HEAD

=======
>>>>>>> 6114eff1
    # ## Login.
    # ## using ftplib
    ftp = FTP("sioftp.ucsd.edu")
    ftp.login()  # user anonymous, password anonymous
    ftp.cwd("CW3E_DataShare/CW3E_SurfaceMetObs/")  # Change WD.
    ftp_to_aws(ftp, "HourlyData_README.txt", directory)  # Get hourly read me file.
    pwd = ftp.pwd()  # Get base file path.

    # Set up error handling df.
    errors = {"File": [], "Time": [], "Error": []}

    # Set end time to be current time at beginning of download
    end_api = datetime.now().strftime("%Y%m%d%H%M")

    # Get station list
    stations = ftp.nlst()  # Get list of all file names in folder.
    stations = [k for k in stations if ".txt" not in k]

    if station:
        stations = [
            sta for sta in stations if sta in station
        ]  # Subset by station list provided

    for i in stations:  # For each station/folder
        try:
            ftp.cwd(pwd)  # Return to original working directory
            dir = i + "/"
            if (
                i == "LBH"
            ):  # For LowerBathHouse, Table1-NewObs and TwoMin file appear to span same dates. Grab TwoMin.
                ftp.cwd(dir)
                ftp_to_aws(ftp, "LowerBathHouse_TwoMin.dat", directory)
            else:  # For all other files, each year has a folder containing a subfolder for each day.
                ftp.cwd(dir)
                files = ftp.nlst()
                years = [
                    x for x in files if len(x) == 4
                ]  # Filter out other files in folder
                ftp_to_aws(
                    ftp, "{}_README.txt".format(i), directory
                )  # Get station readme
                if "DataFormat.txt" in files:  # Not all stations have this
                    ftp_to_aws(
                        ftp,
                        "DataFormat.txt",
                        directory,
                        rename="{}_DataFormat.txt".format(i),
                    )  # Get station data format file

                for k in years:
                    ftp.cwd(k + "/")
                    days = ftp.nlst()
                    days = [
                        x for x in days if len(x) <= 3
                    ]  # Filter out other files in folder
                    for l in days:
                        try:
                            ftp.cwd(l)
                            files = ftp.nlst()
                            for file in files:
                                ftp_to_aws(ftp, file, directory)
                            ftp.cwd("../")  # go back up one level

                        except:
                            try:  # attempt to pull the file itself, rename according to CW3E naming convention
                                ftp_to_aws(
                                    ftp,
                                    l,
                                    directory,
                                    rename="{0}{1}{2}.23m".format(i.lower(), k[-2:], l),
                                )  # setting to .23m as default here
                            except (
                                Exception
                            ) as e:  # if the file cannot be saved to AWS, just skip and move onto next connection
                                print(
                                    "File for {0} day in {1} for {2} cannot be retrieved, please check with CW3E FTP server".format(
                                        l, k, i
                                    )
                                )  # Useful if this occurs for other files
                                errors["File"].append(i)
                                errors["Time"].append(end_api)
                                errors["Error"].append(
                                    "Error in pulling non-directory file: {}".format(e)
                                )
                                continue
                            continue

                    # Return to working directory
                    ftp.cwd("../")  # Go back up one level

        except Exception as e:
            errors["File"].append(i)
            errors["Time"].append(end_api)
            errors["Error"].append(e)

    # Write errors to csv
    csv_buffer = StringIO()
    errors = pd.DataFrame(errors)
    errors.to_csv(csv_buffer)
    content = csv_buffer.getvalue()
    s3.put_object(
        Bucket=bucket_name,
        Body=content,
        Key=directory + "errors_cw3e_{}.csv".format(end_api),
    )

    ftp.quit()  # This is the “polite” way to close a connection


## Pull CW3E data using FTP.
## HourlyData_Full files do not include as many variables as the individual bytes files, so we download the entire dataset in byte format.
# Station is an optional parameter to download one station at a time.
def get_cw3e_update(
    bucket_name, directory, station=None, start_date=None, end_date=None
):
<<<<<<< HEAD

=======
>>>>>>> 6114eff1
    # ## Login.
    # ## using ftplib
    ftp = FTP("sioftp.ucsd.edu")
    ftp.login()  # user anonymous, password anonymous
    ftp.cwd("CW3E_DataShare/CW3E_SurfaceMetObs/")  # Change WD.
    ftp_to_aws(ftp, "HourlyData_README.txt", directory)  # Get hourly read me file.
    pwd = ftp.pwd()  # Get base file path.

    # Set up error handling df.
    errors = {"File": [], "Time": [], "Error": []}

    # Set end time to be current time at beginning of download
    end_api = datetime.now().strftime("%Y%m%d%H%M")

    # Set up filtering by time.
    if start_date is None:
        if end_date is None:
            years = range(2018, int(datetime.now().year) + 1)
        else:
            years = range(2018, int(end_date[0:4]) + 1)
            end_day = datetime.strptime(end_date, "%Y-%m-%d").strftime("%j")
    else:
        start_year = int(start_date[0:4])
        start_day = datetime.strptime(start_date, "%Y-%m-%d").strftime("%j")
        if end_date is None:
            years = range(start_year, int(datetime.now().year) + 1)
        else:
            years = range(start_year, int(end_date[0:4]) + 1)
            end_day = datetime.strptime(end_date, "%Y-%m-%d").strftime("%j")

    # Get station list
    stations = ftp.nlst()  # Get list of all file names in folder.
    stations = [k for k in stations if ".txt" not in k]

    if station:
        stations = [
            sta for sta in stations if sta in station
        ]  # Subset by station list provided

    for i in stations:  # For each station/folder
        try:
            ftp.cwd(pwd)  # Return to original working directory
            dir = i + "/"
            if (
                i == "LBH"
            ):  # For LowerBathHouse, Table1-NewObs and TwoMin file appear to span same dates. Grab TwoMin.
                ftp.cwd(dir)
                ftp_to_aws(ftp, "LowerBathHouse_TwoMin.dat", directory)
            else:  # For all other files, each year has a folder containing a subfolder for each day.
                ftp.cwd(dir)
                files = ftp.nlst()
                data_years = [
                    x for x in files if len(x) == 4
                ]  # Filter out other files in folder
                ftp_to_aws(
                    ftp, "{}_README.txt".format(i), directory
                )  # Get station readme
                if "DataFormat.txt" in files:  # Not all stations have this
                    ftp_to_aws(
                        ftp,
                        "DataFormat.txt",
                        directory,
                        rename="{}_DataFormat.txt".format(i),
                    )  # Get station data format file

                for k in data_years:
<<<<<<< HEAD

=======
>>>>>>> 6114eff1
                    # Filter by years
                    if int(k) in years:
                        days_to_download = list(
                            range(0, 367)
                        )  # 366 to include leap years
                        if start_date is not None and int(k) == start_year:
                            # Get rid of links before start date.
                            days_to_download = [
                                x for x in days_to_download if x >= int(start_day)
                            ]

                        if end_date is not None and int(k) == int(end_date[0:4]):
                            # Get rid of links after end date.
                            days_to_download = [
                                x for x in days_to_download if x <= int(end_day)
                            ]

                        ftp.cwd(k + "/")
                        days = ftp.nlst()
                        days = [
                            x for x in days if len(x) <= 3
                        ]  # Filter out other files in folder

                        for l in days:
                            if int(l) in days_to_download:
                                try:
                                    ftp.cwd(l)
                                    files = ftp.nlst()
                                    for file in files:
                                        ftp_to_aws(ftp, file, directory)
                                    ftp.cwd("../")  # go back up one level

                                except:
                                    try:  # attempt to pull the file itself, rename according to CW3E naming convention
                                        ftp_to_aws(
                                            ftp,
                                            l,
                                            directory,
                                            rename="{0}{1}{2}.23m".format(
                                                i.lower(), k[-2:], l
                                            ),
                                        )  # setting to .23m as default here
                                    except (
                                        Exception
                                    ) as e:  # if the file cannot be saved to AWS, just skip and move onto next connection
                                        print(
                                            "File for {0} day in {1} for {2} cannot be retrieved, please check with CW3E FTP server".format(
                                                l, k, i
                                            )
                                        )  # Useful if this occurs for other files
                                        errors["File"].append(i)
                                        errors["Time"].append(end_api)
                                        errors["Error"].append(
                                            "Error in pulling non-directory file: {}".format(
                                                e
                                            )
                                        )
                                        continue
                                    continue

                        # Return to working directory
                        ftp.cwd("../")  # Go back up one level

        except Exception as e:
            errors["File"].append(i)
            errors["Time"].append(end_api)
            errors["Error"].append(e)

    # Write errors to csv
    csv_buffer = StringIO()
    errors = pd.DataFrame(errors)
    errors.to_csv(csv_buffer)
    content = csv_buffer.getvalue()
    s3.put_object(
        Bucket=bucket_name,
        Body=content,
        Key=directory + "errors_cw3e_{}.csv".format(end_api),
    )

    ftp.quit()  # This is the “polite” way to close a connection


if __name__ == "__main__":
    # To get station list, run:
    get_cw3e_metadata(
        token=config.token,
        terrpath=wecc_terr,
        marpath=wecc_mar,
        bucket_name=bucket_name,
        directory="1_raw_wx/CW3E/",
    )
    # To download all data, run:
    get_cw3e(bucket_name, directory)

    # To download updated data, run:
    # get_cw3e_update(bucket_name, directory)

    # -----------------------------------------------------------------------------------------------------------------------------------------
    # Example uses
    # Specific station in all data download
    # ge_cw3e(bucket_name, directory, station=["PVN"])

    # Specific station and start date/end date in update pull
    # get_cw3e_update(bucket_name, directory, station=["FRC", "WDG"], start_date="2021-01-24", end_date="2021-01-26")<|MERGE_RESOLUTION|>--- conflicted
+++ resolved
@@ -116,10 +116,6 @@
 ## HourlyData_Full files do not include as many variables as the individual bytes files, so we download the entire dataset in byte format.
 # Station is an optional parameter to download one station at a time.
 def get_cw3e(bucket_name, directory, station=None):
-<<<<<<< HEAD
-
-=======
->>>>>>> 6114eff1
     # ## Login.
     # ## using ftplib
     ftp = FTP("sioftp.ucsd.edu")
@@ -235,10 +231,6 @@
 def get_cw3e_update(
     bucket_name, directory, station=None, start_date=None, end_date=None
 ):
-<<<<<<< HEAD
-
-=======
->>>>>>> 6114eff1
     # ## Login.
     # ## using ftplib
     ftp = FTP("sioftp.ucsd.edu")
@@ -305,10 +297,6 @@
                     )  # Get station data format file
 
                 for k in data_years:
-<<<<<<< HEAD
-
-=======
->>>>>>> 6114eff1
                     # Filter by years
                     if int(k) in years:
                         days_to_download = list(
