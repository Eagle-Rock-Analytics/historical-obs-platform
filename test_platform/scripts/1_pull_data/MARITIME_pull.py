--- conflicted
+++ resolved
@@ -55,10 +55,8 @@
 
 # Step 0: Get list of IDs to download.
 ### Get all stations that start with "46" (Pacific Ocean) and all lettered (all CMAN) stations.
-<<<<<<< HEAD
-=======
 ### Note: Gliders (non-stationary) location reported here as 30 N -90 W
->>>>>>> 63206e80
+
 def get_maritime_station_ids(terrpath, marpath):
     """Returns list of station ids as CSV"""
     url = 'https://www.ndbc.noaa.gov/data/stations/station_table.txt'
@@ -117,7 +115,6 @@
     weccstations.drop(['OBJECTID_1', 'OBJECTID', 'Shape_Leng','geometry', 'FID_WECC_B', 'BUFF_DIST', 'index_right'], axis = 1, inplace = True)
     weccstations.rename(columns = {'in_WECC':'in_terr_wecc', 'in_marine':'in_mar_wecc'}, inplace = True)
 
-<<<<<<< HEAD
     # Identify which buoys are NDBC and which are CMAN/MARITIME
     network = []
     for item in weccstations['STATION_ID']:
@@ -145,17 +142,6 @@
     return stations
 
 get_maritime_station_ids(wecc_terr, wecc_mar)
-
-=======
-    ## Write stations to AWS bucket
-    wecc_buffer = StringIO()
-    weccstations.to_csv(wecc_buffer)
-    content = wecc_buffer.getvalue()
-    s3_cl.put_object(Bucket=bucket_name, Body=content, Key=directory+"MARITIME_stations.csv")
-    return stations
-
-get_maritime_station_ids(wecc_terr, wecc_mar)
->>>>>>> 63206e80
 
 ## Read in MARITIME data using FTP.
 def get_maritime(bucket_name, directory, years, get_all = True):
@@ -209,7 +195,6 @@
                             modifiedTime = ftp.sendcmd('MDTM ' + filename)[4:].strip() # Returns time modified (in UTC)
                             modifiedTime = datetime.strptime(modifiedTime, "%Y%m%d%H%M%S").replace(tzinfo=timezone.utc) # Convert to datetime.
 
-<<<<<<< HEAD
                             ## Sorts stations based on whether it is a NDBC buoy or in MARITIME/CMAN
                             if filename[:2] == "46" or filename[:7] == "NDBC_46":
                                 if get_all is False:
@@ -233,26 +218,12 @@
                                         ftp_to_aws(ftp, filename, directory=directory_mar) # Else, if filename not saved already, save.
                                 elif get_all is True: # If get_all is true, download all files in folder.
                                     ftp_to_aws(ftp, filename, directory=directory_mar)
-=======
->>>>>>> 63206e80
+
                             ### If get_all is False, only download files whose date has changed since the last download.
                             #### Note that the way this is written will NOT fix partial downloads (i.e. it does not check if the specific file is in the folder)
                             #### It will only add new/changed files to a complete set (i.e. add files newer than the last download.)
                             #### This code could be altered to compare write time and file name if desired.
-<<<<<<< HEAD
-
-=======
-                            if get_all is False:
-                                if filename in alreadysaved: # If filename already in saved bucket
-                                    if (modifiedTime>last_edit_time): # If file new since last run-through, write to folder.
-                                        ftp_to_aws(ftp, filename, directory)
-                                    else:
-                                        print("{} already saved".format(filename))
-                                else:
-                                    ftp_to_aws(ftp, filename, directory) # Else, if filename not saved already, save.
-                            elif get_all is True: # If get_all is true, download all files in folder.
-                                ftp_to_aws(ftp, filename, directory)
->>>>>>> 63206e80
+
                         except Exception as e:
                             errors['File'].append(filename)
                             errors['Time'].append(end_api)
@@ -268,21 +239,11 @@
     errors = pd.DataFrame(errors)
     errors.to_csv(csv_buffer)
     content = csv_buffer.getvalue()
-<<<<<<< HEAD
     s3.put_object(Bucket=bucket_name, Body=content,Key=directory_mar+"errors_maritime_{}.csv".format(end_api))
-
-    ftp.quit() # This is the “polite” way to close a connection
-
-# To download data, run:
-get_maritime(bucket_name, directory, years = years, get_all = True)
-=======
-    s3.put_object(Bucket=bucket_name, Body=content,Key=directory+"errors_maritime_{}.csv".format(end_api))
 
     ftp.quit() # This is the “polite” way to close a connection
 
 # To download all data, run:
 get_maritime(bucket_name, directory, years = years, get_all = True)
-
 # Note, for first full data pull, set get_all = True
 # For all subsequent data pulls/update with newer data, set get_all = False
->>>>>>> 63206e80
