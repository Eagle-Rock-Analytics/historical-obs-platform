--- conflicted
+++ resolved
@@ -479,10 +479,6 @@
 # After attempted redownload, read in station list and add column "Downloaded" with Y/N.
 # Inputs: AWS bucket name, network name
 def update_station_list(bucket_name, network):
-<<<<<<< HEAD
-
-=======
->>>>>>> 6114eff1
     # Define list of all MADIS networks.
     MADIS = [
         "CAHYDRO",
@@ -716,10 +712,6 @@
 ## Define overarching function
 # Inputs: madis token, bucket name and network names (as list). If not specified, this runs through all networks.
 def retry_downloads(token, bucket_name, networks=None):
-<<<<<<< HEAD
-
-=======
->>>>>>> 6114eff1
     # Set paths to WECC shapefiles in AWS bucket.
     wecc_terr = "s3://wecc-historical-wx/0_maps/WECC_Informational_MarineCoastal_Boundary_land.shp"
     wecc_mar = "s3://wecc-historical-wx/0_maps/WECC_Informational_MarineCoastal_Boundary_marine.shp"
