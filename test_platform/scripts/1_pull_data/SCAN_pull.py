--- conflicted
+++ resolved
@@ -271,13 +271,9 @@
     return errors
         
 
-<<<<<<< HEAD
 if __name__ == "__main__":
     get_scan_station_data(wecc_terr, wecc_mar, bucket_name, networks = ['SNTL'])
-=======
-    
-get_scan_station_data(wecc_terr, wecc_mar, bucket_name, networks = ['SCAN'])
->>>>>>> 869e132b
+
 # Note: neither BOR nor USGS have hourly data for any of our variables of interest.
 # I've removed them from our default networks of interest but left the code in, in case we
 #  want to explore other networks/frequencies of data in the future.
