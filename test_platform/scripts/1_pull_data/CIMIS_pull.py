--- conflicted
+++ resolved
@@ -88,10 +88,6 @@
 # get_all: True or False. If False, only download files whose last edit date is newer than
 #  the most recent files downloaded in the save folder. Only use to update a complete set of files.
 def get_cimis_data_ftp(bucket_name, directory, years=None, get_all=True):
-<<<<<<< HEAD
-
-=======
->>>>>>> 6114eff1
     # Set up error handling
     errors = {"File": [], "Time": [], "Error": []}
     end_api = datetime.now().strftime(
@@ -182,10 +178,6 @@
                     # We don't save hourlyallstns.zip because it'll be less compatible with the get_all = False option or future updating runs. Instead, download all files.
                     ftp_to_aws(ftp, filename, directory)
                 else:
-<<<<<<< HEAD
-
-=======
->>>>>>> 6114eff1
                     modifiedTime = ftp.sendcmd("MDTM " + filename)[
                         4:
                     ].strip()  # Returns time modified (in UTC)
@@ -238,10 +230,6 @@
 # start_date: optional
 # end_date: optional
 def get_cimis_update_ftp(bucket_name, directory, start_date=None, end_date=None):
-<<<<<<< HEAD
-
-=======
->>>>>>> 6114eff1
     # Set up error handling
     errors = {"File": [], "Time": [], "Error": []}
     end_api = datetime.now().strftime(
