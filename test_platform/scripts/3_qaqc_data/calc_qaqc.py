"""
This is a script where Stage 3: QA/QC related common functions, conversions, and operations is stored for ease of use
for the Historical Observations Platform.
"""

## Import Libraries
import boto3
import geopandas as gp
import numpy as np
import pandas as pd
import requests
import urllib
import datetime


## Set AWS credentials
s3 = boto3.resource("s3")
s3_cl = boto3.client('s3') # for lower-level processes

## Set relative paths to other folders and objects in repository.
bucket_name = "wecc-historical-wx"
wecc_terr = "s3://wecc-historical-wx/0_maps/WECC_Informational_MarineCoastal_Boundary_land.shp"
wecc_mar = "s3://wecc-historical-wx/0_maps/WECC_Informational_MarineCoastal_Boundary_marine.shp"


#----------------------------------------------------------------------
## QA/QC Helper functions
def get_file_paths(network):
    rawdir = "1_raw_wx/{}/".format(network)
    cleandir = "2_clean_wx/{}/".format(network)
    qaqcdir = "3_qaqc_wx/{}/".format(network)
    mergedir = "4_merge_wx/{}/".format(network)
    return rawdir, cleandir, qaqcdir, mergedir


def get_wecc_poly(terrpath, marpath):
    """
    Identifies a bbox of WECC area to filter stations against
    Input vars: shapefiles for maritime and terrestrial WECC boundaries
    Returns: spatial objects for each shapefile, and bounding box for their union.
    """
    t = gp.read_file(terrpath)  ## Read in terrestrial WECC shapefile.
    m = gp.read_file(marpath)   ## Read in marine WECC shapefile.
    bbox = t.union(m).bounds    ## Combine polygons and get bounding box of union.
    return t,m, bbox


#----------------------------------------------------------------------
## Part 1 functions (whole station/network)

## missing spatial coords (lat-lon)
def qaqc_missing_latlon(df):
    """
    Checks if latitude and longitude is missing for a station.
    If missing, station is flagged to not proceed through QA/QC.
    """

    # latitude
    if df['lat'].isnull().values.any() == True:
        df = None # returns empty df to flag that it does not pass
    else:
        df = df

    # longitude
    if df['lon'].isnull().values.any() == True:
        df = None # returns empty df to flag that it does not pass
    else:
        df = df

    return df

## in bounds of WECC
def qaqc_within_wecc(df):
    """
    Checks if station is within terrestrial & marine WECC boundaries.
    If outside of boundaries, station is flagged to not proceed through QA/QC.
    """

    t, m, bbox = get_wecc_poly(wecc_terr, wecc_mar) # Call get_wecc_poly
    lat_to_check = df['lat'].iloc[0]
    lon_to_check = df['lon'].iloc[0]

    # latitude
    if (lat_to_check < bbox.miny.values) or (lat_to_check > bbox.maxy.values):
        df = pd.DataFrame() # returns empty df to flag that it does not pass
    else:
        df = df

    # longitude
    if (lon_to_check > bbox.maxx.values) or (lon_to_check < bbox.minx.values):
        df = pd.DataFrame() # returns empty df to flag that it does not pass
    else:
        df = df

    return df

## elevation
def _grab_dem_elev_m(lat_to_check, lon_to_check):
    """
    Pulls elevation value from the USGS Elevation Point Query Service, lat lon must be in decimal degrees (which it is after cleaning)
    Modified from: https://gis.stackexchange.com/questions/338392/getting-elevation-for-multiple-lat-long-coordinates-in-python
    """

    url = r'https://epqs.nationalmap.gov/v1/json?'

    # define rest query params
    params = {
        'output': 'json',
        'x': lon_to_check,
        'y': lat_to_check,
        'units': 'Meters'
    }

    # format query string and return value
    result = requests.get((url + urllib.parse.urlencode(params)))
    dem_elev_long = float(result.json()['value'])
    dem_elev_short = '{:.2f}'.format(dem_elev_long) # make sure to round off lat-lon values so they are not improbably precise for our needs

    return dem_elev_short


def qaqc_elev_infill(df):
    """
    Checks if elevation is NA/missing. If missing, fill in elevation from either DEM or station.
    Some stations have all nan elevation values (e.g., NDBC, MARITIME)
    Some stations have single/few but not all nan elevation values (e.g., otherisd, asosawos)
    """

    print('Elevation values pre-infilling: {}'.format(df['elevation'].unique()))
    print('Elevation eraqc values pre-infilling: {}'.format(df['elevation_eraqc'].unique())) # testing

    # first check to see if any elev value is missing
    if df['elevation'].isnull().any() == True: 

        # all elevation values are reported as nan (some ndbc/maritime)
        if df['elevation'].isnull().values.all() == True: 
            # print('This station reports all missing elevation -- infilling from DEM') # testing

            try:  # in-fill if value is missing
                # check if lat-lon has changed over time
                nan_lats = df['lat'].unique()
                nan_lons = df['lon'].unique()

                if (len(nan_lats) == 1) and (len(nan_lons) == 1): # single lat-lon pair for missing elevs
                    try:
                        dem_elev_value = _grab_dem_elev_m(df['lat'].iloc[0], df['lon'].iloc[0])
                        df.loc[df['elevation'].isnull(), 'elevation_eraqc'] = 3 # see era_qaqc_flag_meanings.csv
                        df.loc[df['elevation'].isnull(), 'elevation'] = float(dem_elev_value)
                    except: # some buoys out of range of dem (past coastal range) report nan elevation, manually set to 0.00m and flag
                        df.loc[df['elevation'].isnull(), 'elevation_eraqc'] = 5 # see era_qaqc_flag_meanings.csv
                        df.loc[df['elevation'].isnull(), 'elevation'] = float(0.00) # manual infilling

                else: # multiple pairs of lat-lon for missing elevs
                    for ilat in nan_lats:
                        for ilon in nan_lons:
                            dem_elev_value = _grab_dem_elev_m(ilat, ilon)
                            df.loc[(df['lat'] == ilat) & (df['lon'] == ilon), 'elevation_eraqc'] = 3 # see era_qaqc_flag_meanings.csv
                            df.loc[(df['lat'] == ilat) & (df['lon'] == ilon), 'elevation'] = float(dem_elev_value)
                        
            except: # elevation cannot be obtained from DEM
                df = pd.DataFrame() # returns empty df to flag that it does not pass


        # some stations have a single/few nan reported (some otherisd/asosawos stations)
        else:   # multiple values for elevation, infill each instance if missing/incorrectly coded (e.g., zeros when shouldnt be)
            # print('This station reports a missing elevation, but not all -- targeted in-filling') # dummy flag message to note which stations this occurs for focused testing

            try:
                # locate all instances of nan values as elevation codes
                nan_coded = df[df['elevation'].isnull()]
                nan_lats = nan_coded['lat'].unique()
                nan_lons = nan_coded['lon'].unique()

                if (len(nan_lats) == 1) and (len(nan_lons) == 1): # single lat-lon pair for missing elevs
                    if (nan_lats[0] == df['lat'].iloc[0]) & (nan_lons[0] == df['lon'].iloc[0]): # single set of lat-lons matches station, infill from station
                        df.loc[df['elevation'].isnull(), 'elevation_eraqc'] = 4 # see era_qaqc_flag_meanings.csv
                        df.loc[df['elevation'].isnull(), 'elevation'] = df['elevation'].iloc[0]

                    else: # lat-lon of missing elev does not match station lat-lon (has shifted), infill from dem
                        dem_elev_value = _grab_dem_elev_m(nan_lats[0], nan_lons[0])
                        df.loc[df['elevation'].isnull(), 'elevation_eraqc'] = 3 # see era_qaqc_flag_meanings.csv
                        df.loc[df['elevation'].isnull(), 'elevation'] = float(dem_elev_value)

                else: # multiple pairs of lat-lon for missing elevs
                    for ilat in nan_lats:
                        for ilon in nan_lons:
                            dem_elev_value = _grab_dem_elev_m(ilat, ilon)
                            df.loc[(df['lat'] == ilat) & (df['lon'] == ilon), 'elevation_eraqc'] = 3 # see era_qaqc_flag_meanings.csv
                            df.loc[(df['lat'] == ilat) & (df['lon'] == ilon), 'elevation'] = float(dem_elev_value)
                                                            
            except: # elevation cannot be obtained from DEM
                df = pd.DataFrame() # returns empty df to flag that it does not pass

    else:
        df = df

    return df


def qaqc_elev_range(df):
    """
    Checks valid values to identify suspicious elevation values that are larger than 10m in difference
    Checks if valid elevation value is outside of range of reasonable values for WECC region.
    If outside range, station is flagged to not proceed through QA/QC.
    """

    # first check for suspicious values
    elev_vals = df['elevation'].unique() # identify how many different elevation "values" are present

    # elevation values flagged as incorrectly coded
    # uses a threshold of 10m different from the station elevation to identify suspicious elevations
    for elev_value in elev_vals:
        if (elev_value > df['elevation'].iloc[0] + 10) or (elev_value < df['elevation'].iloc[0] - 10): # 10m above and below bounds to check
            off_elevs = df.loc[df['elevation'] == elev_value]
            off_lats = off_elevs['lat'].unique()
            off_lons = off_elevs['lon'].unique()

            if (len(off_lats) == 1) and (len(off_lons) == 1): # single lat-lon pair for incorrectly coded elevation
                if (off_lats[0] == df['lat'].iloc[0]) & (off_lons[0] == df['lon'].iloc[0]): # single set of lat-lons matches station, infill from station
                    df.loc[df['elevation'] == elev_value, 'elevation_eraqc'] = 4 # see era_qaqc_flag_meanings.csv
                    df.loc[df['elevation'] == elev_value, 'elevation'] = df['elevation'].iloc[0]

                else: # lat-lon of incorrectly coded elevation does not match station lat-lon (has shifted), infill from dem
                    dem_elev_value = _grab_dem_elev_m(off_lats[0], off_lons[0])
                    df.loc[df['elevation'] == elev_value, 'elevation_eraqc'] = 3 # see era_qaqc_flag_meanings.csv
                    df.loc[df['elevation'] == elev_value, 'elevation'] = float(dem_elev_value)
            
            else: # multple pairs of lat-lon for incorrectly zero coded elevs 
                for ilat in off_lats:
                    for ilon in off_lons:
                        dem_elev_value = _grab_dem_elev_m(ilat, ilon)
                        df.loc[(df['lat'] == ilat) & (df['lon'] == ilon), 'elevation_eraqc'] = 3 # see era_qaqc_flag_meanings.csv
                        df.loc[(df['lat'] == ilat) & (df['lon'] == ilon), 'elevation'] = float(dem_elev_value)
    
    print('Elevation values post-infilling/correcting: {}'.format(df['elevation'].unique())) # testing
    print('Elevation qaqc values post-infilling/correcting: {}'.format(df['elevation_eraqc'].unique())) # testing

    # then check for in range
    # if value is present but outside of reasonable value range

    # death valley is 282 feet (85.9 m) below sea level
    # denali is ~6190 m

    if (df['elevation'].values.any() < -86.0) or (df['elevation'].values.any() > 6200.0):
        df = pd.DataFrame() # returns empty df to flag that it does not pass

    # elevation value is present and within reasonable value range
    else:
        df = df

    return df


## Time conversions
## Need function to calculate sub-hourly to hourly -- later on?

#----------------------------------------------------------------------
## Part 2 functions (individual variable/timestamp)

## NDBC and MARITIME only

def spurious_buoy_check(station, df, qc_vars):
    """
    Checks the end date on specific buoys to confirm disestablishment/drifting dates of coverage.
    If station reports data past disestablishment date, data records are flagged as suspect.
    """
    known_issues = ['NDBC_46023', 'NDBC_46045', 'NDBC_46051', 'NDBC_46044', 'MARITIME_PTAC1', 'MARITIME_PTWW1', 'MARITIME_MTYC1', 'MARITIME_MEYC1',
                    'MARITIME_SMOC1', 'MARITIME_ICAC1']
    potential_issues = ['NDBC_46290', 'NDBC_46404', 'NDBC_46212', 'NDBC_46216', 'NDBC_46220', 'NDBC_46226', 'NDBC_46227', 'NDBC_46228', 
                        'NDBC_46230', 'NDBC_46234', 'NDBC_46245', 'NDBC_46250']
                        
    if station in known_issues:
        print('{0} is flagged as suspect, checking data coverage'.format(station)) # testing

        # buoys with "data" past their disestablishment dates
        if station == 'NDBC_46023': # disestablished 9/8/2010
            for i in range(df.shape[0]):
                for j in qc_vars:
                    if (df.index[i][-1].date() >= datetime.date(2010, 9, 9)) == True:
                        df.loc[df.index[i], j] = 2 # see era_qaqc_flag_meanings.csv
            
        elif station == "NDBC_46045": # disestablished 11/1997
            for i in range(df.shape[0]):
                for j in qc_vars:
                    if (df.index[i][-1].date() >= datetime.date(1997, 12, 1)) == True:
                        df.loc[df.index[i], j] = 2 # see era_qaqc_flag_meanings.csv

        elif station == "NDBC_46051": # disestablished 4/1996, and out of range of DEM (past coastal range) but reports nan elevation
            # qaqc_elev_infill sets elevation to be assumed 0.0m, but flagging 
            for i in range(df.shape[0]):
                for j in qc_vars:
                    if (df.index[i][-1].date() >= datetime.date(1996, 5, 1)) == True:
                        df.loc[df.index[i], j] = 2 # see era_qaqc_flag_meanings.csv 
          
        elif station == "MARITIME_PTAC1": # data currently available 1984-2012, but disestablished 2/9/2022
            # only flag if new data is added after 2022 in a new data pull
            for i in range(df.shape[0]):
                for j in qc_vars:
                    if (df.index[i][-1].date() >= datetime.date(2022, 2, 9)) == True:
                        df.loc[df.index[i], j] = 2 # see era_qaqc_flag_meanings.csv

        # adrift buoy that reports valid data during adrift period (5/2/2015 1040Z to 5/3/2015 1600Z)
        elif station == "NDBC_46044":
            for i in range(df.shape[0]):
                for j in qc_vars:
                    if (df.index[i][-1] >= datetime.datetime(2015, 5, 2, 10, 40, 0)) and (df.index[i][-1] <= datetime.datetime(2015, 5, 3, 15, 50, 0)):
                        df.loc[df.index[i], j] = 2 # see era_qaqc_flag_meanings.csv

        # other known issues
        elif station == "MARITIME_PTWW1": # wind data obstructed by ferries docking at pier during day hours
            # only wind vars need flag during "day" hours, currently set for 6am to 8pm every day
            for i in range(df.shape[0]):
                if (df.index[i][-1].time() >= datetime.time(6, 0)) and (df.index[i][-1].time() <= datetime.time(20, 0)):
                    df.loc[df.index[i], "sfcWind_eraqc"] = 1 # see era_qaqc_flag_meanings.csv
                    df.loc[df.index[i], "sfcWind_dir_eraqc"] = 1 

        # elif station == "MARITIME_MTYC1" or station == "MARITIME_MEYC1": # buoy was renamed, no relocation; MTYC1 2005-2016, MEYC1 2016-2021
        #     # modify attribute/naming with note
        #     # this will get flagged in station proximity tests

        # elif station == "MARITIME_SMOC1" or station == "MARITIME_ICAC1": # buoy was renamed, small relocation (see notes); SMOC1 2005-2010, ICAC1 2010-2021
        #     # modify attribute/naming with note
        #     # this will get flagged in station proximity tests
        return df

    elif station in potential_issues: 
        # other stations have partial coverage of their full data records as well as disestablishment dates
        # if new data is added in the future, needs a manual check and added to known issue list if requires handling
        # most of these should be caught by not having a cleaned data file to begin with, so if this print statement occurs it means new raw data was cleaned and added to 2_clean_wx/
        print("{0} has a reported disestablishment date, requires manual confirmation of dates of coverage".format(station))
        for i in range(df.shape[0]):
            for j in qc_vars:
                df.loc[df.index[i], j] = 2  # see era_qaqc_flag_meanings.csv
    
        return df

    else: # station is not suspicious, move on
        return df
    

## logic check: precip accumulation amounts balance for time period
def qaqc_precip_logic_accum_amounts(df):
    """
    Ensures that precipitation accumulation amounts are consistent with reporting time frame.
    Only needs to be applied when 2 or more precipitation duration specific
    variables are present (pr_5min, pr_1h, pr_24h)
    For example: pr_5min should not be larger than pr_1h
    """
    # pr: Precipitation accumulated since last record
    # pr_5min: Precipitation accumulated in last 5 minutes
    # pr_1h: Precipitation accumulated in last hour
    # pr_24h: Precipitation accumulated from last 24 hours
    # pr_localmid: Precipitation accumulated from local midnight
        
    # rules
    # pr_5min < pr_1h < pr_24h
    # pr_localmid should never exceed pr_24h

    # determine which precipitation vars are present
    pr_vars = [col for col in df.columns if 'pr_' in col] # excludes 'pr' variable
    pr_vars = [item for item in pr_vars if "qc" not in item] # excludes raw/eraqc variable
    pr_vars = [item for item in pr_vars if "duration" not in item] # excludes duration variable (if provided)

    if len(pr_vars) == 0: # if station does not report any precipitation values, bypass
        print('station does not report a precipitation duration variable - bypassing precip logic check') # testing
        df = df

    elif len(pr_vars) == 1: # no need for amount check
        print('station does not report multiple precipitation duration variables - bypassing precip logic check') # testing
        df = df
        
    elif len(pr_vars) >= 1: 
        # checks accumulated precip vars against each other
        # noting that these flags are essentially identical in operation
        # flag assignment is logically dependent on the first var to determine which flag is placed (i.e. to determine if too larges/small)
        if 'pr_5min' in pr_vars:
            if 'pr_1h' in pr_vars:
                df.loc[df['pr_5min'] > df['pr_1h'], 'pr_5min_eraqc'] = 15 # see era_qaqc_flag_meanings.csv
            if 'pr_24h' in pr_vars:
                df.loc[df['pr_5min'] > df['pr_24h'], 'pr_5min_eraqc'] = 15 # see era_qaqc_flag_meanings.csv 
            print('Precip 5min eraqc flags (any other value than nan is an active flag!): {}'.format(df['pr_5min_eraqc'].unique())) # testing

        if 'pr_1h' in pr_vars:
            if 'pr_5min' in pr_vars:
                df.loc[df['pr_1h'] < df['pr_5min'], 'pr_1h_eraqc'] = 16 # see era_qaqc_flag_meanings.csv
            if 'pr_24h' in pr_vars:
                df.loc[df['pr_1h'] > df['pr_24h'], 'pr_1h_eraqc'] = 15 # see era_qaqc_flag_meanings.csv   
            print('Precip 1h eraqc flags (any other value than nan is an active flag!): {}'.format(df['pr_1h_eraqc'].unique())) # testing

        if 'pr_24h' in pr_vars:
            if 'pr_5min' in pr_vars:
                df.loc[df['pr_24h'] < df['pr_5min'], 'pr_24h_eraqc'] = 16 # see era_qaqc_flag_meanings.csv
            if 'pr_1h' in pr_vars:
                df.loc[df['pr_24h'] < df['pr_1h'], 'pr_24h_eraqc'] = 16 # see era_qaqc_flag_meanings.csv 
            # checks pr_24h against pr_localmid, catches an issue in pr_24h
            if 'pr_localmid' in pr_vars:
                df.loc[df['pr_24h'] < df['pr_localmid'], 'pr_24h_eraqc'] = 17 # see era_qaqc_flag_meanings.csv
            print('Precip 24h eraqc flags (any other value than nan is an active flag!): {}'.format(df['pr_24h_eraqc'].unique())) # testing

    return df


## missing value check: double check that all missing value observations are converted to NA before QA/QC
def qaqc_missing_vals(df):
    '''
    Checks data to be qaqc'ed for any errant missing values that made it through cleaning
    Converts those missing values to NAs
    Searches for missing values in 2_clean_data/missing_data_flags.csv
    '''

    missing_vals = pd.read_csv('missing_data_flags.csv')
    
    all_vars = [col for col in df.columns if 'qc' not in col]
    obs_vars = [var for var in all_vars if var not in ['lon','lat']]
    
    for item in obs_vars:
        # pull missing values which are appropriate for the range of real values for each variable 
        missing_codes = missing_vals.loc[missing_vals['variable'].str.contains(item) | missing_vals['variable'].str.contains('all')]
        
        # values in column that == missing_flag values, replace with NAs
        # note numerical vals converted to strings first to match missing_flag formatting
        df[item] = np.where(df[item].astype(str).isin(missing_codes['missing_flag']), float('NaN'), df[item])
        
        print(item)
        
    return df

## logic check: precip does not have any negative values
def qaqc_precip_logic_nonegvals(df):
    """
    Ensures that precipitation values are positive. Negative values are flagged as impossible.
    Provides handling for the multiple precipitation variables presently in the cleaned data. 
    """
    # pr_24h: Precipitation accumulated from last 24 hours
    # pr_localmid: Precipitation accumulated from local midnight
    # pr: Precipitation accumulated since last record
    # pr_1h: Precipitation accumulated in last hour
    # pr_5min: Precipitation accumulated in last 5 minutes

    # identify which precipitation vars are reported by a station
    all_pr_vars = [col for col in df.columns if 'pr' in col] # can be variable length depending if there is a raw qc var
    pr_vars = [var for var in all_pr_vars if 'qc' not in var] # remove all qc variables so they do not also run through: raw, eraqc, qaqc_process
    pr_vars = [var for var in pr_vars if 'method' not in var]
    pr_vars = [var for var in pr_vars if 'duration' not in var]

    if len(pr_vars) != 0: # precipitation variable(s) is present
        for item in pr_vars:
            print('Precip range: ', df[item].min(), '-', df[item].max()) # testing
            if (df[item] < 0).any() == True:
                df.loc[df[item] < 0, item+'_eraqc'] = 10 # see era_qaqc_flag_meanings.csv

            print('Precipitation eraqc flags (any other value than nan is an active flag!): {}'.format(df[item+'_eraqc'].unique())) # testing

    else: # station does not report precipitation
        print('station does not report precipitation - bypassing precip logic check') # testing
        df = df

    return df

  
## sensor height - air temperature
def qaqc_sensor_height_t(xr_ds, file_to_qaqc):
    '''
    Checks if temperature sensor height is within 2 meters above surface +/- 1/3 meter tolerance.
    If missing or outside range, temperature value for station is flagged to not proceed through QA/QC.
    '''
    
    # Check if thermometer height is missing
    if (np.isnan(xr_ds.thermometer_height_m)):
        file_to_qaqc['tas_eraqc'] = file_to_qaqc['tas_eraqc'].fillna(6) # see era_qaqc_flag_meanings.csv
    
    else: # sensor height present
        # Check if thermometer height is within 2 m +/- 1/3 m
        if(xr_ds.thermometer_height_m >= (2 - 1/3) and xr_ds.thermometer_height_m <= (2 + 1/3)):
            file_to_qaqc = file_to_qaqc
                
        else: 
            # Thermometer height present but outside 2m +/- tolerance
            file_to_qaqc['tas_eraqc'] = file_to_qaqc['tas_eraqc'].fillna(7)
            
    return file_to_qaqc

## sensor height - wind
def qaqc_sensor_height_w(xr_ds, file_to_qaqc):
    '''
    Checks if wind sensor height is within 10 meters above surface +/- 1/3 meter tolerance.
    If missing or outside range, wind speed and direction values for station are flagged to not proceed through QA/QC.
    '''
        
    # Check if anemometer height is missing
    if np.isnan(xr_ds.anemometer_height_m):
        file_to_qaqc['sfcWind_eraqc'] = file_to_qaqc['sfcWind_eraqc'].fillna(8) # see era_qaqc_flag_meanings.csv
        file_to_qaqc['sfcWind_dir_eraqc'] = file_to_qaqc['sfcWind_dir_eraqc'].fillna(8)
    
    else: # sensor height present
        if xr_ds.anemometer_height_m >= (10 - 1/3) and xr_ds.anemometer_height_m <= (10 + 1/3):
            # Check if anemometer height is within 10 m +/- 1/3 m
            file_to_qaqc = file_to_qaqc
                    
        else: 
            # Anemometer height present but outside 10m +/- tolerance
            file_to_qaqc['sfcWind_eraqc'] = file_to_qaqc['sfcWind_eraqc'].fillna(9)
            file_to_qaqc['sfcWind_dir_eraqc'] = file_to_qaqc['sfcWind_dir_eraqc'].fillna(9)
                
    return file_to_qaqc

## flag values outside world records for North America
# temp, dewpoint, windspeed, sea level pressure
def qaqc_world_record(df):
    '''
    Checks if temperature, dewpoint, windspeed, or sea level pressure are outside North American world records
    If outside minimum or maximum records, flags values
    '''
    
    # world records from HadISD protocol, cross-checked with WMO database
    # https://wmo.asu.edu/content/world-meteorological-organization-global-weather-climate-extremes-archive
    T_X = {"North_America":329.92} #K
    T_N = {"North_America":210.15} #K
    D_X = {"North_America":329.85} #K
    D_N = {"North_America":173.15} #K
    W_X = {"North_America":113.2} #m/s
    W_N = {"North_America":0.} #m/s
    S_X = {"North_America":108330} #Pa
    S_N = {"North_America":87000} #Pa

    maxes = {"tas": T_X, "tdps": D_X, "tdps_derived": D_X, "sfcWind": W_X, "psl": S_X}
    mins = {"tas": T_N, "tdps": D_N, "tdps_derived": D_N, "sfcWind": W_N, "psl": S_N}
    
    # column names to check against world record limits
    wr_cols = ['tas', 'tdps_derived', 'tdps', 'sfcWind', 'psl']

    # subset data to variables to check
    wr_vars = [col for col in df.columns if col in wr_cols]

    for item in wr_vars:
        if ((df[item] < mins[item]['North_America']) | (df[item] > maxes[item]['North_America'])).any() == True:
                df.loc[(df[item] < mins[item]['North_America']) | (df[item] > maxes[item]['North_America']), item+'_eraqc'] = 11
    
    return df


<<<<<<< HEAD
## distribution checks
# flag unusually frequent values - if any one value has more than 50% of data in the bin
def qaqc_dist_frequent_vals(df, plots=False):
    '''
    Checks for values occurring more frequently than would be expected
    '''

    # need to run through every var, excluding qaqc/duration vars
    vars_to_check = [var for var in df.columns if 'qc' not in var] # remove all qc variables so they do not also run through: raw, eraqc, qaqc_process
    vars_to_check = [var for var in vars_to_check if 'duration' not in var]
    vars_to_check = [var for var in vars_to_check if 'method' not in var]
    vars_to_check = [var for var in vars_to_check if 'lat' not in var]
    vars_to_check = [var for var in vars_to_check if 'lon' not in var]
    vars_to_check = [var for var in vars_to_check if 'elevation' not in var]
    # look into ways to simplify ^



    # need to set a minimum length of record to calculate distribution? some stations will have long records, some will have just a years amount of data
        # how do we run this on the CW3E stations which are broken up by year
    # daily would be 29-31 per month
    # hourly would be ~720 per month

    # what threshold do we use for unusually frequent - 50% in bin?
        # how would this work for sfcWind, which might be the exception here
        # exclude wind direction? 

        # identify "bad bins", then check each year in that bin

    # do we produce plots that are saved? have optional plots=true/false call where plots are saved if true
        # do we have a separate folder for these plots
        # produce plots only when data is flagged? 

    # how to flag data if bad - or throw out station if severe enough? 



=======
## cross-variable logic checks
# dew point must not exceed air temperature
def qaqc_crossvar_logic_tdps_to_tas(df):
    """
    Checks that dewpoint temperature does not exceed air temperature.
    If fails, only dewpoint temperature is flagged.
    """ 

    # First check that tdps and/or tdps_derived are provided
    dew_vars = [col for col in df.columns if 'tdps' in col]
    all_dew_vars = [var for var in dew_vars if 'qc' not in var] # remove all qc variables so they do not also run through: raw, eraqc

    if len(all_dew_vars) != 0: # dew point is present
        for dew_var in all_dew_vars:            
            # check values for physical constraint
            df.loc[df[dew_var] > df['tas'], dew_var+"_eraqc"] = 12  # see qaqc_flag_meanings.csv

            print('{0} eraqc flags (any other value than nan is an active flag!): {1}'.format(dew_var, df[dew_var+'_eraqc'].unique())) # testing

    else: # station does not report dew point temperature
        print('station does not report dew point temperature - bypassing temperature cross-variable logic check') # testing
        df = df

    return df

# wind direction must be 0 if wind speed is 0
def qaqc_crossvar_logic_calm_wind_dir(df):
    """
    Checks that wind direction is zero when wind speed is also zero.
    If fails, wind direction is flagged. # only flag wind direction?
    """

    # Noting that a wind direction value of 0 is a valid value
    # Only a problem when wind speed is also 0, where 0 now means no winds for there to be a direction

    # First check that wind direction is provided
    if 'sfcWind_dir' in df.columns:
        # First, identify calm winds but with incorrect wind directions
        df.loc[(df['sfcWind'] == 0) & # calm winds
            (df['sfcWind_dir'] != 0) & # direction is not 0
            (df['sfcWind_dir'].isnull() == False), # exclude directions that are null/nan
                'sfcWind_dir_eraqc'] = 13 # see qaqc_flag_meanings.csv

        # Next, identify non-zero winds but with incorrect wind directions
        # Non-zero northerly winds should be coded as 360 deg, not 0 deg
        df.loc[(df['sfcWind'] != 0) & # non-calm winds
            (df['sfcWind_dir'] == 0) & # direction is zero
            (df['sfcWind_dir'].isnull() == False), # exclude directions that are null/nan
            'sfcWind_dir_eraqc'] = 14 # see era_qaqc_flag_meanings.csv

        print('sfcWind_dir eraqc flags (any value other than nan is an active flag!): {}'.format(df['sfcWind_dir_eraqc'].unique()))

    else: # station does not report wind direction
        print('station does not report wind direction - bypassing wind cross-variable logic check') # testing
        df = df

    return df
>>>>>>> 5a1aa135
    
#----------------------------------------------------------------------
# To do
# establish false positive rate
# unit tests on each of these functions(?)<|MERGE_RESOLUTION|>--- conflicted
+++ resolved
@@ -539,45 +539,6 @@
     return df
 
 
-<<<<<<< HEAD
-## distribution checks
-# flag unusually frequent values - if any one value has more than 50% of data in the bin
-def qaqc_dist_frequent_vals(df, plots=False):
-    '''
-    Checks for values occurring more frequently than would be expected
-    '''
-
-    # need to run through every var, excluding qaqc/duration vars
-    vars_to_check = [var for var in df.columns if 'qc' not in var] # remove all qc variables so they do not also run through: raw, eraqc, qaqc_process
-    vars_to_check = [var for var in vars_to_check if 'duration' not in var]
-    vars_to_check = [var for var in vars_to_check if 'method' not in var]
-    vars_to_check = [var for var in vars_to_check if 'lat' not in var]
-    vars_to_check = [var for var in vars_to_check if 'lon' not in var]
-    vars_to_check = [var for var in vars_to_check if 'elevation' not in var]
-    # look into ways to simplify ^
-
-
-
-    # need to set a minimum length of record to calculate distribution? some stations will have long records, some will have just a years amount of data
-        # how do we run this on the CW3E stations which are broken up by year
-    # daily would be 29-31 per month
-    # hourly would be ~720 per month
-
-    # what threshold do we use for unusually frequent - 50% in bin?
-        # how would this work for sfcWind, which might be the exception here
-        # exclude wind direction? 
-
-        # identify "bad bins", then check each year in that bin
-
-    # do we produce plots that are saved? have optional plots=true/false call where plots are saved if true
-        # do we have a separate folder for these plots
-        # produce plots only when data is flagged? 
-
-    # how to flag data if bad - or throw out station if severe enough? 
-
-
-
-=======
 ## cross-variable logic checks
 # dew point must not exceed air temperature
 def qaqc_crossvar_logic_tdps_to_tas(df):
@@ -635,7 +596,38 @@
         df = df
 
     return df
->>>>>>> 5a1aa135
+
+
+
+## distribution checks
+# flag unusually frequent values - if any one value has more than 50% of data in the bin
+def qaqc_dist_frequent_vals(df, plots=False):
+    '''
+    Checks for values occurring more frequently than would be expected
+    '''
+
+    # run through every var, excluding qaqc/duration vars
+    vars_to_remove = ['station', 'qc', 'duration', 'method', 'lat', 'lon', 'elevation'] # list of var substrings to remove if present in var
+    vars_to_check = [var for var in df.columns if not any(True for item in vars_to_remove if item in var)] # remove all qc variables so they do not also run through: raw, eraqc, qaqc_process
+
+
+    # need to set a minimum length of record to calculate distribution? some stations will have long records, some will have just a years amount of data
+        # how do we run this on the CW3E stations which are broken up by year
+    # daily would be 29-31 per month
+    # hourly would be ~720 per month
+
+    # what threshold do we use for unusually frequent - 50% in bin?
+        # how would this work for sfcWind, which might be the exception here
+        # exclude wind direction? 
+
+        # identify "bad bins", then check each year in that bin
+
+    # do we produce plots that are saved? have optional plots=true/false call where plots are saved if true
+        # do we have a separate folder for these plots
+        # produce plots only when data is flagged? 
+
+    # how to flag data if bad - or throw out station if severe enough? 
+
     
 #----------------------------------------------------------------------
 # To do
