"""
This is a script where Stage 3: QA/QC related common functions, conversions, and operations is stored for ease of use
for the Historical Observations Platform.
"""

## Import Libraries
import boto3
import geopandas as gp
import numpy as np
import pandas as pd
import requests
import urllib
import datetime
import math
import shapely
import xarray as xr
import matplotlib.pyplot as plt
import math
from io import BytesIO, StringIO
import scipy.stats as stats

## Set AWS credentials
s3 = boto3.resource("s3")
s3_cl = boto3.client('s3') # for lower-level processes

## Set relative paths to other folders and objects in repository.
bucket_name = "wecc-historical-wx"
wecc_terr = "s3://wecc-historical-wx/0_maps/WECC_Informational_MarineCoastal_Boundary_land.shp"
wecc_mar = "s3://wecc-historical-wx/0_maps/WECC_Informational_MarineCoastal_Boundary_marine.shp"

#----------------------------------------------------------------------
## QA/QC Helper functions
def get_file_paths(network):
    rawdir = "1_raw_wx/{}/".format(network)
    cleandir = "2_clean_wx/{}/".format(network)
    qaqcdir = "3_qaqc_wx/{}/".format(network)
    mergedir = "4_merge_wx/{}/".format(network)
    return rawdir, cleandir, qaqcdir, mergedir


def get_wecc_poly(terrpath, marpath):
    """
    Identifies a bbox of WECC area to filter stations against
    Input vars: shapefiles for maritime and terrestrial WECC boundaries
    Returns: spatial objects for each shapefile, and bounding box for their union.
    """
    t = gp.read_file(terrpath)  ## Read in terrestrial WECC shapefile.
    m = gp.read_file(marpath)   ## Read in marine WECC shapefile.
    bbox = t.union(m).bounds    ## Combine polygons and get bounding box of union.
    return t,m, bbox


#======================================================================
## PART 1 functions (whole station/network)

#----------------------------------------------------------------------
# missing spatial coords (lat-lon)
def qaqc_missing_latlon(df, verbose=True):
    """
    Checks if latitude and longitude is missing for a station.
    If missing, station is flagged to not proceed through QA/QC.
    """

    # latitude or longitude
    variables = list(df.columns)
    if "lon" not in variables or "lat" not in variables:
        return None

    if df['lat'].isnull().all():
        return None

    if df['lon'].isnull().all():
        return None

    # df['lon'] = df['lon'].fillna(method="pad")
    # df['lat'] = df['lon'].fillna(method="pad")
    
    return df
        
#----------------------------------------------------------------------
# in bounds of WECC
def qaqc_within_wecc(df, verbose=True):
    """
    Checks if station is within terrestrial & marine WECC boundaries.
    If outside of boundaries, station is flagged to not proceed through QA/QC.
    """

    t = gp.read_file(wecc_terr).iloc[0].geometry  ## Read in terrestrial WECC shapefile.
    m = gp.read_file(wecc_mar).iloc[0].geometry   ## Read in marine WECC shapefile.
    pxy = shapely.geometry.Point(df['lon'].mean(), df['lat'].mean())
    if pxy.within(t) or pxy.within(m):
        return df
    else:
        return None

#----------------------------------------------------------------------
# elevation
def _grab_dem_elev_m(lats_to_check, lons_to_check, verbose=True):
    """
    Pulls elevation value from the USGS Elevation Point Query Service, 
    lat lon must be in decimal degrees (which it is after cleaning)
    Modified from: 
    https://gis.stackexchange.com/questions/338392/getting-elevation-for-multiple-lat-long-coordinates-in-python
    """
    url = r'https://epqs.nationalmap.gov/v1/json?'

    dem_elev_short = np.ones_like(lats_to_check)*np.nan
    
    for i,lat,lon in zip(range(len(lats_to_check)), lats_to_check, lons_to_check):
        # define rest query params
        params = {
            'output': 'json',
            'x': lon,
            'y': lat,
            'units': 'Meters'
        }

        # format query string and return value
        result = requests.get((url + urllib.parse.urlencode(params)))
        dem_elev_long = float(result.json()['value'])
        # make sure to round off lat-lon values so they are not improbably precise for our needs
        # dem_elev_short[i] = '{:.2f}'.format(dem_elev_long) 
        dem_elev_short[i] = np.round(dem_elev_long, decimals=2) 

    return dem_elev_short.astype("float")

#----------------------------------------------------------------------
def qaqc_elev_infill(df, verbose=True):
    """
    Checks if elevation is NA/missing. If missing, fill in elevation from either DEM or station.
    Some stations have all nan elevation values (e.g., NDBC, MARITIME)
    Some stations have single/few but not all nan elevation values (e.g., otherisd, asosawos)
    """    
    if verbose:
        print('Elevation values pre-infilling: {}'.format(df['elevation'].unique()))
        print('Elevation eraqc values pre-infilling: {}'.format(df['elevation_eraqc'].unique())) # testing

    # elev values missing
    isNan = df['elevation'].isnull()

    # if all are missing
    if isNan.any():
        if isNan.all():
            dem_elev_values = _grab_dem_elev_m([df['lat'].iloc[0]], 
                                               [df['lon'].iloc[0]],
                                               verbose=verbose)    
            df.loc[:, 'elevation'] = dem_elev_values[0]    
            df.loc[:, 'elevation_eraqc'] = 3    
        else:
            # if some missing
            try:
                if df['lon'].is_unique and df['lat'].is_unique:
                    dem_elev_values = _grab_dem_elev_m([df['lat'].iloc[0]], 
                                                       [df['lon'].iloc[0]],
                                                       verbose=verbose)
                    df.loc[:, 'elevation'] = dem_elev_values[0]
                    df.loc[:, 'elevation_eraqc'] = 3
                else:
                    dem_elev_values = _grab_dem_elev_m([df.loc[isNan, 'lat']], 
                                                       [df.loc[isNan, 'lon']],
                                                        verbose=verbose)
                    df.loc[isNan, 'elevation'] = dem_elev_values
                    df.loc[isNan, 'elevation_eraqc'] = 3
                return df
            
            # elevation cannot be obtained from DEM
            except:
                if verbose:
                    print("Elevation cannot be obtained from DEM")
                return None
    else:
        return df

#----------------------------------------------------------------------
def qaqc_elev_range(df, verbose=True):
    """
    Checks valid values to identify suspicious elevation values that are larger than 10m in difference
    Checks if valid elevation value is outside of range of reasonable values for WECC region.
    If outside range, station is flagged to not proceed through QA/QC.
    """
    # first check for suspicious values
    # elev_vals = df['elevation'].unique() # identify how many different elevation "values" are present

    # elevation values flagged as incorrectly coded
    # uses a threshold of 10m different from the station elevation to identify suspicious elevations
    # control = _grab_dem_elev_m([df.loc['lat'].iloc[0]], 
    #                            [df.loc['lon'].iloc[0]])[0]

    # TO DO:
    # This is the original version, but what about if the first value is bad? (look up to the DEM version)
    control = df['elevation'].iloc[0]
    isOff = np.logical_or(df['elevation'] > control + 10,
                          df['elevation'] < control - 10)
    if isOff.any():
        # in-fill if value is missing
        try:
            if df['lon'].is_unique and df['lat'].is_unique:
                dem_elev_values = _grab_dem_elev_m([df['lat'].iloc[0]], 
                                                   [df['lon'].iloc[0]])
                df.loc[ifOff, 'elevation'] = dem_elev_values[0]
                df.loc[isOff, 'elevation_eraqc'] = 3
            else:
                dem_elev_values = _grab_dem_elev_m([df.loc[ifOff, 'lat']], 
                                                   [df.loc[isOff, 'lon']])
                df.loc[ifOff, 'elevation'] = dem_elev_values
                df.loc[isOff, 'elevation_eraqc'] = 3

        # elevation cannot be obtained from DEM
        except:
            return None
    else:
        return df

    if verbose:
        print('Elevation values post-infilling/correcting: {}'.format(df['elevation'].unique())) # testing
        print('Elevation qaqc values post-infilling/correcting: {}'.format(df['elevation_eraqc'].unique())) # testing
    
    # then check for in range if value is present but outside of reasonable value range
    # death valley is 282 feet (85.9 m) below sea level, denali is ~6190 m
    
    isOut = df['elevation'].iloc[0] < -86.0 or df['elevation'].iloc[0]>6200.0
    if isOut.any():
        return None
    else:
        return df
    
## Time conversions
## Need function to calculate sub-hourly to hourly -- later on?

#======================================================================
## Part 2: Variable logic checks

#-----------------------------------------------------------------------------
## logic check: precip does not have any negative values
def qaqc_precip_logic_nonegvals(df, verbose=True):
    """
    Ensures that precipitation values are positive. Negative values are flagged as impossible.
    Provides handling for the multiple precipitation variables presently in the cleaned data. 
    """
    # pr_24h: Precipitation accumulated from last 24 hours
    # pr_localmid: Precipitation accumulated from local midnight
    # pr: Precipitation accumulated since last record
    # pr_1h: Precipitation accumulated in last hour
    # pr_5min: Precipitation accumulated in last 5 minutes
    
    # identify which precipitation vars are reported by a station
    all_pr_vars = [var for var in df.columns if 'pr' in var] # can be variable length depending if there is a raw qc var
    pr_vars = [var for var in all_pr_vars if 'qc' not in var] # remove all qc variables so they do not also run through: raw, eraqc, qaqc_process
    pr_vars = [var for var in pr_vars if 'method' not in var]
    pr_vars = [var for var in pr_vars if 'duration' not in var]

    if not pr_vars: # precipitation variable(s) is not present
        print('station does not report precipitation - bypassing precip logic nonnegvals check')
        return None
    else:
        for item in pr_vars:
            if verbose:
                print('Precip range: ', df[item].min(), '-', df[item].max()) # testing
            isNeg = df[item] < 0
            df.loc[isNeg, item+'_eraqc'] = 10 # see era_qaqc_flag_meanings.csv

            if verbose:
                print('Precipitation eraqc flags (any other value than nan is an active flag!):' + 
                      '{}'.format(df[item+'_eraqc'].unique())) # testing
    return df

#----------------------------------------------------------------------
## logic check: precip accumulation amounts balance for time period
def qaqc_precip_logic_accum_amounts(df, verbose=True):
    """
    Ensures that precipitation accumulation amounts are consistent with reporting time frame.
    Only needs to be applied when 2 or more precipitation duration specific
    variables are present (pr_5min, pr_1h, pr_24h)
    For example: pr_5min should not be larger than pr_1h
    
    # pr: Precipitation accumulated since last record
    # pr_5min: Precipitation accumulated in last 5 minutes
    # pr_1h: Precipitation accumulated in last hour
    # pr_24h: Precipitation accumulated from last 24 hours
    # pr_localmid: Precipitation accumulated from local midnight
        
    # rules
    # pr_5min < pr_1h < pr_24h
    # pr_localmid should never exceed pr_24h
    """

    # identify which precipitation vars are reported by a station
    all_pr_vars = [var for var in df.columns if 'pr' in var] # can be variable length depending if there is a raw qc var
    pr_vars = [var for var in all_pr_vars if 'qc' not in var] # remove all qc variables so they do not also run through: raw, eraqc, qaqc_process
    pr_vars = [var for var in pr_vars if 'method' not in var]
    pr_vars = [var for var in pr_vars if 'duration' not in var]

    if not pr_vars: # precipitation variable(s) is not present
        print('station does not report precipitation - bypassing precip logic accum check')
        return None
    
    # identify which precipitation vars are reported by a station
    all_pr_vars = [var for var in df.columns if 'pr' in var] # can be variable length depending if there is a raw qc var
    pr_vars = [var for var in all_pr_vars if 'qc' not in var] # remove all qc variables so they do not also run through: raw, eraqc, qaqc_process
    pr_vars = [var for var in pr_vars if 'method' not in var]
    pr_vars = [var for var in pr_vars if 'duration' not in var]
    
    # if station does not report any precipitation values, or only one, bypass
    if len(pr_vars) == 0 or len(pr_vars) == 1:
        return df

    # checks accumulated precip vars against each other
    # noting that these flags are essentially identical in operation
    # flag assignment is logically dependent on the first var to determine 
    # which flag is placed (i.e. to determine if too larges/small)

    # checks accumulated precip vars against each other
    # noting that these flags are essentially identical in operation
    # flag assignment is logically dependent on the first var to determine which flag is placed (i.e. to determine if too larges/small)
    
    #:::::
    if 'pr_5min' in pr_vars:
        if 'pr_1h' in pr_vars:
            isBad = df['pr_5min'] > df['pr_1h']
            df.loc[isBad, 'pr_5min_eraqc'] = 15 # see era_qaqc_flag_meanings.csv
            
        if 'pr_24h' in pr_vars:
            isBad = df['pr_5min'] > df['pr_24h']
            df.loc[isBad, 'pr_5min_eraqc'] = 15 # see era_qaqc_flag_meanings.csv
        if verbose:
            print('Precip 5min eraqc flags (any other value than nan is an active flag!):' + 
                  '{}'.format(df['pr_5min_eraqc'].unique())) # testing

    #:::::
    if 'pr_1h' in pr_vars:
        if 'pr_5min' in pr_vars:
            isBad = df['pr_1h'] < df['pr_5min']
            df.loc[isBad, 'pr_1h_eraqc'] = 16 # see era_qaqc_flag_meanings.csv
            
        if 'pr_24h' in pr_vars:
            isBad = df['pr_1h'] > df['pr_24h']
            df.loc[isBad, 'pr_1h_eraqc'] = 15 # see era_qaqc_flag_meanings.csv
        if verbose:
            print('Precip 1h eraqc flags (any other value than nan is an active flag!):' + 
                  '{}'.format(df['pr_1h_eraqc'].unique())) # testing

    #:::::
    if 'pr_24h' in pr_vars:
        if 'pr_5min' in pr_vars:
            isBad = df['pr_24h'] < df['pr_5min']
            df.loc[isBad, 'pr_24h_eraqc'] = 16 # see era_qaqc_flag_meanings.csv
        
        if 'pr_1h' in pr_vars:
            isBad = df['pr_24h'] < df['pr_1h']
            df.loc[isBad, 'pr_24h_eraqc'] = 16 # see era_qaqc_flag_meanings.csv        
        
        if 'pr_localmid' in pr_vars:
            isBad = df['pr_24h'] < df['pr_localmid']
            df.loc[isBad, 'pr_24h_eraqc'] = 17 # see era_qaqc_flag_meanings.csv
            
        if verbose:
            print('Precip 24h eraqc flags (any other value than nan is an active flag!):' + 
                  '{}'.format(np.unique(df['pr_24h_eraqc']))) # testing

    return df

#======================================================================
## Part 3 functions (individual variable/timestamp)
## NDBC and MARITIME only

#----------------------------------------------------------------------
def spurious_buoy_check(df, qc_vars, verbose=True):
    """
    Checks the end date on specific buoys to confirm disestablishment/drifting dates of coverage.
    If station reports data past disestablishment date, data records are flagged as suspect.
    """
    known_issues = ['NDBC_46023', 'NDBC_46045', 'NDBC_46051', 'NDBC_46044', 'MARITIME_PTAC1', 'MARITIME_PTWW1', 'MARITIME_MTYC1', 'MARITIME_MEYC1',
                    'MARITIME_SMOC1', 'MARITIME_ICAC1']
    potential_issues = ['NDBC_46290', 'NDBC_46404', 'NDBC_46212', 'NDBC_46216', 'NDBC_46220', 'NDBC_46226', 'NDBC_46227', 'NDBC_46228', 
                        'NDBC_46230', 'NDBC_46234', 'NDBC_46245', 'NDBC_46250']

    # remove elevation_qc var from remainder of analyses so it does not also get flagged -- 
    # confirm with final qaqc process
    if "elevation_eraqc" in qc_vars:
        qc_vars.remove("elevation_eraqc") 
    
    # Extract station name
    station = df['station'].unique()[0]
    
    if station in known_issues:
        if verbose:
            print('{0} is flagged as suspect, checking data coverage'.format(station)) # testing
        
        # buoys with "data" past their disestablishment dates
        if station == 'NDBC_46023': # disestablished 9/8/2010
            isBad = df['time'] >= np.datetime64("2010-09-09")
            for new_var in qc_vars:
                # # Retrieve originaldd var name
                # var = new_var.split("_eraqc")[0]
                df.loc[isBad, new_var] = 2 # see era_qaqc_flag_meanings.csv
            
        elif station == "NDBC_46045": # disestablished 11/1997
            isBad = df['time'] >= np.datetime64("1997-12-01")
            for new_var in qc_vars:
                df.loc[isBad, new_var] = 2 # see era_qaqc_flag_meanings.csv

        elif station == "NDBC_46051": # disestablished 4/1996, and out of range of DEM (past coastal range) but reports nan elevation
            isBad = df['time'] >= np.datetime64("1996-05-01")
            for new_var in qc_vars:
                df.loc[isBad, new_var] = 2 # see era_qaqc_flag_meanings.csv

        elif station == "MARITIME_PTAC1": # data currently available 1984-2012, but disestablished 2/9/2022
            # only flag if new data is added after 2022 in a new data pull
            isBad = df['time'] >= np.datetime64("2022-02-09")
            for new_var in qc_vars:
                df.loc[isBad, new_var] = 2 # see era_qaqc_flag_meanings.csv

        # adrift buoy that reports valid data during adrift period (5/2/2015 1040Z to 5/3/2015 1600Z)
        elif station == "NDBC_46044":
            isBad = df['time'] >= np.datetime64("2015-05-02 10:40:00") and df['time'] <= np.datetime64("2015-05-03 15:50:00")
            for new_var in qc_vars:
                df.loc[isBad, new_var] = 2 # see era_qaqc_flag_meanings.csv
                
        # other known issues
        elif station == "MARITIME_PTWW1": # wind data obstructed by ferries docking at pier during day hours
            # only wind vars need flag during "day" hours, currently set for 6am to 8pm every day
            isBad = df['time'] >= np.datetime64("1900-01-01 06:00:00") and df['time'] <= np.datetime64("1900-01-01 20:00:00")
            
            df.loc[isBad, "sfcWind_eraqc"] = 1
            df.loc[isBad, "sfcWind_dir_eraqc"] = 1 # see era_qaqc_flag_meanings.csv

        # elif station == "MARITIME_MTYC1" or station == "MARITIME_MEYC1": # buoy was renamed, no relocation; MTYC1 2005-2016, MEYC1 2016-2021
        #     # modify attribute/naming with note
        #     # this will get flagged in station proximity tests

        # elif station == "MARITIME_SMOC1" or station == "MARITIME_ICAC1": # buoy was renamed, small relocation (see notes); SMOC1 2005-2010, ICAC1 2010-2021
        #     # modify attribute/naming with note
        #     # this will get flagged in station proximity tests

    elif station in potential_issues: 
        # other stations have partial coverage of their full data records as well as disestablishment dates
        # if new data is added in the future, needs a manual check and added to known issue list if requires handling
        # most of these should be caught by not having a cleaned data file to begin with, so if this print statement occurs it means new raw data was cleaned and added to 2_clean_wx/
        if verbose:
            print("{0} has a reported disestablishment date, requires manual confirmation of dates of coverage".format(station))
        
        for new_var in qc_vars:
            df.loc[:, new_var] = 2 # see era_qaqc_flag_meanings.csv

    return df

#-----------------------------------------------------------------------------
## sensor height - wind
def qaqc_sensor_height_w(df, verbose=True):
    '''
    Checks if wind sensor height is within 10 meters above surface +/- 1/3 meter tolerance.
    If missing or outside range, wind speed and direction values for station are flagged to not proceed through QA/QC.
    '''
    # try:
    if True:
        # Check if anemometer height is missing
        isHeightMissing = df['anemometer_height_m'].isnull().any()

        if isHeightMissing:
            # df.loc[:,'sfcWind_eraqc'] = 8 # see era_qaqc_flag_meanings.csv
            # df.loc[:,'sfcWind_dir_eraqc'] = 8
            df['sfcWind_eraqc'] = 8 # see era_qaqc_flag_meanings.csv
            df['sfcWind_dir_eraqc'] = 8

        else: # sensor height present
            # Check if anemometer height is within 10 m +/- 1/3 m
            isHeightWithin = df['anemometer_height_m'][0] >= (10 - 1/3) and df['anemometer_height_m'][0] <= (10 + 1/3)
            # Anemometer height present but outside 10m +/- tolerance
            if not isHeightWithin:
                df['sfcWind_eraqc'] = 9
                df['sfcWind_dir_eraqc'] = 9 
        return df

    else:
    # except Exception as e:
        if verbose:
            print("qaqc_sensor_height_w failed with Exception: {}".format(e))
        return None

#-----------------------------------------------------------------------------
## sensor height - air temperature
def qaqc_sensor_height_t(df, verbose=True):
    '''
    Checks if temperature sensor height is within 2 meters above surface +/- 1/3 meter tolerance.
    If missing or outside range, temperature value for station is flagged to not proceed through QA/QC.
    '''
    try:
        # Check if thermometer height is missing   
        isHeightMissing = df['thermometer_height_m'].isnull().any()

        if isHeightMissing:
            # df.loc[:,'tas_eraqc'] = 6 # see era_qaqc_flag_meanings.csv
            df['tas_eraqc'] = 6 # see era_qaqc_flag_meanings.csv
        else:
            isHeightWithin = np.logical_and(df['thermometer_height_m'] >= (2 - 1/3),
                                            df['thermometer_height_m'] <= (2 + 1/3))

            # Thermometer height present but outside 10m +/- tolerance
            if not isHeightWithin:
                # df.loc[:, 'tas_eraqc'] = 7
                df['tas_eraqc'] = 7

        return df
    except Exception as e:
        if verbose:
            print("qaqc_sensor_height_w failed with Exception: {}".format(e))
        return None

#-----------------------------------------------------------------------------------------
## flag values outside world records for North America
# temp, dewpoint, windspeed, sea level pressure
def qaqc_world_record(df, verbose=True):
    '''
    Checks if temperature, dewpoint, windspeed, or sea level pressure are outside North American world records
    If outside minimum or maximum records, flags values
    '''
    try:
        # world records from HadISD protocol, cross-checked with WMO database
        # https://wmo.asu.edu/content/world-meteorological-organization-global-weather-climate-extremes-archive
        T_X = {"North_America":329.92} #K
        T_N = {"North_America":210.15} #K
        D_X = {"North_America":329.85} #K
        D_N = {"North_America":173.15} #K
        W_X = {"North_America":113.2} #m/s
        W_N = {"North_America":0.} #m/s
        S_X = {"North_America":108330} #Pa
        S_N = {"North_America":87000} #Pa

        maxes = {"tas": T_X, "tdps": D_X, "tdps_derived": D_X, "sfcWind": W_X, "psl": S_X}
        mins = {"tas": T_N, "tdps": D_N, "tdps_derived": D_N, "sfcWind": W_N, "psl": S_N}

        # variable names to check against world record limits
        wr_vars = ['tas', 'tdps_derived', 'tdps', 'sfcWind', 'psl']

        for var in wr_vars:
            if var in list(df.columns):
                isOffRecord = np.logical_or(df[var] < mins[var]['North_America'],
                                            df[var] > maxes[var]['North_America'])
                if isOffRecord.any():
                    df.loc[isOffRecord, var + '_eraqc'] = 11
        return df
    except Exception as e:
        if verbose:
            print("qaqc_world_record failed with Exception: {}".format(e))
        return None

#-----------------------------------------------------------------------------------------
## cross-variable logic checks
# dew point must not exceed air temperature
def qaqc_crossvar_logic_tdps_to_tas(df, verbose=True):
    """
    Checks that dewpoint temperature does not exceed air temperature.
    If fails, only dewpoint temperature is flagged.
    """ 
    try:
        # First check that tdps and/or tdps_derived are provided
        dew_vars = [col for col in df.columns if 'tdps' in col]
        all_dew_vars = [var for var in dew_vars if 'qc' not in var] # remove all qc variables so they do not also run through: raw, eraqc

        # dew point is not present
        if not all_dew_vars:
            if verbose:
                print('station does not report dew point temperature - bypassing temperature cross-variable logic check')
        # dew point is present
        else:
            for var in all_dew_vars: 
                isBad = df[var] > df['tas']
                df.loc[isBad, var + '_eraqc'] = 12 # see qaqc_flag_meanings.csv
                if verbose:
                    print('{0} eraqc flags (any other value than nan is an active flag!): {1}'.
                          format(var, df[var + '_eraqc'].unique()))
        return df
    
    except Exception as e:
        print("qaqc_crossvar_logic_tdps_to_tas failed with Exception: {}".format(e))
        return None

#-----------------------------------------------------------------------------------------
# wind direction must be 0 if wind speed is 0
def qaqc_crossvar_logic_calm_wind_dir(df, verbose=True):
    """
    Checks that wind direction is zero when wind speed is also zero.
    If fails, wind direction is flagged. # only flag wind direction?
    """
    try:
        # Noting that a wind direction value of 0 is a valid value
        # Only a problem when wind speed is also 0, where 0 now means no winds for there to be a direction

        # First check that wind direction is provided
        if 'sfcWind_dir' not in df.columns:
            if verbose:
                print('station does not report wind direction - bypassing wind cross-variable logic check')
                return df
            
        # First, identify calm winds but with incorrect wind directions
        isCalm = df['sfcWind'] == 0
        isDirNotZero = df['sfcWind_dir'] != 0
        isNotNan = ~df['sfcWind_dir'].isnull()
        isBad = isCalm & isDirNotZero & isNotNan
        
        df.loc[isBad, 'sfcWind_dir_eraqc'] = 13 # see qaqc_flag_meanings.csv
        
        # Next, identify non-zero winds but with incorrect wind directions
        # Non-zero northerly winds should be coded as 360 deg, not 0 deg
        isNotCalm = df['sfcWind'] != 0
        isDirZero = df['sfcWind_dir'] == 0
        isBad = isNotCalm & isDirZero & isNotNan
        
        df.loc[isBad, 'sfcWind_dir_eraqc'] = 14 # see qaqc_flag_meanings.csv
        
        if verbose:
            print('sfcWind_dir eraqc flags (any value other than nan is an active flag!): {}'.
                  format(df['sfcWind_dir_eraqc'].unique()))
        return df
        
    except Exception as e:
        print("qaqc_crossvar_logic_calm_wind_dir failed with Exception: {}".format(e))
        return None
    
#=========================================================================================
## Part 4: Distribution functions
## distribution gap function helpers

#-----------------------------------------------------------------------------------------

def monthly_med(df):
    """Part 1: Calculates the monthly median"""
    return df.resample('M', on='time').median(numeric_only=True)

#-----------------------------------------------------------------------------------------

def iqr_range(df, month, var):
    """Part 1: Calculates the monthly interquartile range"""
    q1 = df.groupby('month').quantile(0.25, numeric_only=True)
    q3 = df.groupby('month').quantile(0.75, numeric_only=True)
    iqr_df = q3 - q1
    
    iqr_val = iqr_df.loc[iqr_df.index == month]
    
    # # inflated to 4°C or 4 hPa for months with very small IQR
    # var_check = ['tas', 'tdps', 'tdps_derived', 'ps', 'psl', 'psl_altimeter']
    # if iqr_val[var].values < 4:
    #     if var in var_check:
    #         iqr_val[var].values = 4
    
    return iqr_val[var].values

#-----------------------------------------------------------------------------------------

<<<<<<< HEAD
## distribution checks
# flag unusually frequent values - if any one value has more than 50% of data in the bin
def create_bins(data, bin_size=0.25):
    '''Create bins from data covering entire data range'''

    # set up bins
    b_min = np.floor(np.nanmin(data))
    b_max = np.ceil(np.nanmax(data))
    bins = np.arange(b_min - bin_size, b_max + (3. * bin_size), bin_size)

    return bins

def synergistic_flag(df, num_temp_vars):  
    '''
    In frequent values, if air temp is flagged, dew point is also flagged, and vice versa.
    Applies appropriate flag in corresponding vars
    '''

    # need to identify which flag is placed
    # 23 for all obs/years check
    # 24 for all seasons/years check
    flags_to_set = [23, 24]

    for flag_to_set in flags_to_set:
        if 'tas' in num_temp_vars and 'tdps' in num_temp_vars:
            df.loc[df['tas_eraqc'] == flag_to_set, 'tdps_eraqc'] = flag_to_set
            df.loc[df['tdps_eraqc'] == flag_to_set, 'tas_eraqc'] = flag_to_set

        if 'tas' in num_temp_vars and 'tdps_derived' in num_temp_vars:
            df.loc[df['tas_eraqc'] == flag_to_set, 'tdps_derived_eraqc'] = flag_to_set
            df.loc[df['tdps_derived_eraqc'] == flag_to_set, 'tas_eraqc'] = flag_to_set    

        if 'tas' in num_temp_vars and 'tdps' in num_temp_vars and 'tdps_derived' in num_temp_vars:
            df.loc[df['tas_eraqc'] == flag_to_set, 'tdps_eraqc'] = flag_to_set
            df.loc[df['tdps_eraqc'] == flag_to_set, 'tas_eraqc'] = flag_to_set
            df.loc[df['tas_eraqc'] == flag_to_set, 'tdps_derived_eraqc'] = flag_to_set
            df.loc[df['tdps_derived_eraqc'] == flag_to_set, 'tas_eraqc'] = flag_to_set
            df.loc[df['tdps_eraqc'] == flag_to_set, 'tdps_derived_eraqc'] = flag_to_set
            df.loc[df['tdps_derived_eraqc'] == flag_to_set, 'tdps_eraqc'] = flag_to_set
            
    return df

def qaqc_frequent_vals(df, plots=True):
    '''
    Test for unusually frequent values. This check is performed in two phases.
    Phase 1: Check is applied to all observations for a designated variable. If the current bin has >50% + >30 number of observations
    compared to +/- 3 surrounding bins, the current bin is highlighted for further check on the year-by-year basis. If the bin persists 
    as unusually frequent, the bin is flagged.
    Phase 2: Check is applied on a seasonal basis, for all observations within that season (mirroring phase 1). If a suspect bin is noted
    in the all observations stage, the check is performed on the year-by-year basis for that season. 

    This test is synergistically applied for air temperature and dew point temperature.         

    Input:
    -----
        df [pd.DataFrame]: station dataset converted to dataframe through QAQC pipeline
        plots [bool]: if True, produces plots of any flagged data and saved to AWS

    Returns:
    -------
        qaqc success:
            df [pd.DataFrame]: QAQC dataframe with flagged values (see below for flag meaning)
        qaqc failure:
            None
    
    Flag meaning:
    -------------
        23,qaqc_frequent_vals,Value flagged as unusually frequent in occurrence at the annual scale after assessing the entire observation record. Temperature and dew point temperature are synergistically flagged.
        24,qaqc_frequent_vals,Value flagged as unusually frequent in occurrence at the seasonal scale after assessing the entire observation record. Temperature and dew point temperature are synergistically flagged.
    '''
    
    # this check is only done on air temp, dewpoint temp, and pressure
    vars_to_remove = ['qc', 'duration', 'method']
    vars_to_include = ['tas', 'tdps', 'ps', 'psl', 'ps_altimeter', 'rsds'] # list of var substrings to remove if present in var
    vars_to_check = [var for var in df.columns if any(True for item in vars_to_include if item in var) and not any(True for item in vars_to_remove if item in var)]

    if verbose:
        print("Running {} on {}".format("qaqc_frequent_vals", vars_to_check))

    ## CHECK IF MONTH AND YEAR ARE NOW NEEDED FOR THIS CHECK
    # df = df.reset_index() 
=======
def standardize_iqr(df, var):
    """Part 2: Standardizes data against the interquartile range

    Returns:
        array
    """
    q1 = df[var].quantile(0.25)
    q3 = df[var].quantile(0.75)
    iqr = q3 - q1

    return (df[var].values - df[var].median()) / iqr
    
#-----------------------------------------------------------------------------------------

def median_clim(df, month, var):
    '''Part 2: Calculate climatological median for a specific month and variable'''

    clim = df[var].median(numeric_only=True)

    return clim

#-----------------------------------------------------------------------------------------

def standardized_anom(df, month, var):
    """
    Part 1: Calculates the monthly anomalies standardized by IQR range
    
    Returns:
        arr_std_anom: array of monthly standardized anomalies for var
    """
    
    df_monthly_med = monthly_med(df)
    df_clim_med = clim_med(df)
    
    arr_anom = (df_monthly_med.loc[df_monthly_med['month'] == month][var].values -
                df_clim_med.loc[df_clim_med.index == month][var].values)
        
    arr_std_anom = arr_anom / iqr_range(df, month, var)
    
    return arr_std_anom
    
#-----------------------------------------------------------------------------------------

def standardized_median_bounds(df, month, var, iqr_thresh=5):
    """Part 1: Calculates the standardized median"""
    std_med = df.loc[df['month'] == month][var].median() # climatological median for that month
    
    lower_bnd = std_med - (iqr_thresh * iqr_range(df, month, var))
    upper_bnd = std_med + (iqr_thresh * iqr_range(df, month, var))
    
    return (std_med, lower_bnd[0], upper_bnd[0])
    
#-----------------------------------------------------------------------------------------

def qaqc_dist_whole_stn_bypass_check(df, vars_to_check, min_num_months=5):
    """Part 1: Checks the number of valid observation months in order to proceed through monthly distribution checks. Identifies whether a station record has too 
    few months and produces a fail pass flag. 
    """

    # in order to grab the time information more easily -- would prefer not to do this
>>>>>>> b0206fcb
    df['month'] = pd.to_datetime(df['time']).dt.month # sets month to new variable
    df['year'] = pd.to_datetime(df['time']).dt.year # sets year to new variable
             
    # set up a "pass_flag" to determine if station proceeds through distribution function
    pass_flag = 'pass'
    
<<<<<<< HEAD
    for var in vars_to_check:

        # only use valid values previously not flagged by QAQC tests
        valid = np.where(np.isnan(df[var+'_eraqc']))[0]
        df = df.iloc[valid] ###### CORRECT THIS TO ENSURE THAT FLAGS ARE PLACED CORRECTLY
        
        # first scans suspect values using entire record
        # all years
        df = frequent_bincheck(df, var, data_group='all')

        # if no values are flagged as suspect, end function, no need to proceed
        if len(df.loc[df[var+'_eraqc'] == 100]) == 0:
            print('No unusually frequent values detected for entire {} observation record'.format(var))
            # goes to seasonal check, no bypass

        else:
            # year by year
            # then scans for each value on a year-by-year basis to flag if they are a problem within that year
                # DECISION: the annual check uses the unfiltered data
                # previously flagged values are included here -- this would interfere with our entire workflow
            df = frequent_bincheck(df, var, data_group='annual')

        # seasonal scan (JF+D, MAM, JJA, SON) 
        # each season is scanned over entire record to identify problem values
        # only flags applied on annual basis using the three months on their own
        # NOTE: HadISD approach is to use the current year's december, rather than the preceeding december

        # seasonal version because seasonal shift in distribution of temps/dewpoints can reveal hidden values
        # all years
        df = frequent_bincheck(df, var, data_group='seasonal_all') ## DECISION: December is from the current year
        if len(df.loc[df[var+'_eraqc'] == 100]) == 0:
            print('No unusually frequent values detected for seasonal {} observation record'.format(var))
            continue # bypasses to next variable

        else:
            print('Unusually frequent values detected in seasonal distribution, continuining to annual check')
            # year by year --> December selection must be specific
            df = frequent_bincheck(df, var, data_group='seasonal_annual')    
                      
        # remove any lingering preliminary flags, data passed check
        df.loc[df[var+'_eraqc'] == 100, var+'_eraqc'] = np.nan
        
    # synergistic flag on tas and tdps/tdps_derived
    # first establish at least tas and one tdps var present
    temp_vars = ['tas', 'tdps', 'tdps_derived']
    num_temp_vars = [var for var in vars_to_check if var in temp_vars]
    if len(num_temp_vars) != 1 and 'tas' in num_temp_vars:
        # proceed to synergistic check
        df = synergistic_flag(df, num_temp_vars, flag_to_set)
    
    # plots item
    if plots==True:
        for var in vars_to_check:
            if 23 in df[var+'_eraqc'].values or 24 in df[var+'_eraqc'].values: # only plot a figure if a value is flagged
                # histogram
                frequent_vals_plot(df, var)

                # entire timeseries figure
                flagged_timeseries_plot(df, flag_to_viz=[23,24])
        
    return df


def frequent_vals_plot(df, var):
    '''
    Produces a histogram of the diagnostic histogram per variable, 
    and any bin that is indicated as "too frequent" by the qaqc_frequent_vals test 
    is visually flagged
    ''' 
    bins = create_bins(df[var], 1)
    ax = df.plot.hist(column=var, bins=bins, alpha=0.5)
    
    # plot flagged values
    # first identify which values are flagged by which flag
    vals_to_flag = df.loc[(df[var+'_eraqc'] == 23) | (df[var+'_eraqc'] == 24)][var].unique()
    bars_to_flag = []
    for i in vals_to_flag:
        if math.isnan(i) == False:
            bars_to_flag.append(math.floor(i))
            
    # flag bars if too frequent
    for bar in ax.patches:
        x = bar.get_x() + 0.5 * bar.get_width()
        if x+0.5 in bars_to_flag:
            bar.set_color('r')

    # plot aesthetics
    plt.title('Frequent value check: {}'.format(df['station'].unique()[0]),
             fontsize=10);
    
    # save figure to AWS
    network = df['station'].unique()[0].split('_')[0]
    
    bucket_name = 'wecc-historical-wx'
    directory = '3_qaqc_wx'
    img_data = BytesIO()
    plt.savefig(img_data, format='png')
    img_data.seek(0)

    s3 = boto3.resource('s3')
    bucket = s3.Bucket(bucket_name)
    figname = 'qaqc_frequent_value_check_{0}_{1}'.format(df['station'].unique()[0], var)
    bucket.put_object(Body=img_data, ContentType='image/png',
                     Key='{0}/{1}/qaqc_figs/{2}.png'.format(
                     directory, network, figname))

    # close figures to save memory
    # plt.close()
    

def frequent_bincheck(df, var, data_group):
    '''Approach: 
        - histograms created with 0.5 or 1.0 or hpa increments (depending on accuracy of instrument)
        - each bin compared to the three on either side
        - if this bin contains more than half the total population of the seven bins combined
        - and more than 30 observations over the station record (20 for seasonal)
        - then histogram bin is highlighted for further investigation
        - minimum number limit imposted to avoid removing true tails of distribution
    '''    
    
    # seasons
    szns = [[3,4,5], [6,7,8], [9,10,11], [12,1,2]] 
    
    # bin sizes: using 1 degC for tas/tdps, and 1 hPa for ps vars
    ps_vars = ['ps', 'ps_altimeter', 'psl']
    
    ## TEMPORARY BUG FIX ON PSL UNIT ==================================================================
    if len(str(df.loc[df.index == df['psl'].first_valid_index(), 'psl'].values[0]).split('.')[0]) <= 4:
        df['psl'] = df['psl'] * 100
    ## END TEMPORARY FIX ==============================================================================
    
    if var in ps_vars: 
        bin_s = 100 # all of our pressure vars are in Pa, convert to 100 Pa bin size for 1 hPa bin size
    else:
        bin_s = 1 
    
    # all data/annual checks
    if data_group == 'all':
        bins = create_bins(df[var], bin_size=bin_s) 
        bar_counts, bins = np.histogram(df[var], bins=bins)
        flagged_bins = bins_to_flag(bins, bar_counts)
        
        # flag values in that bin as suspect
        if len(flagged_bins) != 0:
            for sus_bin in flagged_bins:
                # indicate as suspect bins
                df.loc[(df[var]>=sus_bin) & (df[var]<=sus_bin+1), 
                       var+'_eraqc'] = 100 # highlight for further review flag, either overwritten with real flag or removed in next step
    
    #============================================================================================================
       
    elif data_group == 'annual':
        for yr in df.year.unique():
            df_yr = df.loc[df['year'] == yr]
            bins = create_bins(df_yr[var], bin_size=bin_s) # using 1 degC/hPa bin width
            bar_counts, bins = np.histogram(df_yr[var], bins=bins)
            flagged_bins = bins_to_flag(df_yr, bar_counts, bin_main_thresh=20, secondary_bin_main_thresh=10)
            
            if len(flagged_bins) != 0:
                for sus_bin in flagged_bins:
                    print('Flagging bin: ', sus_bin)
                    df.loc[(df['year']==yr) & (df[var]>=sus_bin) & (df[var]<=sus_bin+1), 
                           var+'_eraqc'] = 23 # see era_qaqc_flag_meanings.csv
    
    #============================================================================================================
    # seasonal checks require special handling
    elif data_group == 'seasonal_all':
        for szn in szns:
            df_szn = df.loc[(df['month']==szn[0]) | (df['month']==szn[1]) | (df['month']==szn[2])]
            bins = create_bins(df_szn[var], bin_size=bin_s) # using 1 degC/hPa bin width
            bar_counts, bins = np.histogram(df_szn[var], bins=bins)
            flagged_bins = bins_to_flag(df_szn[var], bar_counts, bin_main_thresh=20, secondary_bin_main_thresh=20)
            
            if len(flagged_bins) != 0:
                for sus_bin in flagged_bins:
                    df.loc[((df['month']==szn[0]) | (df['month']==szn[1]) | (df['month']==szn[2])) & 
                           (df[var]>=sus_bin) & (df[var]<=sus_bin+1),
                           var+'_eraqc'] = 100 # highlight for further review flag, either overwritten with real flag or removed in next step
                    
    #============================================================================================================
                
    elif data_group == 'seasonal_annual':        
        for yr in df.year.unique():
            for szn in szns:
                # all seasons except winter
                if szn != [12,1,2]:
                    df_szn = df.loc[(df['year']==yr) & 
                                    ((df['month']==szn[0]) | (df['month']==szn[1]) | (df['month']==szn[2]))]                    
                    
                    if yr==df.loc[df.index[-1],'year']:
                        if len(df_szn)==0:
                            break # after last season in last year
                    
                    bins = create_bins(df_szn[var], bin_size=bin_s) # using 1 degC/hPa bin width
                    bar_counts, bins = np.histogram(df_szn[var], bins=bins)
                    flagged_bins = bins_to_flag(df_szn[var], bar_counts, bin_main_thresh=15, secondary_bin_main_thresh=10)
                    
                    if len(flagged_bins) != 0:
                        for sus_bin in flagged_bins:
                            print('Flagging bin: ', sus_bin)
                            df.loc[(df['year']==yr) & 
                                  ((df['month']==szn[0]) | (df['month']==szn[1]) | (df['month']==szn[2])) &
                                   (df[var]>=sus_bin) & (df[var]<=sus_bin+1),
                                  var+'_eraqc'] = 24 # see era_qaqc_flag_meanings.csv

                # special handling for winter because of december
                else:
                    df_yr = df.loc[df['year'] == yr] # that year's jan, feb, and wrong dec            
                    df_jf = df_yr.loc[df['month'] != 12] # that specific year's jan and feb

                    df_d = df.loc[(df['year'] == yr-1) & (df['month'] == 12)] # previous year's dec
                    if len(df_d) == 0: # catching very first year instance
                        df_djf = df_jf 
                        print('Winter season: proceeding with just Jan/Feb, no previous Dec') ## DECISION

                    else:
                        print('Winter season: concatenating previous Dec')
                        df_djf = pd.concat([df_d, df_jf])
                    
                    bins = create_bins(df_djf[var], bin_size=bin_s) # using 1 degC/hPa bin width
                    bar_counts, bins = np.histogram(df_djf[var], bins=bins)
                    flagged_bins = bins_to_flag(df_djf[var], bar_counts, bin_main_thresh=15, secondary_bin_main_thresh=10)

                    if len(flagged_bins) != 0:
                        for sus_bin in flagged_bins:
                            print('Flagging bin: ', sus_bin)
                            # flag jan feb
                            df.loc[(df['year']==yr) & 
                                   ((df['month']==szn[1]) | (df['month']==szn[2])) &
                                   ((df[var]>=sus_bin) & (df[var]<=sus_bin+1)),
                                  var+'_eraqc'] = 24 # see era_qaqc_flag_meanings.csv
                            # flag correct dec
                            df.loc[((df['year']==yr-1) & (df['month']==szn[0])) &
                                   ((df[var]>=sus_bin) & (df[var]<=sus_bin+1)),
                                   var+'_eraqc'] = 24 # see era_qaqc_flag_meanings.csv
                
    return df


def bins_to_flag(bins, bar_counts, bin_main_thresh=30, secondary_bin_main_thresh=30):
    '''Returns the specific bins to flag as suspect'''
    bins_to_flag = [] # list of bins that will be flagged
    
    for i in range(0, len(bar_counts)):
        # identify main bin + 3 on either side
        bin_start = i-3
        bin_end = i+4

        # need handling for first 3 blocks as there is no front
        if i < 3:
            bin_start = 0

        bin_block_sum = bar_counts[bin_start:bin_end].sum() # num of obs in the 7-bin block
        bin_main_sum = bar_counts[i] # num of obs in main bin

        # determine whether main bin is more than half sum in 7-block bin
        bin_block_50 = bin_block_sum * 0.5 # primary check at 50%
        bin_block_90 = bin_block_sum * 0.9 # secondary check at 90%

        if (bin_main_sum > bin_block_50) == True: 
            # ensure that bin_main_sum is greater than bin_main_thresh
            if bin_main_sum > bin_main_thresh:
                bins_to_flag.append(math.floor(bins.values[i]))
                
                # annual/seasonal check
                if (bin_main_sum > bin_block_90) == True:
                    if bin_main_sum > secondary_bin_main_thresh:
                        bins_to_flag.append(math.floor(bins.values[i])) 
                
            else: # less than bin_main_thresh obs in bin_main_sum, do not indicate as suspect
                continue
                
    return bins_to_flag # returns a list of values that are suspicious   

=======
    for var in vars_to_check:
        # add _eraqc column for each variable
        # df[var+'_eraqc'] = np.nan # default value of nan

        for month in range(1,13):

            # first check num of months in order to continue
            month_to_check = df.loc[df['month'] == month]

            # check for number of obs years
            if (len(month_to_check.year.unique()) < 5):
                df[var+'_eraqc'] = 18 # see era_qaqc_flag_meanings.csv
                pass_flag = 'fail'

    err_statement = '{} has too short of an observation record to proceed through the monthly distribution qa/qc checks -- bypassing station'.format(
                    df['station'].unique()[0])
    
    if pass_flag == 'fail':
        print(err_statement)
                
    return (df, pass_flag) 

#-----------------------------------------------------------------------------------------

def qaqc_dist_var_bypass_check(df, vars_to_check, min_num_months=5):
    """
    Part 1: Checks the number of valid observation months per variable to proceed through monthly distribution checks.
    Primarily assesses whether if null values persist for a month
    """
        
    for var in vars_to_check:
        for month in range(1,13):
            monthly_df = df.loc[df['month']==month]
            
            # if all values are null for that month across years
            if monthly_df[var].isnull().all() == True:
                df[var+'_eraqc'] = 19 # see era_qaqc_flag_meanings.csv
            
            # if not all months have nans, need to assess how many years do
            elif monthly_med(df).loc[monthly_med(df)['month'] == month][var].isna().sum() > min_num_months:                
                df[var+'_eraqc'] = 19 # see era_qaqc_flag_meanings.csv
        
    return df

#-----------------------------------------------------------------------------------------

## distribution gap plotting helpers
def create_bins(data, bin_size=0.25):
    '''Create bins from data covering entire data range'''

    # set up bins
    b_min = np.floor(np.nanmin(data))
    b_max = np.ceil(np.nanmax(data))
    bins = np.arange(b_min - bin_size, b_max + (3. * bin_size), bin_size)

    return bins

#-----------------------------------------------------------------------------------------

def _plot_format_helper(var):
    """Helper function for plots"""

    pr_vars = ['pr', 'pr_5min', 'pr_1h', 'pr_24h', 'pr_localmid']
    ps_vars = ['ps', 'psl', 'psl_altimeter']
    
    if var == 'tas':
        ylab = 'Air Temperature at 2m'
        unit = 'K'
        
    elif var == 'tdps' or var == 'tdps_derived':
        ylab = 'Dewpoint Temperature'
        unit = 'K'
        
    elif var == 'sfcWind':
        ylab = 'Surface Wind Speed'
        unit = '${m s^-1}$'
        
    elif var == 'sfcWind_dir':
        ylab = 'Surface Wind Direction'
        unit = 'degrees'
        
    elif var == 'rsds':
        ylab = 'Surface Radiation'
        unit = '${W m^-2}$'

    elif var == 'hurs':
        ylab = 'Humidity'
        unit = '%'
        
    elif var in pr_vars:
        ylab = 'Precipitation' # should be which precip var it is
        unit = 'mm'

    elif var in ps_vars:
        ylab = 'Pressure' # should eventually be what pressure var it is
        unit = 'Pa'
        
    return (ylab, unit)

#-----------------------------------------------------------------------------------------

## distribution gap flagging functions
def qaqc_dist_gap_part1(df, vars_to_check, iqr_thresh=5, plot=True):
    """
    Part 1 / monthly check
        - compare anomalies of monthly median values
        - standardize against interquartile range
        - compare stepwise from the middle of the distribution outwards
        - asymmetries are identified and flagged if severe
    Goal: identifies suspect months and flags all obs within month
    
    Note: PRELIMINARY: This function has not been fully evaluated or finalized in full qaqc process. Thresholds/decisions may change with refinement.
        - iqr_thresh preliminarily set to 5 years, pending revision
    """
        
    for var in vars_to_check:
        for month in range(1,13): 

            # per variable bypass check
            df = qaqc_dist_var_bypass_check(df, vars_to_check) # flag here is 19
            if 19 in df[var+'_eraqc']:
                continue # skip variable 

            # station has above min_num_months number of valid observations, proceed with dist gap check
            else:
                # calculate monthly climatological median, and bounds
                mid, low, high = standardized_median_bounds(df, month, var, iqr_thresh=iqr_thresh)

                # calculate monthly median per month
                df_month = monthly_med(df)

                for i in df_month.loc[df_month['month'] == month][var]:
                    if (i < low) or (i > high):
                        year_to_flag = (df_month.loc[(df_month[var]==i) & 
                                           (df_month['month']==month)]['year'].values[0])
                        print('Median {} value for {}-{} is beyond the {}*IQR limits -- flagging month'.format(
                            var,
                            month, 
                            int(year_to_flag),
                            iqr_thresh)
                        )

                        # flag all obs in that month
                        df.loc[(df['month']==month) & 
                               (df['year']==year_to_flag), var+'_eraqc'] = 20 # see era_qaqc_flag_meanings.csv

        if plot==True:
            for month in range(1,13):
                for var in vars_to_check:
                    if 19 not in df[var+'_eraqc'].values: # don't plot a figure if it's all nans/not enough months
                        if 20 in df[var+'_eraqc'].values: # don't plot a figure if nothing is flagged
                            dist_gap_part1_plot(df, month, var, flagval=20, iqr_thresh=iqr_thresh,
                                                network=df['station'].unique()[0].split('_')[0])
                
    return df

#-----------------------------------------------------------------------------------------

def qaqc_dist_gap_part2(df, vars_to_check, plot=True):
    """
    Part 2 / monthly check
        - compare all obs in a single month, all years
        - histogram created from all obs and gaussian distribution fitted
        - threshold values determined using positions where fitted freq falls below y=0.1
        - rounds outwards to next integer plus one
        - going outwards from center, distribution is scanned for gaps which occur outside threshold
        - obs beyond gap are flagged
    Goal: identifies individual suspect observations and flags the entire month 

    Note: PRELIMINARY: This function has not been fully evaluated or finalized in full qaqc process. Thresholds/decisions may change with refinement.
        - iqr_thresh preliminarily set to 5 years, pending revision 
    """

    # whole station bypass check first
    df, pass_flag = qaqc_dist_whole_stn_bypass_check(df, vars_to_check)
    
    if pass_flag != 'fail':
        
        for var in vars_to_check:
            for month in range(1,13):
                
                # per variable bypass check
                df = qaqc_dist_var_bypass_check(df, vars_to_check) # flag here is 19
                if 19 in df[var+'_eraqc']:
                    continue # skip variable 
                
                # station has above min_num_months number of valid observations, proceed with dist gap check
                else:
                    # from center of distribution, scan for gaps (where bin = 0)
                    # when gap is found, and it is at least 2x bin width
                    # any bins beyond end of gap + beyond threshold value are flagged
                    
                    # subset by month
                    df = df.loc[df['month'] == month]
                    
                    # standardize against IQR range
                    df_month_iqr = iqr_standardize(df, var)

                    # determine number of bins
                    bins = create_bins(df_month_iqr)
                    
                    # pdf
                    mu = np.nanmean(df_month_iqr)
                    sigma = np.nanstd(df_month_iqr)

                    y, left_bnd, right_bnd = pdf_bounds(df_month_iqr, mu, sigma, bins)
                    
                    # identify gaps as below y=0.1 from histogram, not pdf                    
                    y_hist, bins = np.histogram(df_iqr, bins=bins, density=True)
                    
                    # identify climatology and iqr baselines in order to flag
                    iqr_baseline = iqr_range(df, month=month, var=var)
                    clim = median_clim(df, month=month, var=var)
                                        
                    # gaps are only flagged for values beyond left_bnd, right_bnd, as long as gap is 2*bin_width (2*0.25)
                    # considering that the # of bins for threshold is (4,7) from y=0.1
                    # safe to assume that gap is present if values >0.1 outside of left_bnd, right_bnd
                    bins_beyond_left_bnd = np.argwhere(bins <= left_bnd)
                    if len(bins_beyond_left_bnd) != 0: 
                        for data in bins_beyond_left_bnd:
                            if y_hist[data] > 0.1: # bins with data > 0.1 beyond left_bnd
                                
                                # identify values beyond left bnd
                                vals_to_flag = clim + (left_bnd * iqr_baseline) # left_bnd is negative
                                df.loc[df[var] <= vals_to_flag[0], var+'_eraqc'] = 21 # see era_qaqc_flag_meanings.csv


                    bins_beyond_right_bnd = np.argwhere(bins >= right_bnd)
                    if len(bins_beyond_right_bnd) != 0:
                        for data in bins_beyond_right_bnd:
                            if y_hist[data] > 0.1: # bins with data > 0.1 beyond right_bnd
                                
                                # identify values beyond right bnd
                                vals_to_flag = clim + (right_bnd * iqr_baseline) # upper limit threshold
                                df.loc[df[var] >= vals_to_flag[0], var+'_eraqc'] = 21 # see era_qaqc_flag_meanings.csv
                    
    if plot==True:
        for month in range(1,13):
            for var in vars_to_check:
                if 19 not in df[var+'_eraqc'].values: # don't plot a figure if it's all nans/not enough months
                    if 21 in df[var+'_eraqc'].values: # don't plot a figure if nothing is flagged
                        dist_gap_part2_plot(df, month, var,
                                            network=df['station'].unique()[0].split('_')[0])
    
    return df  

#-----------------------------------------------------------------------------------------

## distribution gap plotting functions
def dist_gap_part1_plot(df, month, var, flagval, iqr_thresh, network):
    '''
    Produces a timeseries plots of specific months and variables for part 1 of the unusual gaps function.
    Any variable that is flagged is noted
    '''

    # grab data by months
    df = df.loc[df['month'] == month]
        
    # grab flagged data
    flag_vals = df.loc[df[var + '_eraqc'] == flagval]
    
    # plot valid data
    ax = df.plot.scatter(x='time', y=var, label='Pass')
    
    # plot flagged data
    flag_vals.plot.scatter(ax=ax, x='time', y=var, color='r', label='Flagged')
    # should be consistent with other plots - I like Hector's open circles around flagged values

    # plot climatological median and threshold * IQR range
    mid, low_bnd, high_bnd = standardized_median_bounds(df, month, var, iqr_thresh=5)
    
    plt.axhline(y=mid, color='k', lw=0.5, label='Climatological monthly median')
    plt.fill_between(x=df['time'],
                    y1=low_bnd,
                    y2=high_bnd,
                    alpha=0.25, color='0.75', 
                    label='{} * IQR range'.format(iqr_thresh))
    
    # plot aesthetics
    plt.legend(loc='best')
    ylab = _plot_format_helper(var)
    plt.ylabel('{} [{}]'.format(ylab[0], ylab[1]));
    plt.xlabel('')
    plt.title('Distribution gap check pt 1: {0} / month: {1}'.format(
        df['station'].unique()[0],
        month), 
              fontsize=10);
    
    # save to AWS
    bucket_name = 'wecc-historical-wx'
    directory = '3_qaqc_wx'
    img_data = BytesIO()
    plt.savefig(img_data, format='png')
    img_data.seek(0)
    
    s3 = boto3.resource('s3')
    bucket = s3.Bucket(bucket_name)
    figname = 'qaqc_dist_gap_check_part1_{0}_{1}_{2}'.format(df['station'].unique()[0], var, month)
    bucket.put_object(Body=img_data, ContentType='image/png',
                 Key='{0}/{1}/qaqc_figs/{2}.png'.format(
                 directory, network, figname))
    
    # close figures to save memory
    # plt.close()

#-----------------------------------------------------------------------------------------

def dist_gap_part2_plot(df, month, var, network):
    '''
    Produces a histogram of the monthly standardized distribution
    with PDF overlay and threshold lines where pdf falls below y=0.1.
    Any bin that is outside of the threshold is visually flagged
    ''' 

    # select month
    df = df.loc[df['month'] == month]
    
    # standardize against IQR range
    df_month_iqr = standardize_iqr(df, var)
    
    # determine number of bins
    bins = create_bins(df_month_iqr)
    
    # plot histogram
    ax = plt.hist(df_month_iqr, bins=bins, log=False, density=True, alpha=0.3);
    xmin, xmax = plt.xlim()
    plt.ylim(ymin=0.1)

    # plot pdf
    mu = np.nanmean(df_month_iqr)
    sigma = np.nanstd(df_month_iqr)
    y = stats.norm.pdf(bins, mu, sigma)
    l = plt.plot(bins, y, 'k--', linewidth=1)
    
    # add vertical lines to indicate thresholds where pdf y=0.1
    pdf_bounds = np.argwhere(y > 0.1)

    # find first index
    left_bnd = round(bins[pdf_bounds[0][0] -1])
    right_bnd = round(bins[pdf_bounds[-1][0] + 1])
    thresholds = (left_bnd - 1, right_bnd + 1)

    plt.axvline(thresholds[1], color='r') # right tail
    plt.axvline(thresholds[0], color='r') # left tail
    
    # flag (visually) obs that are beyond threshold
    for bar in ax[2].patches:
        x = bar.get_x() + 0.5 * bar.get_width()
        if x > thresholds[1]: # right tail
            bar.set_color('r')
        elif x < thresholds[0]: # left tail
            bar.set_color('r')

    # title and useful annotations
    plt.title('Distribution gap check, {0}: {1}'.format(df['station'].unique()[0], var), fontsize=10);
    plt.annotate('Month: {}'.format(month), xy=(0.025, 0.95), xycoords='axes fraction', fontsize=8);
    plt.annotate('Mean: {}'.format(round(mu,3)), xy=(0.025, 0.9), xycoords='axes fraction', fontsize=8);
    plt.annotate('Std.Dev: {}'.format(round(sigma,3)), xy=(0.025, 0.85), xycoords='axes fraction', fontsize=8);
    plt.ylabel('Frequency (obs)')
    
    # save figure to AWS
    bucket_name = 'wecc-historical-wx'
    directory = '3_qaqc_wx'
    img_data = BytesIO()
    plt.savefig(img_data, format='png')
    img_data.seek(0)
    
    s3 = boto3.resource('s3')
    bucket = s3.Bucket(bucket_name)
    figname = 'qaqc_dist_gap_check_part2_{0}_{1}_{2}'.format(df['station'].unique()[0], var, month)
    bucket.put_object(Body=img_data, ContentType='image/png',
                     Key='{0}/{1}/qaqc_figs/{2}.png'.format(
                     directory, network, figname))

    # close figures to save memory
    # plt.close()

#-----------------------------------------------------------------------------------------

def flagged_timeseries_plot(df, vars_to_check, flag_to_viz):
    '''Produces a scatterplot timeseries figure of variables that have flags placed'''

    # can pass a list of flags
    for flag in flag_to_viz:
    
        # assess where each variable has flagged values
        for var in vars_to_check:
            flagged_data = df.loc[df[var+'_eraqc'] == flag]

            # only produce a plot if there is flagged values
            if len(flagged_data) == 0:
                continue

            # plot
            ax = df.plot.scatter(x='time', y=var, color='k', s=0.8, label='Valid')

            # plot flagged data
            flagged_data.plot.scatter(ax=ax, x='time', y=var, color='r', s=0.9, label='Flag: {}'.format(flag))

            # plot aesthetics
            plt.legend(loc='best', ncol=2)
            ylab = _plot_format_helper(var)
            plt.ylabel('{} [{}]'.format(ylab[0], ylab[1]));
            plt.xlabel('')
            plt.title('{0}'.format(df['station'].unique()[0]), fontsize=10);

            # save to AWS
            bucket_name = 'wecc-historical-wx'
            directory = '3_qaqc_wx'
            img_data = BytesIO()
            plt.savefig(img_data, format='png')
            img_data.seek(0)

            s3 = boto3.resource('s3')
            bucket = s3.Bucket(bucket_name)
            figname = 'flagged_timeseries_{0}_{1}'.format(df['station'].unique()[0], var)
            bucket.put_object(Body=img_data, ContentType='image/png',
                        Key='{0}/{1}/qaqc_figs/{2}.png'.format(
                        directory, network, figname))
    
            # close figures to save memory
            # plt.close()

#-----------------------------------------------------------------------------------------

def qaqc_unusual_gaps(df, iqr_thresh=5, plots=True):
    '''
    Runs all parts of the unusual gaps function, with a whole station bypass check first.
    
    Note: PRELIMINARY: This function has not been fully evaluated or finalized in full qaqc process. Thresholds/decisions may change with refinement.
        - iqr_thresh preliminarily set to 5 years, pending revision
    '''

    # bypass check
    vars_to_remove = ['index','station','qc','duration','method',
                        'anemometer_height_m','thermometer_height_m',
                        'lat','lon','elevation','time','month','year',
                        'sfcWind_dir','hurs'] # list of var substrings to exclude if present in var
    vars_to_check = [var for var in df.columns if not any(True for item in vars_to_remove if item in var)] # remove all non-primary variables
        
    # whole station bypass check first
    df, pass_flag = qaqc_dist_whole_stn_bypass_check(df, vars_to_check)
    
    if pass_flag == 'fail':
        return df
    else:
        df_part1 = qaqc_dist_gap_part1(df, vars_to_check, iqr_thresh, plots)
        df_part2 = qaqc_dist_gap_part2(df_part1, vars_to_check, plots)

        if plots == True:
            for var in vars_to_check:
                if (19 not in df[var+'_eraqc'].values) and (20 in df[var+'_eraqc'].values or 21 in df[var+'_eraqc'].values): # don't plot a figure if it's all nans/not enough months
                    flagged_timeseries_plot(df_part2, vars_to_check, flag_to_viz = [20, 21])
    
    return df_part2

>>>>>>> b0206fcb
#----------------------------------------------------------------------
# To do
# establish false positive rate
# unit tests on each of these functions(?)<|MERGE_RESOLUTION|>--- conflicted
+++ resolved
@@ -619,7 +619,7 @@
     
 #=========================================================================================
 ## Part 4: Distribution functions
-## distribution gap function helpers
+# distribution gap function helpers
 
 #-----------------------------------------------------------------------------------------
 
@@ -647,89 +647,6 @@
 
 #-----------------------------------------------------------------------------------------
 
-<<<<<<< HEAD
-## distribution checks
-# flag unusually frequent values - if any one value has more than 50% of data in the bin
-def create_bins(data, bin_size=0.25):
-    '''Create bins from data covering entire data range'''
-
-    # set up bins
-    b_min = np.floor(np.nanmin(data))
-    b_max = np.ceil(np.nanmax(data))
-    bins = np.arange(b_min - bin_size, b_max + (3. * bin_size), bin_size)
-
-    return bins
-
-def synergistic_flag(df, num_temp_vars):  
-    '''
-    In frequent values, if air temp is flagged, dew point is also flagged, and vice versa.
-    Applies appropriate flag in corresponding vars
-    '''
-
-    # need to identify which flag is placed
-    # 23 for all obs/years check
-    # 24 for all seasons/years check
-    flags_to_set = [23, 24]
-
-    for flag_to_set in flags_to_set:
-        if 'tas' in num_temp_vars and 'tdps' in num_temp_vars:
-            df.loc[df['tas_eraqc'] == flag_to_set, 'tdps_eraqc'] = flag_to_set
-            df.loc[df['tdps_eraqc'] == flag_to_set, 'tas_eraqc'] = flag_to_set
-
-        if 'tas' in num_temp_vars and 'tdps_derived' in num_temp_vars:
-            df.loc[df['tas_eraqc'] == flag_to_set, 'tdps_derived_eraqc'] = flag_to_set
-            df.loc[df['tdps_derived_eraqc'] == flag_to_set, 'tas_eraqc'] = flag_to_set    
-
-        if 'tas' in num_temp_vars and 'tdps' in num_temp_vars and 'tdps_derived' in num_temp_vars:
-            df.loc[df['tas_eraqc'] == flag_to_set, 'tdps_eraqc'] = flag_to_set
-            df.loc[df['tdps_eraqc'] == flag_to_set, 'tas_eraqc'] = flag_to_set
-            df.loc[df['tas_eraqc'] == flag_to_set, 'tdps_derived_eraqc'] = flag_to_set
-            df.loc[df['tdps_derived_eraqc'] == flag_to_set, 'tas_eraqc'] = flag_to_set
-            df.loc[df['tdps_eraqc'] == flag_to_set, 'tdps_derived_eraqc'] = flag_to_set
-            df.loc[df['tdps_derived_eraqc'] == flag_to_set, 'tdps_eraqc'] = flag_to_set
-            
-    return df
-
-def qaqc_frequent_vals(df, plots=True):
-    '''
-    Test for unusually frequent values. This check is performed in two phases.
-    Phase 1: Check is applied to all observations for a designated variable. If the current bin has >50% + >30 number of observations
-    compared to +/- 3 surrounding bins, the current bin is highlighted for further check on the year-by-year basis. If the bin persists 
-    as unusually frequent, the bin is flagged.
-    Phase 2: Check is applied on a seasonal basis, for all observations within that season (mirroring phase 1). If a suspect bin is noted
-    in the all observations stage, the check is performed on the year-by-year basis for that season. 
-
-    This test is synergistically applied for air temperature and dew point temperature.         
-
-    Input:
-    -----
-        df [pd.DataFrame]: station dataset converted to dataframe through QAQC pipeline
-        plots [bool]: if True, produces plots of any flagged data and saved to AWS
-
-    Returns:
-    -------
-        qaqc success:
-            df [pd.DataFrame]: QAQC dataframe with flagged values (see below for flag meaning)
-        qaqc failure:
-            None
-    
-    Flag meaning:
-    -------------
-        23,qaqc_frequent_vals,Value flagged as unusually frequent in occurrence at the annual scale after assessing the entire observation record. Temperature and dew point temperature are synergistically flagged.
-        24,qaqc_frequent_vals,Value flagged as unusually frequent in occurrence at the seasonal scale after assessing the entire observation record. Temperature and dew point temperature are synergistically flagged.
-    '''
-    
-    # this check is only done on air temp, dewpoint temp, and pressure
-    vars_to_remove = ['qc', 'duration', 'method']
-    vars_to_include = ['tas', 'tdps', 'ps', 'psl', 'ps_altimeter', 'rsds'] # list of var substrings to remove if present in var
-    vars_to_check = [var for var in df.columns if any(True for item in vars_to_include if item in var) and not any(True for item in vars_to_remove if item in var)]
-
-    if verbose:
-        print("Running {} on {}".format("qaqc_frequent_vals", vars_to_check))
-
-    ## CHECK IF MONTH AND YEAR ARE NOW NEEDED FOR THIS CHECK
-    # df = df.reset_index() 
-=======
 def standardize_iqr(df, var):
     """Part 2: Standardizes data against the interquartile range
 
@@ -790,123 +707,457 @@
     """
 
     # in order to grab the time information more easily -- would prefer not to do this
->>>>>>> b0206fcb
     df['month'] = pd.to_datetime(df['time']).dt.month # sets month to new variable
     df['year'] = pd.to_datetime(df['time']).dt.year # sets year to new variable
              
     # set up a "pass_flag" to determine if station proceeds through distribution function
     pass_flag = 'pass'
     
-<<<<<<< HEAD
     for var in vars_to_check:
-
-        # only use valid values previously not flagged by QAQC tests
-        valid = np.where(np.isnan(df[var+'_eraqc']))[0]
-        df = df.iloc[valid] ###### CORRECT THIS TO ENSURE THAT FLAGS ARE PLACED CORRECTLY
-        
-        # first scans suspect values using entire record
-        # all years
-        df = frequent_bincheck(df, var, data_group='all')
-
-        # if no values are flagged as suspect, end function, no need to proceed
-        if len(df.loc[df[var+'_eraqc'] == 100]) == 0:
-            print('No unusually frequent values detected for entire {} observation record'.format(var))
-            # goes to seasonal check, no bypass
-
-        else:
-            # year by year
-            # then scans for each value on a year-by-year basis to flag if they are a problem within that year
-                # DECISION: the annual check uses the unfiltered data
-                # previously flagged values are included here -- this would interfere with our entire workflow
-            df = frequent_bincheck(df, var, data_group='annual')
-
-        # seasonal scan (JF+D, MAM, JJA, SON) 
-        # each season is scanned over entire record to identify problem values
-        # only flags applied on annual basis using the three months on their own
-        # NOTE: HadISD approach is to use the current year's december, rather than the preceeding december
-
-        # seasonal version because seasonal shift in distribution of temps/dewpoints can reveal hidden values
-        # all years
-        df = frequent_bincheck(df, var, data_group='seasonal_all') ## DECISION: December is from the current year
-        if len(df.loc[df[var+'_eraqc'] == 100]) == 0:
-            print('No unusually frequent values detected for seasonal {} observation record'.format(var))
-            continue # bypasses to next variable
-
-        else:
-            print('Unusually frequent values detected in seasonal distribution, continuining to annual check')
-            # year by year --> December selection must be specific
-            df = frequent_bincheck(df, var, data_group='seasonal_annual')    
-                      
-        # remove any lingering preliminary flags, data passed check
-        df.loc[df[var+'_eraqc'] == 100, var+'_eraqc'] = np.nan
-        
-    # synergistic flag on tas and tdps/tdps_derived
-    # first establish at least tas and one tdps var present
-    temp_vars = ['tas', 'tdps', 'tdps_derived']
-    num_temp_vars = [var for var in vars_to_check if var in temp_vars]
-    if len(num_temp_vars) != 1 and 'tas' in num_temp_vars:
-        # proceed to synergistic check
-        df = synergistic_flag(df, num_temp_vars, flag_to_set)
-    
-    # plots item
-    if plots==True:
+        # add _eraqc column for each variable
+        # df[var+'_eraqc'] = np.nan # default value of nan
+
+        for month in range(1,13):
+
+            # first check num of months in order to continue
+            month_to_check = df.loc[df['month'] == month]
+
+            # check for number of obs years
+            if (len(month_to_check.year.unique()) < 5):
+                df[var+'_eraqc'] = 18 # see era_qaqc_flag_meanings.csv
+                pass_flag = 'fail'
+
+    err_statement = '{} has too short of an observation record to proceed through the monthly distribution qa/qc checks -- bypassing station'.format(
+                    df['station'].unique()[0])
+    
+    if pass_flag == 'fail':
+        print(err_statement)
+                
+    return (df, pass_flag) 
+
+#-----------------------------------------------------------------------------------------
+
+def qaqc_dist_var_bypass_check(df, vars_to_check, min_num_months=5):
+    """
+    Part 1: Checks the number of valid observation months per variable to proceed through monthly distribution checks.
+    Primarily assesses whether if null values persist for a month
+    """
+        
+    for var in vars_to_check:
+        for month in range(1,13):
+            monthly_df = df.loc[df['month']==month]
+            
+            # if all values are null for that month across years
+            if monthly_df[var].isnull().all() == True:
+                df[var+'_eraqc'] = 19 # see era_qaqc_flag_meanings.csv
+            
+            # if not all months have nans, need to assess how many years do
+            elif monthly_med(df).loc[monthly_med(df)['month'] == month][var].isna().sum() > min_num_months:                
+                df[var+'_eraqc'] = 19 # see era_qaqc_flag_meanings.csv
+        
+    return df
+
+#-----------------------------------------------------------------------------------------
+
+def create_bins(data, bin_size=0.25):
+    '''Create bins from data covering entire data range'''
+
+    # set up bins
+    b_min = np.floor(np.nanmin(data))
+    b_max = np.ceil(np.nanmax(data))
+    bins = np.arange(b_min - bin_size, b_max + (3. * bin_size), bin_size)
+
+    return bins
+
+#-----------------------------------------------------------------------------------------
+## distribution gap flagging functions
+
+def qaqc_dist_gap_part1(df, vars_to_check, iqr_thresh=5, plot=True):
+    """
+    Part 1 / monthly check
+        - compare anomalies of monthly median values
+        - standardize against interquartile range
+        - compare stepwise from the middle of the distribution outwards
+        - asymmetries are identified and flagged if severe
+    Goal: identifies suspect months and flags all obs within month
+    
+    Note: PRELIMINARY: This function has not been fully evaluated or finalized in full qaqc process. Thresholds/decisions may change with refinement.
+        - iqr_thresh preliminarily set to 5 years, pending revision
+    """
+        
+    for var in vars_to_check:
+        for month in range(1,13): 
+
+            # per variable bypass check
+            df = qaqc_dist_var_bypass_check(df, vars_to_check) # flag here is 19
+            if 19 in df[var+'_eraqc']:
+                continue # skip variable 
+
+            # station has above min_num_months number of valid observations, proceed with dist gap check
+            else:
+                # calculate monthly climatological median, and bounds
+                mid, low, high = standardized_median_bounds(df, month, var, iqr_thresh=iqr_thresh)
+
+                # calculate monthly median per month
+                df_month = monthly_med(df)
+
+                for i in df_month.loc[df_month['month'] == month][var]:
+                    if (i < low) or (i > high):
+                        year_to_flag = (df_month.loc[(df_month[var]==i) & 
+                                           (df_month['month']==month)]['year'].values[0])
+                        print('Median {} value for {}-{} is beyond the {}*IQR limits -- flagging month'.format(
+                            var,
+                            month, 
+                            int(year_to_flag),
+                            iqr_thresh)
+                        )
+
+                        # flag all obs in that month
+                        df.loc[(df['month']==month) & 
+                               (df['year']==year_to_flag), var+'_eraqc'] = 20 # see era_qaqc_flag_meanings.csv
+
+        if plot==True:
+            for month in range(1,13):
+                for var in vars_to_check:
+                    if 19 not in df[var+'_eraqc'].values: # don't plot a figure if it's all nans/not enough months
+                        if 20 in df[var+'_eraqc'].values: # don't plot a figure if nothing is flagged
+                            dist_gap_part1_plot(df, month, var, flagval=20, iqr_thresh=iqr_thresh,
+                                                network=df['station'].unique()[0].split('_')[0])
+                
+    return df
+
+#-----------------------------------------------------------------------------------------
+
+def qaqc_dist_gap_part2(df, vars_to_check, plot=True):
+    """
+    Part 2 / monthly check
+        - compare all obs in a single month, all years
+        - histogram created from all obs and gaussian distribution fitted
+        - threshold values determined using positions where fitted freq falls below y=0.1
+        - rounds outwards to next integer plus one
+        - going outwards from center, distribution is scanned for gaps which occur outside threshold
+        - obs beyond gap are flagged
+    Goal: identifies individual suspect observations and flags the entire month 
+
+    Note: PRELIMINARY: This function has not been fully evaluated or finalized in full qaqc process. Thresholds/decisions may change with refinement.
+        - iqr_thresh preliminarily set to 5 years, pending revision 
+    """
+
+    # whole station bypass check first
+    df, pass_flag = qaqc_dist_whole_stn_bypass_check(df, vars_to_check)
+    
+    if pass_flag != 'fail':
+        
         for var in vars_to_check:
-            if 23 in df[var+'_eraqc'].values or 24 in df[var+'_eraqc'].values: # only plot a figure if a value is flagged
-                # histogram
-                frequent_vals_plot(df, var)
-
-                # entire timeseries figure
-                flagged_timeseries_plot(df, flag_to_viz=[23,24])
-        
-    return df
-
-
-def frequent_vals_plot(df, var):
+            for month in range(1,13):
+                
+                # per variable bypass check
+                df = qaqc_dist_var_bypass_check(df, vars_to_check) # flag here is 19
+                if 19 in df[var+'_eraqc']:
+                    continue # skip variable 
+                
+                # station has above min_num_months number of valid observations, proceed with dist gap check
+                else:
+                    # from center of distribution, scan for gaps (where bin = 0)
+                    # when gap is found, and it is at least 2x bin width
+                    # any bins beyond end of gap + beyond threshold value are flagged
+                    
+                    # subset by month
+                    df = df.loc[df['month'] == month]
+                    
+                    # standardize against IQR range
+                    df_month_iqr = iqr_standardize(df, var)
+
+                    # determine number of bins
+                    bins = create_bins(df_month_iqr)
+                    
+                    # pdf
+                    mu = np.nanmean(df_month_iqr)
+                    sigma = np.nanstd(df_month_iqr)
+
+                    y, left_bnd, right_bnd = pdf_bounds(df_month_iqr, mu, sigma, bins)
+                    
+                    # identify gaps as below y=0.1 from histogram, not pdf                    
+                    y_hist, bins = np.histogram(df_iqr, bins=bins, density=True)
+                    
+                    # identify climatology and iqr baselines in order to flag
+                    iqr_baseline = iqr_range(df, month=month, var=var)
+                    clim = median_clim(df, month=month, var=var)
+                                        
+                    # gaps are only flagged for values beyond left_bnd, right_bnd, as long as gap is 2*bin_width (2*0.25)
+                    # considering that the # of bins for threshold is (4,7) from y=0.1
+                    # safe to assume that gap is present if values >0.1 outside of left_bnd, right_bnd
+                    bins_beyond_left_bnd = np.argwhere(bins <= left_bnd)
+                    if len(bins_beyond_left_bnd) != 0: 
+                        for data in bins_beyond_left_bnd:
+                            if y_hist[data] > 0.1: # bins with data > 0.1 beyond left_bnd
+                                
+                                # identify values beyond left bnd
+                                vals_to_flag = clim + (left_bnd * iqr_baseline) # left_bnd is negative
+                                df.loc[df[var] <= vals_to_flag[0], var+'_eraqc'] = 21 # see era_qaqc_flag_meanings.csv
+
+
+                    bins_beyond_right_bnd = np.argwhere(bins >= right_bnd)
+                    if len(bins_beyond_right_bnd) != 0:
+                        for data in bins_beyond_right_bnd:
+                            if y_hist[data] > 0.1: # bins with data > 0.1 beyond right_bnd
+                                
+                                # identify values beyond right bnd
+                                vals_to_flag = clim + (right_bnd * iqr_baseline) # upper limit threshold
+                                df.loc[df[var] >= vals_to_flag[0], var+'_eraqc'] = 21 # see era_qaqc_flag_meanings.csv
+                    
+    if plot==True:
+        for month in range(1,13):
+            for var in vars_to_check:
+                if 19 not in df[var+'_eraqc'].values: # don't plot a figure if it's all nans/not enough months
+                    if 21 in df[var+'_eraqc'].values: # don't plot a figure if nothing is flagged
+                        dist_gap_part2_plot(df, month, var,
+                                            network=df['station'].unique()[0].split('_')[0])
+    
+    return df  
+
+#-----------------------------------------------------------------------------------------
+
+def qaqc_unusual_gaps(df, iqr_thresh=5, plots=True):
     '''
-    Produces a histogram of the diagnostic histogram per variable, 
-    and any bin that is indicated as "too frequent" by the qaqc_frequent_vals test 
-    is visually flagged
+    Runs all parts of the unusual gaps function, with a whole station bypass check first.
+    
+    Note: PRELIMINARY: This function has not been fully evaluated or finalized in full qaqc process. Thresholds/decisions may change with refinement.
+        - iqr_thresh preliminarily set to 5 years, pending revision
+    '''
+
+    # bypass check
+    vars_to_remove = ['index','station','qc','duration','method',
+                        'anemometer_height_m','thermometer_height_m',
+                        'lat','lon','elevation','time','month','year',
+                        'sfcWind_dir','hurs'] # list of var substrings to exclude if present in var
+    vars_to_check = [var for var in df.columns if not any(True for item in vars_to_remove if item in var)] # remove all non-primary variables
+        
+    # whole station bypass check first
+    df, pass_flag = qaqc_dist_whole_stn_bypass_check(df, vars_to_check)
+    
+    if pass_flag == 'fail':
+        return df
+    else:
+        df_part1 = qaqc_dist_gap_part1(df, vars_to_check, iqr_thresh, plots)
+        df_part2 = qaqc_dist_gap_part2(df_part1, vars_to_check, plots)
+
+        if plots == True:
+            for var in vars_to_check:
+                if (19 not in df[var+'_eraqc'].values) and (20 in df[var+'_eraqc'].values or 21 in df[var+'_eraqc'].values): # don't plot a figure if it's all nans/not enough months
+                    flagged_timeseries_plot(df_part2, vars_to_check, flag_to_viz = [20, 21])
+    
+    return df_part2
+
+#-----------------------------------------------------------------------------------------
+## distribution gap plotting functions
+
+def _plot_format_helper(var):
+    """Helper function for plots"""
+
+    pr_vars = ['pr', 'pr_5min', 'pr_1h', 'pr_24h', 'pr_localmid']
+    ps_vars = ['ps', 'psl', 'psl_altimeter']
+    
+    if var == 'tas':
+        ylab = 'Air Temperature at 2m'
+        unit = 'K'
+        
+    elif var == 'tdps' or var == 'tdps_derived':
+        ylab = 'Dewpoint Temperature'
+        unit = 'K'
+        
+    elif var == 'sfcWind':
+        ylab = 'Surface Wind Speed'
+        unit = '${m s^-1}$'
+        
+    elif var == 'sfcWind_dir':
+        ylab = 'Surface Wind Direction'
+        unit = 'degrees'
+        
+    elif var == 'rsds':
+        ylab = 'Surface Radiation'
+        unit = '${W m^-2}$'
+
+    elif var == 'hurs':
+        ylab = 'Humidity'
+        unit = '%'
+        
+    elif var in pr_vars:
+        ylab = 'Precipitation' # should be which precip var it is
+        unit = 'mm'
+
+    elif var in ps_vars:
+        ylab = 'Pressure' # should eventually be what pressure var it is
+        unit = 'Pa'
+        
+    return (ylab, unit)
+
+#-----------------------------------------------------------------------------------------
+
+def dist_gap_part1_plot(df, month, var, flagval, iqr_thresh, network):
+    '''
+    Produces a timeseries plots of specific months and variables for part 1 of the unusual gaps function.
+    Any variable that is flagged is noted
+    '''
+
+    # grab data by months
+    df = df.loc[df['month'] == month]
+        
+    # grab flagged data
+    flag_vals = df.loc[df[var + '_eraqc'] == flagval]
+    
+    # plot valid data
+    ax = df.plot.scatter(x='time', y=var, label='Pass')
+    
+    # plot flagged data
+    flag_vals.plot.scatter(ax=ax, x='time', y=var, color='r', label='Flagged')
+    # should be consistent with other plots - I like Hector's open circles around flagged values
+
+    # plot climatological median and threshold * IQR range
+    mid, low_bnd, high_bnd = standardized_median_bounds(df, month, var, iqr_thresh=5)
+    
+    plt.axhline(y=mid, color='k', lw=0.5, label='Climatological monthly median')
+    plt.fill_between(x=df['time'],
+                    y1=low_bnd,
+                    y2=high_bnd,
+                    alpha=0.25, color='0.75', 
+                    label='{} * IQR range'.format(iqr_thresh))
+    
+    # plot aesthetics
+    plt.legend(loc='best')
+    ylab = _plot_format_helper(var)
+    plt.ylabel('{} [{}]'.format(ylab[0], ylab[1]));
+    plt.xlabel('')
+    plt.title('Distribution gap check pt 1: {0} / month: {1}'.format(
+        df['station'].unique()[0],
+        month), 
+              fontsize=10);
+    
+    # save to AWS    
+    s3 = boto3.resource('s3')
+    bucket = s3.Bucket(bucket_name)
+    figname = 'qaqc_dist_gap_check_part1_{0}_{1}_{2}'.format(df['station'].unique()[0], var, month)
+    bucket.put_object(Body=img_data, ContentType='image/png',
+                 Key='{0}/{1}/qaqc_figs/{2}.png'.format(
+                 directory, network, figname))
+
+
+#-----------------------------------------------------------------------------------------
+
+def dist_gap_part2_plot(df, month, var, network):
+    '''
+    Produces a histogram of the monthly standardized distribution
+    with PDF overlay and threshold lines where pdf falls below y=0.1.
+    Any bin that is outside of the threshold is visually flagged
     ''' 
-    bins = create_bins(df[var], 1)
-    ax = df.plot.hist(column=var, bins=bins, alpha=0.5)
-    
-    # plot flagged values
-    # first identify which values are flagged by which flag
-    vals_to_flag = df.loc[(df[var+'_eraqc'] == 23) | (df[var+'_eraqc'] == 24)][var].unique()
-    bars_to_flag = []
-    for i in vals_to_flag:
-        if math.isnan(i) == False:
-            bars_to_flag.append(math.floor(i))
-            
-    # flag bars if too frequent
-    for bar in ax.patches:
+
+    # select month
+    df = df.loc[df['month'] == month]
+    
+    # standardize against IQR range
+    df_month_iqr = standardize_iqr(df, var)
+    
+    # determine number of bins
+    bins = create_bins(df_month_iqr)
+    
+    # plot histogram
+    ax = plt.hist(df_month_iqr, bins=bins, log=False, density=True, alpha=0.3);
+    xmin, xmax = plt.xlim()
+    plt.ylim(ymin=0.1)
+
+    # plot pdf
+    mu = np.nanmean(df_month_iqr)
+    sigma = np.nanstd(df_month_iqr)
+    y = stats.norm.pdf(bins, mu, sigma)
+    l = plt.plot(bins, y, 'k--', linewidth=1)
+    
+    # add vertical lines to indicate thresholds where pdf y=0.1
+    pdf_bounds = np.argwhere(y > 0.1)
+
+    # find first index
+    left_bnd = round(bins[pdf_bounds[0][0] -1])
+    right_bnd = round(bins[pdf_bounds[-1][0] + 1])
+    thresholds = (left_bnd - 1, right_bnd + 1)
+
+    plt.axvline(thresholds[1], color='r') # right tail
+    plt.axvline(thresholds[0], color='r') # left tail
+    
+    # flag (visually) obs that are beyond threshold
+    for bar in ax[2].patches:
         x = bar.get_x() + 0.5 * bar.get_width()
-        if x+0.5 in bars_to_flag:
+        if x > thresholds[1]: # right tail
             bar.set_color('r')
-
-    # plot aesthetics
-    plt.title('Frequent value check: {}'.format(df['station'].unique()[0]),
-             fontsize=10);
+        elif x < thresholds[0]: # left tail
+            bar.set_color('r')
+
+    # title and useful annotations
+    plt.title('Distribution gap check, {0}: {1}'.format(df['station'].unique()[0], var), fontsize=10);
+    plt.annotate('Month: {}'.format(month), xy=(0.025, 0.95), xycoords='axes fraction', fontsize=8);
+    plt.annotate('Mean: {}'.format(round(mu,3)), xy=(0.025, 0.9), xycoords='axes fraction', fontsize=8);
+    plt.annotate('Std.Dev: {}'.format(round(sigma,3)), xy=(0.025, 0.85), xycoords='axes fraction', fontsize=8);
+    plt.ylabel('Frequency (obs)')
     
     # save figure to AWS
-    network = df['station'].unique()[0].split('_')[0]
-    
     bucket_name = 'wecc-historical-wx'
     directory = '3_qaqc_wx'
     img_data = BytesIO()
     plt.savefig(img_data, format='png')
     img_data.seek(0)
-
+    
     s3 = boto3.resource('s3')
     bucket = s3.Bucket(bucket_name)
-    figname = 'qaqc_frequent_value_check_{0}_{1}'.format(df['station'].unique()[0], var)
+    figname = 'qaqc_dist_gap_check_part2_{0}_{1}_{2}'.format(df['station'].unique()[0], var, month)
     bucket.put_object(Body=img_data, ContentType='image/png',
                      Key='{0}/{1}/qaqc_figs/{2}.png'.format(
                      directory, network, figname))
 
-    # close figures to save memory
-    # plt.close()
-    
+#-----------------------------------------------------------------------------------------
+
+def flagged_timeseries_plot(df, vars_to_check, flag_to_viz):
+    '''Produces a scatterplot timeseries figure of variables that have flags placed'''
+
+    # can pass a list of flags
+    for flag in flag_to_viz:
+    
+        # assess where each variable has flagged values
+        for var in vars_to_check:
+            flagged_data = df.loc[df[var+'_eraqc'] == flag]
+
+            # only produce a plot if there is flagged values
+            if len(flagged_data) == 0:
+                continue
+
+            # plot
+            ax = df.plot.scatter(x='time', y=var, color='k', s=0.8, label='Valid')
+
+            # plot flagged data
+            flagged_data.plot.scatter(ax=ax, x='time', y=var, color='r', s=0.9, label='Flag: {}'.format(flag))
+
+            # plot aesthetics
+            plt.legend(loc='best', ncol=2)
+            ylab = _plot_format_helper(var)
+            plt.ylabel('{} [{}]'.format(ylab[0], ylab[1]));
+            plt.xlabel('')
+            plt.title('{0}'.format(df['station'].unique()[0]), fontsize=10);
+
+            # save to AWS
+            bucket_name = 'wecc-historical-wx'
+            directory = '3_qaqc_wx'
+            img_data = BytesIO()
+            plt.savefig(img_data, format='png')
+            img_data.seek(0)
+
+            s3 = boto3.resource('s3')
+            bucket = s3.Bucket(bucket_name)
+            figname = 'flagged_timeseries_{0}_{1}'.format(df['station'].unique()[0], var)
+            bucket.put_object(Body=img_data, ContentType='image/png',
+                        Key='{0}/{1}/qaqc_figs/{2}.png'.format(
+                        directory, network, figname))
+
+
+#-----------------------------------------------------------------------------------------
+## Frequent values check
+# flag unusually frequent values - if any one value has more than 50% of data in the bin
 
 def frequent_bincheck(df, var, data_group):
     '''Approach: 
@@ -1036,6 +1287,184 @@
                 
     return df
 
+#-----------------------------------------------------------------------------------------
+
+def synergistic_flag(df, num_temp_vars):  
+    '''
+    In frequent values, if air temp is flagged, dew point is also flagged, and vice versa.
+    Applies appropriate flag in corresponding vars
+    '''
+
+    # need to identify which flag is placed
+    # 23 for all obs/years check | 24 for all seasons/years check
+    flags_to_set = [23, 24]
+
+    for flag_to_set in flags_to_set:
+        if 'tas' in num_temp_vars and 'tdps' in num_temp_vars:
+            df.loc[df['tas_eraqc'] == flag_to_set, 'tdps_eraqc'] = flag_to_set
+            df.loc[df['tdps_eraqc'] == flag_to_set, 'tas_eraqc'] = flag_to_set
+
+        if 'tas' in num_temp_vars and 'tdps_derived' in num_temp_vars:
+            df.loc[df['tas_eraqc'] == flag_to_set, 'tdps_derived_eraqc'] = flag_to_set
+            df.loc[df['tdps_derived_eraqc'] == flag_to_set, 'tas_eraqc'] = flag_to_set    
+
+        if 'tas' in num_temp_vars and 'tdps' in num_temp_vars and 'tdps_derived' in num_temp_vars:
+            df.loc[df['tas_eraqc'] == flag_to_set, 'tdps_eraqc'] = flag_to_set
+            df.loc[df['tdps_eraqc'] == flag_to_set, 'tas_eraqc'] = flag_to_set
+            df.loc[df['tas_eraqc'] == flag_to_set, 'tdps_derived_eraqc'] = flag_to_set
+            df.loc[df['tdps_derived_eraqc'] == flag_to_set, 'tas_eraqc'] = flag_to_set
+            df.loc[df['tdps_eraqc'] == flag_to_set, 'tdps_derived_eraqc'] = flag_to_set
+            df.loc[df['tdps_derived_eraqc'] == flag_to_set, 'tdps_eraqc'] = flag_to_set
+            
+    return df
+
+#-----------------------------------------------------------------------------------------
+
+def qaqc_frequent_vals(df, plots=True):
+    '''
+    Test for unusually frequent values. This check is performed in two phases.
+    Phase 1: Check is applied to all observations for a designated variable. If the current bin has >50% + >30 number of observations
+    compared to +/- 3 surrounding bins, the current bin is highlighted for further check on the year-by-year basis. If the bin persists 
+    as unusually frequent, the bin is flagged.
+    Phase 2: Check is applied on a seasonal basis, for all observations within that season (mirroring phase 1). If a suspect bin is noted
+    in the all observations stage, the check is performed on the year-by-year basis for that season. 
+
+    This test is synergistically applied for air temperature and dew point temperature.         
+
+    Input:
+    -----
+        df [pd.DataFrame]: station dataset converted to dataframe through QAQC pipeline
+        plots [bool]: if True, produces plots of any flagged data and saved to AWS
+
+    Returns:
+    -------
+        qaqc success:
+            df [pd.DataFrame]: QAQC dataframe with flagged values (see below for flag meaning)
+        qaqc failure:
+            None
+    
+    Flag meaning:
+    -------------
+        23,qaqc_frequent_vals,Value flagged as unusually frequent in occurrence at the annual scale after assessing the entire observation record. Temperature and dew point temperature are synergistically flagged.
+        24,qaqc_frequent_vals,Value flagged as unusually frequent in occurrence at the seasonal scale after assessing the entire observation record. Temperature and dew point temperature are synergistically flagged.
+    '''
+    
+    # this check is only done on air temp, dewpoint temp, and pressure
+    vars_to_remove = ['qc', 'duration', 'method']
+    vars_to_include = ['tas', 'tdps', 'ps', 'psl', 'ps_altimeter', 'rsds'] # list of var substrings to remove if present in var
+    vars_to_check = [var for var in df.columns if any(True for item in vars_to_include if item in var) and not any(True for item in vars_to_remove if item in var)]
+
+    if verbose:
+        print("Running {} on {}".format("qaqc_frequent_vals", vars_to_check))
+
+    ## CHECK IF MONTH AND YEAR ARE NOW NEEDED FOR THIS CHECK
+    df['month'] = pd.to_datetime(df['time']).dt.month # sets month to new variable
+    df['year'] = pd.to_datetime(df['time']).dt.year # sets year to new variable
+    
+    for var in vars_to_check:
+
+        # only use valid values previously not flagged by QAQC tests
+        valid = np.where(np.isnan(df[var+'_eraqc']))[0]
+        df = df.iloc[valid] ###### CORRECT THIS TO ENSURE THAT FLAGS ARE PLACED CORRECTLY
+        
+        # first scans suspect values using entire record
+        # all years
+        df = frequent_bincheck(df, var, data_group='all')
+
+        # if no values are flagged as suspect, end function, no need to proceed
+        if len(df.loc[df[var+'_eraqc'] == 100]) == 0:
+            print('No unusually frequent values detected for entire {} observation record'.format(var))
+            # goes to seasonal check, no bypass
+
+        else:
+            # year by year
+            # then scans for each value on a year-by-year basis to flag if they are a problem within that year
+                # DECISION: the annual check uses the unfiltered data
+                # previously flagged values are included here -- this would interfere with our entire workflow
+            df = frequent_bincheck(df, var, data_group='annual')
+
+        # seasonal scan (JF+D, MAM, JJA, SON) 
+        # each season is scanned over entire record to identify problem values
+        # only flags applied on annual basis using the three months on their own
+        # NOTE: HadISD approach is to use the current year's december, rather than the preceeding december
+
+        # seasonal version because seasonal shift in distribution of temps/dewpoints can reveal hidden values
+        # all years
+        df = frequent_bincheck(df, var, data_group='seasonal_all') ## DECISION: December is from the current year
+        if len(df.loc[df[var+'_eraqc'] == 100]) == 0:
+            print('No unusually frequent values detected for seasonal {} observation record'.format(var))
+            continue # bypasses to next variable
+
+        else:
+            print('Unusually frequent values detected in seasonal distribution, continuining to annual check')
+            # year by year --> December selection must be specific
+            df = frequent_bincheck(df, var, data_group='seasonal_annual')    
+                      
+        # remove any lingering preliminary flags, data passed check
+        df.loc[df[var+'_eraqc'] == 100, var+'_eraqc'] = np.nan
+        
+    # synergistic flag on tas and tdps/tdps_derived
+    # first establish at least tas and one tdps var present
+    temp_vars = ['tas', 'tdps', 'tdps_derived']
+    num_temp_vars = [var for var in vars_to_check if var in temp_vars]
+    if len(num_temp_vars) != 1 and 'tas' in num_temp_vars:
+        # proceed to synergistic check
+        df = synergistic_flag(df, num_temp_vars, flag_to_set)
+    
+    # plots item
+    if plots==True:
+        for var in vars_to_check:
+            if 23 in df[var+'_eraqc'].values or 24 in df[var+'_eraqc'].values: # only plot a figure if a value is flagged
+                # histogram
+                frequent_vals_plot(df, var)
+
+                # entire timeseries figure
+                flagged_timeseries_plot(df, flag_to_viz=[23,24])
+        
+    return df
+
+#-----------------------------------------------------------------------------------------
+
+def frequent_vals_plot(df, var):
+    '''
+    Produces a histogram of the diagnostic histogram per variable, 
+    and any bin that is indicated as "too frequent" by the qaqc_frequent_vals test 
+    is visually flagged
+    ''' 
+    bins = create_bins(df[var], 1)
+    ax = df.plot.hist(column=var, bins=bins, alpha=0.5)
+    
+    # plot flagged values
+    # first identify which values are flagged by which flag
+    vals_to_flag = df.loc[(df[var+'_eraqc'] == 23) | (df[var+'_eraqc'] == 24)][var].unique()
+    bars_to_flag = []
+    for i in vals_to_flag:
+        if math.isnan(i) == False:
+            bars_to_flag.append(math.floor(i))
+            
+    # flag bars if too frequent
+    for bar in ax.patches:
+        x = bar.get_x() + 0.5 * bar.get_width()
+        if x+0.5 in bars_to_flag:
+            bar.set_color('r')
+
+    # plot aesthetics
+    plt.title('Frequent value check: {}'.format(df['station'].unique()[0]),
+             fontsize=10);
+    
+    # save figure to AWS
+    network = df['station'].unique()[0].split('_')[0]
+    bucket_name = 'wecc-historical-wx'
+    directory = '3_qaqc_wx'
+    img_data = BytesIO()
+    plt.savefig(img_data, format='png')
+    img_data.seek(0)
+
+    s3 = boto3.resource('s3')
+    bucket = s3.Bucket(bucket_name)
+    figname = 'qaqc_frequent_value_check_{0}_{1}'.format(df['station'].unique()[0], var)
+
+#-----------------------------------------------------------------------------------------
 
 def bins_to_flag(bins, bar_counts, bin_main_thresh=30, secondary_bin_main_thresh=30):
     '''Returns the specific bins to flag as suspect'''
@@ -1070,467 +1499,10 @@
             else: # less than bin_main_thresh obs in bin_main_sum, do not indicate as suspect
                 continue
                 
-    return bins_to_flag # returns a list of values that are suspicious   
-
-=======
-    for var in vars_to_check:
-        # add _eraqc column for each variable
-        # df[var+'_eraqc'] = np.nan # default value of nan
-
-        for month in range(1,13):
-
-            # first check num of months in order to continue
-            month_to_check = df.loc[df['month'] == month]
-
-            # check for number of obs years
-            if (len(month_to_check.year.unique()) < 5):
-                df[var+'_eraqc'] = 18 # see era_qaqc_flag_meanings.csv
-                pass_flag = 'fail'
-
-    err_statement = '{} has too short of an observation record to proceed through the monthly distribution qa/qc checks -- bypassing station'.format(
-                    df['station'].unique()[0])
-    
-    if pass_flag == 'fail':
-        print(err_statement)
-                
-    return (df, pass_flag) 
-
-#-----------------------------------------------------------------------------------------
-
-def qaqc_dist_var_bypass_check(df, vars_to_check, min_num_months=5):
-    """
-    Part 1: Checks the number of valid observation months per variable to proceed through monthly distribution checks.
-    Primarily assesses whether if null values persist for a month
-    """
-        
-    for var in vars_to_check:
-        for month in range(1,13):
-            monthly_df = df.loc[df['month']==month]
-            
-            # if all values are null for that month across years
-            if monthly_df[var].isnull().all() == True:
-                df[var+'_eraqc'] = 19 # see era_qaqc_flag_meanings.csv
-            
-            # if not all months have nans, need to assess how many years do
-            elif monthly_med(df).loc[monthly_med(df)['month'] == month][var].isna().sum() > min_num_months:                
-                df[var+'_eraqc'] = 19 # see era_qaqc_flag_meanings.csv
-        
-    return df
-
-#-----------------------------------------------------------------------------------------
-
-## distribution gap plotting helpers
-def create_bins(data, bin_size=0.25):
-    '''Create bins from data covering entire data range'''
-
-    # set up bins
-    b_min = np.floor(np.nanmin(data))
-    b_max = np.ceil(np.nanmax(data))
-    bins = np.arange(b_min - bin_size, b_max + (3. * bin_size), bin_size)
-
-    return bins
-
-#-----------------------------------------------------------------------------------------
-
-def _plot_format_helper(var):
-    """Helper function for plots"""
-
-    pr_vars = ['pr', 'pr_5min', 'pr_1h', 'pr_24h', 'pr_localmid']
-    ps_vars = ['ps', 'psl', 'psl_altimeter']
-    
-    if var == 'tas':
-        ylab = 'Air Temperature at 2m'
-        unit = 'K'
-        
-    elif var == 'tdps' or var == 'tdps_derived':
-        ylab = 'Dewpoint Temperature'
-        unit = 'K'
-        
-    elif var == 'sfcWind':
-        ylab = 'Surface Wind Speed'
-        unit = '${m s^-1}$'
-        
-    elif var == 'sfcWind_dir':
-        ylab = 'Surface Wind Direction'
-        unit = 'degrees'
-        
-    elif var == 'rsds':
-        ylab = 'Surface Radiation'
-        unit = '${W m^-2}$'
-
-    elif var == 'hurs':
-        ylab = 'Humidity'
-        unit = '%'
-        
-    elif var in pr_vars:
-        ylab = 'Precipitation' # should be which precip var it is
-        unit = 'mm'
-
-    elif var in ps_vars:
-        ylab = 'Pressure' # should eventually be what pressure var it is
-        unit = 'Pa'
-        
-    return (ylab, unit)
-
-#-----------------------------------------------------------------------------------------
-
-## distribution gap flagging functions
-def qaqc_dist_gap_part1(df, vars_to_check, iqr_thresh=5, plot=True):
-    """
-    Part 1 / monthly check
-        - compare anomalies of monthly median values
-        - standardize against interquartile range
-        - compare stepwise from the middle of the distribution outwards
-        - asymmetries are identified and flagged if severe
-    Goal: identifies suspect months and flags all obs within month
-    
-    Note: PRELIMINARY: This function has not been fully evaluated or finalized in full qaqc process. Thresholds/decisions may change with refinement.
-        - iqr_thresh preliminarily set to 5 years, pending revision
-    """
-        
-    for var in vars_to_check:
-        for month in range(1,13): 
-
-            # per variable bypass check
-            df = qaqc_dist_var_bypass_check(df, vars_to_check) # flag here is 19
-            if 19 in df[var+'_eraqc']:
-                continue # skip variable 
-
-            # station has above min_num_months number of valid observations, proceed with dist gap check
-            else:
-                # calculate monthly climatological median, and bounds
-                mid, low, high = standardized_median_bounds(df, month, var, iqr_thresh=iqr_thresh)
-
-                # calculate monthly median per month
-                df_month = monthly_med(df)
-
-                for i in df_month.loc[df_month['month'] == month][var]:
-                    if (i < low) or (i > high):
-                        year_to_flag = (df_month.loc[(df_month[var]==i) & 
-                                           (df_month['month']==month)]['year'].values[0])
-                        print('Median {} value for {}-{} is beyond the {}*IQR limits -- flagging month'.format(
-                            var,
-                            month, 
-                            int(year_to_flag),
-                            iqr_thresh)
-                        )
-
-                        # flag all obs in that month
-                        df.loc[(df['month']==month) & 
-                               (df['year']==year_to_flag), var+'_eraqc'] = 20 # see era_qaqc_flag_meanings.csv
-
-        if plot==True:
-            for month in range(1,13):
-                for var in vars_to_check:
-                    if 19 not in df[var+'_eraqc'].values: # don't plot a figure if it's all nans/not enough months
-                        if 20 in df[var+'_eraqc'].values: # don't plot a figure if nothing is flagged
-                            dist_gap_part1_plot(df, month, var, flagval=20, iqr_thresh=iqr_thresh,
-                                                network=df['station'].unique()[0].split('_')[0])
-                
-    return df
-
-#-----------------------------------------------------------------------------------------
-
-def qaqc_dist_gap_part2(df, vars_to_check, plot=True):
-    """
-    Part 2 / monthly check
-        - compare all obs in a single month, all years
-        - histogram created from all obs and gaussian distribution fitted
-        - threshold values determined using positions where fitted freq falls below y=0.1
-        - rounds outwards to next integer plus one
-        - going outwards from center, distribution is scanned for gaps which occur outside threshold
-        - obs beyond gap are flagged
-    Goal: identifies individual suspect observations and flags the entire month 
-
-    Note: PRELIMINARY: This function has not been fully evaluated or finalized in full qaqc process. Thresholds/decisions may change with refinement.
-        - iqr_thresh preliminarily set to 5 years, pending revision 
-    """
-
-    # whole station bypass check first
-    df, pass_flag = qaqc_dist_whole_stn_bypass_check(df, vars_to_check)
-    
-    if pass_flag != 'fail':
-        
-        for var in vars_to_check:
-            for month in range(1,13):
-                
-                # per variable bypass check
-                df = qaqc_dist_var_bypass_check(df, vars_to_check) # flag here is 19
-                if 19 in df[var+'_eraqc']:
-                    continue # skip variable 
-                
-                # station has above min_num_months number of valid observations, proceed with dist gap check
-                else:
-                    # from center of distribution, scan for gaps (where bin = 0)
-                    # when gap is found, and it is at least 2x bin width
-                    # any bins beyond end of gap + beyond threshold value are flagged
-                    
-                    # subset by month
-                    df = df.loc[df['month'] == month]
-                    
-                    # standardize against IQR range
-                    df_month_iqr = iqr_standardize(df, var)
-
-                    # determine number of bins
-                    bins = create_bins(df_month_iqr)
-                    
-                    # pdf
-                    mu = np.nanmean(df_month_iqr)
-                    sigma = np.nanstd(df_month_iqr)
-
-                    y, left_bnd, right_bnd = pdf_bounds(df_month_iqr, mu, sigma, bins)
-                    
-                    # identify gaps as below y=0.1 from histogram, not pdf                    
-                    y_hist, bins = np.histogram(df_iqr, bins=bins, density=True)
-                    
-                    # identify climatology and iqr baselines in order to flag
-                    iqr_baseline = iqr_range(df, month=month, var=var)
-                    clim = median_clim(df, month=month, var=var)
-                                        
-                    # gaps are only flagged for values beyond left_bnd, right_bnd, as long as gap is 2*bin_width (2*0.25)
-                    # considering that the # of bins for threshold is (4,7) from y=0.1
-                    # safe to assume that gap is present if values >0.1 outside of left_bnd, right_bnd
-                    bins_beyond_left_bnd = np.argwhere(bins <= left_bnd)
-                    if len(bins_beyond_left_bnd) != 0: 
-                        for data in bins_beyond_left_bnd:
-                            if y_hist[data] > 0.1: # bins with data > 0.1 beyond left_bnd
-                                
-                                # identify values beyond left bnd
-                                vals_to_flag = clim + (left_bnd * iqr_baseline) # left_bnd is negative
-                                df.loc[df[var] <= vals_to_flag[0], var+'_eraqc'] = 21 # see era_qaqc_flag_meanings.csv
-
-
-                    bins_beyond_right_bnd = np.argwhere(bins >= right_bnd)
-                    if len(bins_beyond_right_bnd) != 0:
-                        for data in bins_beyond_right_bnd:
-                            if y_hist[data] > 0.1: # bins with data > 0.1 beyond right_bnd
-                                
-                                # identify values beyond right bnd
-                                vals_to_flag = clim + (right_bnd * iqr_baseline) # upper limit threshold
-                                df.loc[df[var] >= vals_to_flag[0], var+'_eraqc'] = 21 # see era_qaqc_flag_meanings.csv
-                    
-    if plot==True:
-        for month in range(1,13):
-            for var in vars_to_check:
-                if 19 not in df[var+'_eraqc'].values: # don't plot a figure if it's all nans/not enough months
-                    if 21 in df[var+'_eraqc'].values: # don't plot a figure if nothing is flagged
-                        dist_gap_part2_plot(df, month, var,
-                                            network=df['station'].unique()[0].split('_')[0])
-    
-    return df  
-
-#-----------------------------------------------------------------------------------------
-
-## distribution gap plotting functions
-def dist_gap_part1_plot(df, month, var, flagval, iqr_thresh, network):
-    '''
-    Produces a timeseries plots of specific months and variables for part 1 of the unusual gaps function.
-    Any variable that is flagged is noted
-    '''
-
-    # grab data by months
-    df = df.loc[df['month'] == month]
-        
-    # grab flagged data
-    flag_vals = df.loc[df[var + '_eraqc'] == flagval]
-    
-    # plot valid data
-    ax = df.plot.scatter(x='time', y=var, label='Pass')
-    
-    # plot flagged data
-    flag_vals.plot.scatter(ax=ax, x='time', y=var, color='r', label='Flagged')
-    # should be consistent with other plots - I like Hector's open circles around flagged values
-
-    # plot climatological median and threshold * IQR range
-    mid, low_bnd, high_bnd = standardized_median_bounds(df, month, var, iqr_thresh=5)
-    
-    plt.axhline(y=mid, color='k', lw=0.5, label='Climatological monthly median')
-    plt.fill_between(x=df['time'],
-                    y1=low_bnd,
-                    y2=high_bnd,
-                    alpha=0.25, color='0.75', 
-                    label='{} * IQR range'.format(iqr_thresh))
-    
-    # plot aesthetics
-    plt.legend(loc='best')
-    ylab = _plot_format_helper(var)
-    plt.ylabel('{} [{}]'.format(ylab[0], ylab[1]));
-    plt.xlabel('')
-    plt.title('Distribution gap check pt 1: {0} / month: {1}'.format(
-        df['station'].unique()[0],
-        month), 
-              fontsize=10);
-    
-    # save to AWS
-    bucket_name = 'wecc-historical-wx'
-    directory = '3_qaqc_wx'
-    img_data = BytesIO()
-    plt.savefig(img_data, format='png')
-    img_data.seek(0)
-    
-    s3 = boto3.resource('s3')
-    bucket = s3.Bucket(bucket_name)
-    figname = 'qaqc_dist_gap_check_part1_{0}_{1}_{2}'.format(df['station'].unique()[0], var, month)
-    bucket.put_object(Body=img_data, ContentType='image/png',
-                 Key='{0}/{1}/qaqc_figs/{2}.png'.format(
-                 directory, network, figname))
-    
-    # close figures to save memory
-    # plt.close()
-
-#-----------------------------------------------------------------------------------------
-
-def dist_gap_part2_plot(df, month, var, network):
-    '''
-    Produces a histogram of the monthly standardized distribution
-    with PDF overlay and threshold lines where pdf falls below y=0.1.
-    Any bin that is outside of the threshold is visually flagged
-    ''' 
-
-    # select month
-    df = df.loc[df['month'] == month]
-    
-    # standardize against IQR range
-    df_month_iqr = standardize_iqr(df, var)
-    
-    # determine number of bins
-    bins = create_bins(df_month_iqr)
-    
-    # plot histogram
-    ax = plt.hist(df_month_iqr, bins=bins, log=False, density=True, alpha=0.3);
-    xmin, xmax = plt.xlim()
-    plt.ylim(ymin=0.1)
-
-    # plot pdf
-    mu = np.nanmean(df_month_iqr)
-    sigma = np.nanstd(df_month_iqr)
-    y = stats.norm.pdf(bins, mu, sigma)
-    l = plt.plot(bins, y, 'k--', linewidth=1)
-    
-    # add vertical lines to indicate thresholds where pdf y=0.1
-    pdf_bounds = np.argwhere(y > 0.1)
-
-    # find first index
-    left_bnd = round(bins[pdf_bounds[0][0] -1])
-    right_bnd = round(bins[pdf_bounds[-1][0] + 1])
-    thresholds = (left_bnd - 1, right_bnd + 1)
-
-    plt.axvline(thresholds[1], color='r') # right tail
-    plt.axvline(thresholds[0], color='r') # left tail
-    
-    # flag (visually) obs that are beyond threshold
-    for bar in ax[2].patches:
-        x = bar.get_x() + 0.5 * bar.get_width()
-        if x > thresholds[1]: # right tail
-            bar.set_color('r')
-        elif x < thresholds[0]: # left tail
-            bar.set_color('r')
-
-    # title and useful annotations
-    plt.title('Distribution gap check, {0}: {1}'.format(df['station'].unique()[0], var), fontsize=10);
-    plt.annotate('Month: {}'.format(month), xy=(0.025, 0.95), xycoords='axes fraction', fontsize=8);
-    plt.annotate('Mean: {}'.format(round(mu,3)), xy=(0.025, 0.9), xycoords='axes fraction', fontsize=8);
-    plt.annotate('Std.Dev: {}'.format(round(sigma,3)), xy=(0.025, 0.85), xycoords='axes fraction', fontsize=8);
-    plt.ylabel('Frequency (obs)')
-    
-    # save figure to AWS
-    bucket_name = 'wecc-historical-wx'
-    directory = '3_qaqc_wx'
-    img_data = BytesIO()
-    plt.savefig(img_data, format='png')
-    img_data.seek(0)
-    
-    s3 = boto3.resource('s3')
-    bucket = s3.Bucket(bucket_name)
-    figname = 'qaqc_dist_gap_check_part2_{0}_{1}_{2}'.format(df['station'].unique()[0], var, month)
-    bucket.put_object(Body=img_data, ContentType='image/png',
-                     Key='{0}/{1}/qaqc_figs/{2}.png'.format(
-                     directory, network, figname))
-
-    # close figures to save memory
-    # plt.close()
-
-#-----------------------------------------------------------------------------------------
-
-def flagged_timeseries_plot(df, vars_to_check, flag_to_viz):
-    '''Produces a scatterplot timeseries figure of variables that have flags placed'''
-
-    # can pass a list of flags
-    for flag in flag_to_viz:
-    
-        # assess where each variable has flagged values
-        for var in vars_to_check:
-            flagged_data = df.loc[df[var+'_eraqc'] == flag]
-
-            # only produce a plot if there is flagged values
-            if len(flagged_data) == 0:
-                continue
-
-            # plot
-            ax = df.plot.scatter(x='time', y=var, color='k', s=0.8, label='Valid')
-
-            # plot flagged data
-            flagged_data.plot.scatter(ax=ax, x='time', y=var, color='r', s=0.9, label='Flag: {}'.format(flag))
-
-            # plot aesthetics
-            plt.legend(loc='best', ncol=2)
-            ylab = _plot_format_helper(var)
-            plt.ylabel('{} [{}]'.format(ylab[0], ylab[1]));
-            plt.xlabel('')
-            plt.title('{0}'.format(df['station'].unique()[0]), fontsize=10);
-
-            # save to AWS
-            bucket_name = 'wecc-historical-wx'
-            directory = '3_qaqc_wx'
-            img_data = BytesIO()
-            plt.savefig(img_data, format='png')
-            img_data.seek(0)
-
-            s3 = boto3.resource('s3')
-            bucket = s3.Bucket(bucket_name)
-            figname = 'flagged_timeseries_{0}_{1}'.format(df['station'].unique()[0], var)
-            bucket.put_object(Body=img_data, ContentType='image/png',
-                        Key='{0}/{1}/qaqc_figs/{2}.png'.format(
-                        directory, network, figname))
-    
-            # close figures to save memory
-            # plt.close()
-
-#-----------------------------------------------------------------------------------------
-
-def qaqc_unusual_gaps(df, iqr_thresh=5, plots=True):
-    '''
-    Runs all parts of the unusual gaps function, with a whole station bypass check first.
-    
-    Note: PRELIMINARY: This function has not been fully evaluated or finalized in full qaqc process. Thresholds/decisions may change with refinement.
-        - iqr_thresh preliminarily set to 5 years, pending revision
-    '''
-
-    # bypass check
-    vars_to_remove = ['index','station','qc','duration','method',
-                        'anemometer_height_m','thermometer_height_m',
-                        'lat','lon','elevation','time','month','year',
-                        'sfcWind_dir','hurs'] # list of var substrings to exclude if present in var
-    vars_to_check = [var for var in df.columns if not any(True for item in vars_to_remove if item in var)] # remove all non-primary variables
-        
-    # whole station bypass check first
-    df, pass_flag = qaqc_dist_whole_stn_bypass_check(df, vars_to_check)
-    
-    if pass_flag == 'fail':
-        return df
-    else:
-        df_part1 = qaqc_dist_gap_part1(df, vars_to_check, iqr_thresh, plots)
-        df_part2 = qaqc_dist_gap_part2(df_part1, vars_to_check, plots)
-
-        if plots == True:
-            for var in vars_to_check:
-                if (19 not in df[var+'_eraqc'].values) and (20 in df[var+'_eraqc'].values or 21 in df[var+'_eraqc'].values): # don't plot a figure if it's all nans/not enough months
-                    flagged_timeseries_plot(df_part2, vars_to_check, flag_to_viz = [20, 21])
-    
-    return df_part2
-
->>>>>>> b0206fcb
-#----------------------------------------------------------------------
+    return bins_to_flag # returns a list of values that are suspicious 
+
+#-----------------------------------------------------------------------------------------
+
 # To do
 # establish false positive rate
 # unit tests on each of these functions(?)