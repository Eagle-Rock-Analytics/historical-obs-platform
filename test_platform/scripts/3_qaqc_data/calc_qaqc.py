--- conflicted
+++ resolved
@@ -668,12 +668,7 @@
     return iqr_val[var].values
 
 #-----------------------------------------------------------------------------------------
-<<<<<<< HEAD
-
 def standardized_iqr(df, var):
-=======
-def standardize_iqr(df, var):
->>>>>>> 5f717570
     """Part 2: Standardizes data against the interquartile range
 
     Returns:
@@ -779,11 +774,6 @@
     return df
 
 #-----------------------------------------------------------------------------------------
-<<<<<<< HEAD
-
-=======
-## distribution gap plotting helpers
->>>>>>> 5f717570
 def create_bins(data, bin_size=0.25):
     '''Create bins from data covering entire data range'''
 
@@ -796,14 +786,8 @@
     return bins
 
 #-----------------------------------------------------------------------------------------
-<<<<<<< HEAD
-
 def create_bins_frequent(df, var, bin_size=0.25):
     '''Create bins from data covering entire data range'''
-=======
-def _plot_format_helper(var):
-    """Helper function for plots"""
->>>>>>> 5f717570
 
     # ideally shouldn't have to have a separate function for this
     
@@ -971,8 +955,6 @@
     return df  
 
 #-----------------------------------------------------------------------------------------
-<<<<<<< HEAD
-
 def qaqc_unusual_gaps(df, iqr_thresh=5, plots=True):
     '''
     Runs all parts of the unusual gaps function, with a whole station bypass check first.
@@ -1005,10 +987,7 @@
     return df_part2
 
 #-----------------------------------------------------------------------------------------
-=======
->>>>>>> 5f717570
 ## distribution gap plotting functions
-
 def _plot_format_helper(var):
     """Helper function for plots"""
 
@@ -1050,7 +1029,6 @@
     return (ylab, unit)
 
 #-----------------------------------------------------------------------------------------
-
 def dist_gap_part1_plot(df, month, var, flagval, iqr_thresh, network):
     '''
     Produces a timeseries plots of specific months and variables for part 1 of the unusual gaps function.
@@ -1097,13 +1075,8 @@
     bucket.put_object(Body=img_data, ContentType='image/png',
                  Key='{0}/{1}/qaqc_figs/{2}.png'.format(
                  directory, network, figname))
-<<<<<<< HEAD
-
-    # close figure for memory
-=======
     
     # close figures to save memory
->>>>>>> 5f717570
     plt.close()
 
 #-----------------------------------------------------------------------------------------
@@ -1174,11 +1147,7 @@
                      Key='{0}/{1}/qaqc_figs/{2}.png'.format(
                      directory, network, figname))
 
-<<<<<<< HEAD
-    # close figure for memory
-=======
     # close figures to save memory
->>>>>>> 5f717570
     plt.close()
 
 #-----------------------------------------------------------------------------------------
@@ -1281,7 +1250,6 @@
     else: # all other variables
         df_to_test = df
     
-<<<<<<< HEAD
     # all data/annual checks
     if data_group == 'all':
         bins = create_bins_frequent(df_to_test, var, bin_size=bin_s) 
@@ -1400,15 +1368,7 @@
     return df
 
 #-----------------------------------------------------------------------------------------
-
 def synergistic_flag(df, num_temp_vars):  
-=======
-            # close figures to save memory
-            plt.close()
-
-#-----------------------------------------------------------------------------------------
-def qaqc_unusual_gaps(df, iqr_thresh=5, plots=True):
->>>>>>> 5f717570
     '''
     In frequent values, if air temp is flagged, dew point is also flagged, and vice versa.
     Applies appropriate flag in corresponding vars
@@ -1432,7 +1392,6 @@
     return df
 
 #-----------------------------------------------------------------------------------------
-
 def bins_to_flag(bar_counts, bins, bin_main_thresh=30, secondary_bin_main_thresh=30):
     '''Returns the specific bins to flag as suspect'''
     bins_to_flag = [] # list of bins that will be flagged
@@ -1470,7 +1429,6 @@
     return bins_to_flag # returns a list of values that are suspicious
 
 #-----------------------------------------------------------------------------------------
-
 def qaqc_frequent_vals(df, rad_scheme, plots=True, verbose=True):
     '''
     Test for unusually frequent values. This check is performed in two phases.
@@ -1578,7 +1536,6 @@
     return df
 
 #-----------------------------------------------------------------------------------------
-
 def frequent_plot_helper(df, var, bins, flag, yr, rad_scheme):
     '''Plotting helper with common plotting elements for all 3 versions of this plot'''
     
@@ -1636,7 +1593,6 @@
     plt.close()
 
 #-----------------------------------------------------------------------------------------    
-    
 def frequent_vals_plot(df, var, rad_scheme):
     '''
     Produces a histogram of the diagnostic histogram per variable, 
@@ -1713,12 +1669,6 @@
                 _plot = frequent_plot_helper(df_to_plot, var, bins, flag=24, yr=str(y)+'_winter', rad_scheme=rad_scheme)
 
 #-----------------------------------------------------------------------------------------
-
-<<<<<<< HEAD
-=======
-#===================================================================================================
-# UNUSUAL LARGE JUMPS DEV
-#---------------------------------------------------------------------------------------------------
 # Plot helper for unusual large jumps plots
 def _plot_format_helper_spikes(var):
     """
@@ -2093,10 +2043,6 @@
         return None
 
 #-----------------------------------------------------------------------------------------
-
-
-#----------------------------------------------------------------------
->>>>>>> 5f717570
 # To do
 # establish false positive rate
 # unit tests on each of these functions(?)