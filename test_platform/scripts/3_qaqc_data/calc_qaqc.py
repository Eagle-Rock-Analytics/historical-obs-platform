"""
This is a script where Stage 3: QA/QC related common functions, conversions, and operations is stored for ease of use
for the Historical Observations Platform.
"""

## Import Libraries
import boto3
import geopandas as gp
import numpy as np
import pandas as pd
import requests
import urllib
import datetime


## Set AWS credentials
s3 = boto3.resource("s3")
s3_cl = boto3.client('s3') # for lower-level processes

## Set relative paths to other folders and objects in repository.
bucket_name = "wecc-historical-wx"
wecc_terr = "s3://wecc-historical-wx/0_maps/WECC_Informational_MarineCoastal_Boundary_land.shp"
wecc_mar = "s3://wecc-historical-wx/0_maps/WECC_Informational_MarineCoastal_Boundary_marine.shp"


#----------------------------------------------------------------------
## QA/QC Helper functions
def get_file_paths(network):
    rawdir = "1_raw_wx/{}/".format(network)
    cleandir = "2_clean_wx/{}/".format(network)
    qaqcdir = "3_qaqc_wx/{}/".format(network)
    mergedir = "4_merge_wx/{}/".format(network)
    return rawdir, cleandir, qaqcdir, mergedir


def get_wecc_poly(terrpath, marpath):
    """
    Identifies a bbox of WECC area to filter stations against
    Input vars: shapefiles for maritime and terrestrial WECC boundaries
    Returns: spatial objects for each shapefile, and bounding box for their union.
    """
    t = gp.read_file(terrpath)  ## Read in terrestrial WECC shapefile.
    m = gp.read_file(marpath)   ## Read in marine WECC shapefile.
    bbox = t.union(m).bounds    ## Combine polygons and get bounding box of union.
    return t,m, bbox


#----------------------------------------------------------------------
## Part 1 functions (whole station/network)

## missing spatial coords (lat-lon)
def qaqc_missing_latlon(df):
    """
    Checks if latitude and longitude is missing for a station.
    If missing, station is flagged to not proceed through QA/QC.
    """

    # latitude
    if df['lat'].isnull().values.any() == True:
        df = None # returns empty df to flag that it does not pass
    else:
        df = df

    # longitude
    if df['lon'].isnull().values.any() == True:
        df = None # returns empty df to flag that it does not pass
    else:
        df = df

    return df

## in bounds of WECC
def qaqc_within_wecc(df):
    """
    Checks if station is within terrestrial & marine WECC boundaries.
    If outside of boundaries, station is flagged to not proceed through QA/QC.
    """

    t, m, bbox = get_wecc_poly(wecc_terr, wecc_mar) # Call get_wecc_poly
    lat_to_check = df['lat'].iloc[0]
    lon_to_check = df['lon'].iloc[0]

    # latitude
    if (lat_to_check < bbox.miny.values) or (lat_to_check > bbox.maxy.values):
        df = pd.DataFrame() # returns empty df to flag that it does not pass
    else:
        df = df

    # longitude
    if (lon_to_check > bbox.maxx.values) or (lon_to_check < bbox.minx.values):
        df = pd.DataFrame() # returns empty df to flag that it does not pass
    else:
        df = df

    return df

## elevation
def _grab_dem_elev_m(lat_to_check, lon_to_check):
    """
    Pulls elevation value from the USGS Elevation Point Query Service, lat lon must be in decimal degrees (which it is after cleaning)
    Modified from: https://gis.stackexchange.com/questions/338392/getting-elevation-for-multiple-lat-long-coordinates-in-python
    """

    url = r'https://epqs.nationalmap.gov/v1/json?'

    # define rest query params
    params = {
        'output': 'json',
        'x': lon_to_check,
        'y': lat_to_check,
        'units': 'Meters'
    }

    # format query string and return value
    result = requests.get((url + urllib.parse.urlencode(params)))
    dem_elev_long = float(result.json()['value'])
    dem_elev_short = '{:.2f}'.format(dem_elev_long) # make sure to round off lat-lon values so they are not improbably precise for our needs

    return dem_elev_short


def qaqc_elev_infill(df):
    """
    Checks if elevation is NA/missing. If missing, fill in elevation from either DEM or station.
    Some stations have all nan elevation values (e.g., NDBC, MARITIME)
    Some stations have single/few but not all nan elevation values (e.g., otherisd, asosawos)
    """

    print('Elevation values pre-infilling: {}'.format(df['elevation'].unique()))
    print('Elevation eraqc values pre-infilling: {}'.format(df['elevation_eraqc'].unique())) # testing

    # first check to see if any elev value is missing
    if df['elevation'].isnull().any() == True: 

        # all elevation values are reported as nan (some ndbc/maritime)
        if df['elevation'].isnull().values.all() == True: 
            # print('This station reports all missing elevation -- infilling from DEM') # testing

            try:  # in-fill if value is missing
                # check if lat-lon has changed over time
                nan_lats = df['lat'].unique()
                nan_lons = df['lon'].unique()

                if (len(nan_lats) == 1) and (len(nan_lons) == 1): # single lat-lon pair for missing elevs
                    try:
                        dem_elev_value = _grab_dem_elev_m(df['lat'].iloc[0], df['lon'].iloc[0])
                        df.loc[df['elevation'].isnull(), 'elevation_eraqc'] = 3 # see qaqc_flag_meanings.csv
                        df.loc[df['elevation'].isnull(), 'elevation'] = float(dem_elev_value)
                    except: # some buoys out of range of dem (past coastal range) report nan elevation, manually set to 0.00m and flag
                        df.loc[df['elevation'].isnull(), 'elevation_eraqc'] = 5 # see qaqc_flag_meanings.csv
                        df.loc[df['elevation'].isnull(), 'elevation'] = float(0.00) # manual infilling

                else: # multiple pairs of lat-lon for missing elevs
                    for ilat in nan_lats:
                        for ilon in nan_lons:
                            dem_elev_value = _grab_dem_elev_m(ilat, ilon)
                            df.loc[(df['lat'] == ilat) & (df['lon'] == ilon), 'elevation_eraqc'] = 3 # see qaqc_flag_meanings.csv
                            df.loc[(df['lat'] == ilat) & (df['lon'] == ilon), 'elevation'] = float(dem_elev_value)
                        
            except: # elevation cannot be obtained from DEM
                df = pd.DataFrame() # returns empty df to flag that it does not pass


        # some stations have a single/few nan reported (some otherisd/asosawos stations)
        else:   # multiple values for elevation, infill each instance if missing/incorrectly coded (e.g., zeros when shouldnt be)
            # print('This station reports a missing elevation, but not all -- targeted in-filling') # dummy flag message to note which stations this occurs for focused testing

            try:
                # locate all instances of nan values as elevation codes
                nan_coded = df[df['elevation'].isnull()]
                nan_lats = nan_coded['lat'].unique()
                nan_lons = nan_coded['lon'].unique()

                if (len(nan_lats) == 1) and (len(nan_lons) == 1): # single lat-lon pair for missing elevs
                    if (nan_lats[0] == df['lat'].iloc[0]) & (nan_lons[0] == df['lon'].iloc[0]): # single set of lat-lons matches station, infill from station
                        df.loc[df['elevation'].isnull(), 'elevation_eraqc'] = 4 # see qaqc_flag_meanings.csv
                        df.loc[df['elevation'].isnull(), 'elevation'] = df['elevation'].iloc[0]

                    else: # lat-lon of missing elev does not match station lat-lon (has shifted), infill from dem
                        dem_elev_value = _grab_dem_elev_m(nan_lats[0], nan_lons[0])
                        df.loc[df['elevation'].isnull(), 'elevation_eraqc'] = 3 # see qaqc_flag_meanings.csv
                        df.loc[df['elevation'].isnull(), 'elevation'] = float(dem_elev_value)

                else: # multiple pairs of lat-lon for missing elevs
                    for ilat in nan_lats:
                        for ilon in nan_lons:
                            dem_elev_value = _grab_dem_elev_m(ilat, ilon)
                            df.loc[(df['lat'] == ilat) & (df['lon'] == ilon), 'elevation_eraqc'] = 3 # see qaqc_flag_meanings.csv
                            df.loc[(df['lat'] == ilat) & (df['lon'] == ilon), 'elevation'] = float(dem_elev_value)
                                                            
            except: # elevation cannot be obtained from DEM
                df = pd.DataFrame() # returns empty df to flag that it does not pass

    else:
        df = df

    return df


def qaqc_elev_range(df):
    """
    Checks valid values to identify suspicious elevation values that are larger than 10m in difference
    Checks if valid elevation value is outside of range of reasonable values for WECC region.
    If outside range, station is flagged to not proceed through QA/QC.
    """

    # first check for suspicious values
    elev_vals = df['elevation'].unique() # identify how many different elevation "values" are present

    # elevation values flagged as incorrectly coded
    # uses a threshold of 10m different from the station elevation to identify suspicious elevations
    for elev_value in elev_vals:
        if (elev_value > df['elevation'].iloc[0] + 10) or (elev_value < df['elevation'].iloc[0] - 10): # 10m above and below bounds to check
            off_elevs = df.loc[df['elevation'] == elev_value]
            off_lats = off_elevs['lat'].unique()
            off_lons = off_elevs['lon'].unique()

            if (len(off_lats) == 1) and (len(off_lons) == 1): # single lat-lon pair for incorrectly coded elevation
                if (off_lats[0] == df['lat'].iloc[0]) & (off_lons[0] == df['lon'].iloc[0]): # single set of lat-lons matches station, infill from station
                    df.loc[df['elevation'] == elev_value, 'elevation_eraqc'] = 4 # see qaqc_flag_meanings.csv
                    df.loc[df['elevation'] == elev_value, 'elevation'] = df['elevation'].iloc[0]

                else: # lat-lon of incorrectly coded elevation does not match station lat-lon (has shifted), infill from dem
                    dem_elev_value = _grab_dem_elev_m(off_lats[0], off_lons[0])
                    df.loc[df['elevation'] == elev_value, 'elevation_eraqc'] = 3 # see qaqc_flag_meanings.csv
                    df.loc[df['elevation'] == elev_value, 'elevation'] = float(dem_elev_value)
            
            else: # multple pairs of lat-lon for incorrectly zero coded elevs 
                for ilat in off_lats:
                    for ilon in off_lons:
                        dem_elev_value = _grab_dem_elev_m(ilat, ilon)
                        df.loc[(df['lat'] == ilat) & (df['lon'] == ilon), 'elevation_eraqc'] = 3 # see qaqc_flag_meanings.csv
                        df.loc[(df['lat'] == ilat) & (df['lon'] == ilon), 'elevation'] = float(dem_elev_value)
    
    print('Elevation values post-infilling/correcting: {}'.format(df['elevation'].unique())) # testing
    print('Elevation qaqc values post-infilling/correcting: {}'.format(df['elevation_eraqc'].unique())) # testing

    # then check for in range
    # if value is present but outside of reasonable value range

    # death valley is 282 feet (85.9 m) below sea level
    # denali is ~6190 m

    if (df['elevation'].values.any() < -86.0) or (df['elevation'].values.any() > 6200.0):
        df = pd.DataFrame() # returns empty df to flag that it does not pass

    # elevation value is present and within reasonable value range
    else:
        df = df

    return df


## Time conversions
## Need function to calculate sub-hourly to hourly -- later on?

#----------------------------------------------------------------------
## Part 2 functions (individual variable/timestamp)

## NDBC and MARITIME only

def spurious_buoy_check(station, df, qc_vars):
    """
    Checks the end date on specific buoys to confirm disestablishment/drifting dates of coverage.
    If station reports data past disestablishment date, data records are flagged as suspect.
    If station reports data during buoy dates, data records are flagged as suspect.
    """
    known_issues = ['NDBC_46023', 'NDBC_46045', 'NDBC_46051', 'NDBC_46044', 'MARITIME_PTAC1', 'MARITIME_PTWW1', 'MARITIME_MTYC1', 'MARITIME_MEYC1',
                    'MARITIME_SMOC1', 'MARITIME_ICAC1']
    potential_issues = ['NDBC_46290', 'NDBC_46404', 'NDBC_46212', 'NDBC_46216', 'NDBC_46220', 'NDBC_46226', 'NDBC_46227', 'NDBC_46228', 
                        'NDBC_46230', 'NDBC_46234', 'NDBC_46245', 'NDBC_46250']
                        
    if station in known_issues:
        print('{0} is flagged as suspect, checking data coverage'.format(station)) # testing

        # buoys with "data" past their disestablishment dates
        if station == 'NDBC_46023': # disestablished 9/8/2010
            for i in range(df.shape[0]):
                for j in qc_vars:
                    if (df.index[i][-1].date() >= datetime.date(2010, 9, 9)) == True:
                        df.loc[df.index[i], j] = 2 # see qaqc_flag_meanings.csv
            
        elif station == "NDBC_46045": # disestablished 11/1997
            for i in range(df.shape[0]):
                for j in qc_vars:
                    if (df.index[i][-1].date() >= datetime.date(1997, 12, 1)) == True:
                        df.loc[df.index[i], j] = 2 # see qaqc_flag_meanings.csv

        elif station == "NDBC_46051": # disestablished 4/1996, and out of range of DEM (past coastal range) but reports nan elevation
            # qaqc_elev_infill sets elevation to be assumed 0.0m, but flagging 
            for i in range(df.shape[0]):
                for j in qc_vars:
                    if (df.index[i][-1].date() >= datetime.date(1996, 5, 1)) == True:
                        df.loc[df.index[i], j] = 2 # see qaqc_flag_meanings.csv 
          
        elif station == "MARITIME_PTAC1": # data currently available 1984-2012, but disestablished 2/9/2022
            # only flag if new data is added after 2022 in a new data pull
            for i in range(df.shape[0]):
                for j in qc_vars:
                    if (df.index[i][-1].date() >= datetime.date(2022, 2, 9)) == True:
                        df.loc[df.index[i], j] = 2 # see qaqc_flag_meanings.csv

        # adrift buoy that reports valid data during adrift period (5/2/2015 1040Z to 5/3/2015 1600Z)
        elif station == "NDBC_46044":
            for i in range(df.shape[0]):
                for j in qc_vars:
                    if (df.index[i][-1] >= datetime.datetime(2015, 5, 2, 10, 40, 0)) and (df.index[i][-1] <= datetime.datetime(2015, 5, 3, 15, 50, 0)):
                        df.loc[df.index[i], j] = 2 # see qaqc_flag_meanings.csv

        # other known issues
        elif station == "MARITIME_PTWW1": # wind data obstructed by ferries docking at pier during day hours
            # only wind vars need flag during "day" hours, currently set for 6am to 8pm every day
            for i in range(df.shape[0]):
                if (df.index[i][-1].time() >= datetime.time(6, 0)) and (df.index[i][-1].time() <= datetime.time(20, 0)):
                    df.loc[df.index[i], "sfcWind_eraqc"] = 1 # see qaqc_flag_meanings.csv
                    df.loc[df.index[i], "sfcWind_dir_eraqc"] = 1 

        # elif station == "MARITIME_MTYC1" or station == "MARITIME_MEYC1": # buoy was renamed, no relocation; MTYC1 2005-2016, MEYC1 2016-2021
        #     # modify attribute/naming with note
        #     # this will get flagged in station proximity tests

        # elif station == "MARITIME_SMOC1" or station == "MARITIME_ICAC1": # buoy was renamed, small relocation (see notes); SMOC1 2005-2010, ICAC1 2010-2021
        #     # modify attribute/naming with note
        #     # this will get flagged in station proximity tests
        return df

    elif station in potential_issues: 
        # other stations have partial coverage of their full data records as well as disestablishment dates
        # if new data is added in the future, needs a manual check and added to known issue list if requires handling
        # most of these should be caught by not having a cleaned data file to begin with, so if this print statement occurs it means new raw data was cleaned and added to 2_clean_wx/
        print("{0} has a reported disestablishment date, requires manual confirmation of dates of coverage".format(station))
        for i in range(df.shape[0]):
            for j in qc_vars:
                df.loc[df.index[i], j] = 1  # see qaqc_flag_meanings.csv
    
        return df

    else: # station is not suspicious, move on
        return df


## logic check: precip does not have any negative values
def qaqc_precip_logic_nonegvals(df):
    """
    Ensures that precipitation values are positive. Negative values are flagged as impossible.
    Provides handling for the multiple precipitation variables presently in the cleaned data. 
    """
    # pr_24h: Precipitation accumulated from last 24 hours
    # pr_localmid: Precipitation accumulated from local midnight
    # pr: Precipitation accumulated since last record
    # pr_1h: Precipitation accumulated in last hour
    # pr_5min: Precipitation accumulated in last 5 minutes

    # identify which precipitation vars are reported by a station
    all_pr_vars = [col for col in df.columns if 'pr' in col] # can be variable length depending if there is a raw qc var
    pr_vars = [var for var in all_pr_vars if 'qc' not in var] # remove all qc variables so they do not also run through: raw, eraqc, qaqc_process
    pr_vars = [var for var in pr_vars if 'method' not in var]
    pr_vars = [var for var in pr_vars if 'duration' not in var]

    if len(pr_vars) != 0: # precipitation variable(s) is present
        for item in pr_vars:
            print('Precip range: ', df[item].min(), '-', df[item].max()) # testing
            if (df[item] < 0).any() == True:
                df.loc[df[item] < 0, item+'_eraqc'] = 10 # see qaqc_flag_meanings.csv

            print('Precipitation eraqc flags (any other value than nan is an active flag!): {}'.format(df[item+'_eraqc'].unique())) # testing

    else: # station does not report precipitation
        print('station does not report precipitation - bypassing precip logic check') # testing
        df = df

    return df

  
## sensor height - air temperature
def qaqc_sensor_height_t(xr_ds, file_to_qaqc):
    '''
    Checks if temperature sensor height is within 2 meters above surface +/- 1/3 meter tolerance.
    If missing or outside range, temperature value for station is flagged to not proceed through QA/QC.
    '''
    
    # Check if thermometer height is missing
    if (np.isnan(xr_ds.thermometer_height_m)):
        file_to_qaqc['tas_eraqc'] = file_to_qaqc['tas_eraqc'].fillna(6) # see qaqc_flag_meanings.csv
    
    else: # sensor height present
        # Check if thermometer height is within 2 m +/- 1/3 m
        if(xr_ds.thermometer_height_m >= (2 - 1/3) and xr_ds.thermometer_height_m <= (2 + 1/3)):
            file_to_qaqc = file_to_qaqc
                
        else: 
            # Thermometer height present but outside 2m +/- tolerance
            file_to_qaqc['tas_eraqc'] = file_to_qaqc['tas_eraqc'].fillna(7)
            
    return file_to_qaqc

## sensor height - wind
def qaqc_sensor_height_w(xr_ds, file_to_qaqc):
    '''
    Checks if wind sensor height is within 10 meters above surface +/- 1/3 meter tolerance.
    If missing or outside range, wind speed and direction values for station are flagged to not proceed through QA/QC.
    '''
        
    # Check if anemometer height is missing
    if np.isnan(xr_ds.anemometer_height_m):
        file_to_qaqc['sfcWind_eraqc'] = file_to_qaqc['sfcWind_eraqc'].fillna(8) # see qaqc_flag_meanings.csv
        file_to_qaqc['sfcWind_dir_eraqc'] = file_to_qaqc['sfcWind_dir_eraqc'].fillna(8)
    
    else: # sensor height present
        if xr_ds.anemometer_height_m >= (10 - 1/3) and xr_ds.anemometer_height_m <= (10 + 1/3):
            # Check if anemometer height is within 10 m +/- 1/3 m
            file_to_qaqc = file_to_qaqc
                    
        else: 
            # Anemometer height present but outside 10m +/- tolerance
            file_to_qaqc['sfcWind_eraqc'] = file_to_qaqc['sfcWind_eraqc'].fillna(9)
            file_to_qaqc['sfcWind_dir_eraqc'] = file_to_qaqc['sfcWind_dir_eraqc'].fillna(9)
                
    return file_to_qaqc

## flag values outside world records for North America
# temp, dewpoint, windspeed, sea level pressure
def qaqc_world_record(df):
    '''
    Checks if temperature, dewpoint, windspeed, or sea level pressure are outside North American world records
    If outside minimum or maximum records, flags values
    '''
    
    # world records from HadISD protocol, cross-checked with WMO database
    # https://wmo.asu.edu/content/world-meteorological-organization-global-weather-climate-extremes-archive
    T_X = {"North_America":329.92} #K
    T_N = {"North_America":210.15} #K
    D_X = {"North_America":329.85} #K
    D_N = {"North_America":173.15} #K
    W_X = {"North_America":113.2} #m/s
    W_N = {"North_America":0.} #m/s
    S_X = {"North_America":108330} #Pa
    S_N = {"North_America":87000} #Pa

    maxes = {"tas": T_X, "tdps": D_X, "tdps_derived": D_X, "sfcWind": W_X, "psl": S_X}
    mins = {"tas": T_N, "tdps": D_N, "tdps_derived": D_N, "sfcWind": W_N, "psl": S_N}
    
    # column names to check against world record limits
    wr_cols = ['tas', 'tdps_derived', 'tdps', 'sfcWind', 'psl']

<<<<<<< HEAD
## cross-variable logic checks
# wind direction must be 0 if wind speed is 0
def qaqc_crossvar_logic_calm_wind_dir(df):
    """Checks that wind direction is zero when wind speed is also zero.
    If fails, wind direction is flagged.""" # only flag wind direction?

    # Noting that a wind direction value of 0 is a valid value (i.e., true north)
    # Only a problem when wind speed is also 0, where 0 now means no winds for there to be a direction
    
    # Identify calm winds but with incorrect wind directions
    df.loc[(df['sfcWind'] == 0) & # calm winds
           (df['sfcWind_dir'] != 0) & # direction is not 0
           (df['sfcWind_dir'].isnull()==False), # exclude directions that are null/nan
              'sfcWind_dir_eraqc'] = 11 # see qaqc_flag_meanings.csv

    return df

# dew point must not exceed air temperature
def qaqc_crossvar_logic_tdps_to_tas(df):
    """Checks that dewpoint temperature does not exceed air temperature.
    If fails, dewpoint temperature is flagged.""" # also flag air temp, might illustrate a larger problem?

    # Check values for physical constraint
    if df['tdps'] > df['tas']:
        df.loc[df['tdps'] > df['tas'], 'tdps_eraqc'] = 12 # see qaqc_flag_meanings.csv

    return df

=======
    # subset data to variables to check
    wr_vars = [col for col in df.columns if col in wr_cols]

    for item in wr_vars:
        if ((df[item] < mins[item]['North_America']) | (df[item] > maxes[item]['North_America'])).any() == True:
                df.loc[(df[item] < mins[item]['North_America']) | (df[item] > maxes[item]['North_America']), item+'_eraqc'] = 11
    
    return df
    
>>>>>>> 19d83207
#----------------------------------------------------------------------
# To do
# establish false positive rate
# unit tests on each of these functions(?)<|MERGE_RESOLUTION|>--- conflicted
+++ resolved
@@ -443,36 +443,6 @@
     # column names to check against world record limits
     wr_cols = ['tas', 'tdps_derived', 'tdps', 'sfcWind', 'psl']
 
-<<<<<<< HEAD
-## cross-variable logic checks
-# wind direction must be 0 if wind speed is 0
-def qaqc_crossvar_logic_calm_wind_dir(df):
-    """Checks that wind direction is zero when wind speed is also zero.
-    If fails, wind direction is flagged.""" # only flag wind direction?
-
-    # Noting that a wind direction value of 0 is a valid value (i.e., true north)
-    # Only a problem when wind speed is also 0, where 0 now means no winds for there to be a direction
-    
-    # Identify calm winds but with incorrect wind directions
-    df.loc[(df['sfcWind'] == 0) & # calm winds
-           (df['sfcWind_dir'] != 0) & # direction is not 0
-           (df['sfcWind_dir'].isnull()==False), # exclude directions that are null/nan
-              'sfcWind_dir_eraqc'] = 11 # see qaqc_flag_meanings.csv
-
-    return df
-
-# dew point must not exceed air temperature
-def qaqc_crossvar_logic_tdps_to_tas(df):
-    """Checks that dewpoint temperature does not exceed air temperature.
-    If fails, dewpoint temperature is flagged.""" # also flag air temp, might illustrate a larger problem?
-
-    # Check values for physical constraint
-    if df['tdps'] > df['tas']:
-        df.loc[df['tdps'] > df['tas'], 'tdps_eraqc'] = 12 # see qaqc_flag_meanings.csv
-
-    return df
-
-=======
     # subset data to variables to check
     wr_vars = [col for col in df.columns if col in wr_cols]
 
@@ -481,8 +451,58 @@
                 df.loc[(df[item] < mins[item]['North_America']) | (df[item] > maxes[item]['North_America']), item+'_eraqc'] = 11
     
     return df
-    
->>>>>>> 19d83207
+
+## cross-variable logic checks
+# dew point must not exceed air temperature
+def qaqc_crossvar_logic_tdps_to_tas(df):
+    """
+    Checks that dewpoint temperature does not exceed air temperature.
+    If fails, only dewpoint temperature is flagged.
+    """ 
+
+    # First check that tdps and/or tdps_derived are provided
+    dew_vars = [col for col in df.columns if 'tdps' in col]
+    all_dew_vars = [var for var in dew_vars if 'qc' not in var] # remove all qc variables so they do not also run through: raw, eraqc
+
+    if len(all_dew_vars) != 0: # dew point is present
+        for dew_var in all_dew_vars:            
+            # check values for physical constraint
+            df.loc[df[dew_var] > df['tas'], dew_var+"_eraqc"] = 12  # see qaqc_flag_meanings.csv
+
+            print('{0} eraqc flags (any other value than nan is an active flag!): {1}'.format(dew_var, df[dew_var+'_eraqc'].unique())) # testing
+
+    else: # station does not report dew point temperature
+        print('station does not report dew point temperature - bypassing temperature cross-variable logic check') # testing
+        df = df
+
+    return df
+
+# wind direction must be 0 if wind speed is 0
+def qaqc_crossvar_logic_calm_wind_dir(df):
+    """
+    Checks that wind direction is zero when wind speed is also zero.
+    If fails, wind direction is flagged. # only flag wind direction?
+    """
+
+    # Noting that a wind direction value of 0 is a valid value
+    # Only a problem when wind speed is also 0, where 0 now means no winds for there to be a direction
+
+    # First check that wind direction is provided
+    if 'sfcWind_dir' in df.columns:
+        # Identify calm winds but with incorrect wind directions
+        df.loc[(df['sfcWind'] == 0) & # calm winds
+            (df['sfcWind_dir'] != 0) & # direction is not 0
+            (df['sfcWind_dir'].isnull()==False), # exclude directions that are null/nan
+                'sfcWind_dir_eraqc'] = 13 # see qaqc_flag_meanings.csv
+
+        print('sfcWind_dir eraqc flags (any value other than nan is an active flag!): {}'.format(df['sfcWind_dir_eraqc'].unique()))
+
+    else: # station does not report wind direction
+        print('station does not report wind direction - bypassing wind cross-variable logic check') # testing
+        df = df
+
+    return df
+    
 #----------------------------------------------------------------------
 # To do
 # establish false positive rate
