"""
This is a script where Stage 3: QA/QC related common functions, conversions, and operations is stored for ease of use
for the Historical Observations Platform.
"""

## Import Libraries
import boto3
import numpy as np
import pandas as pd
import requests
import urllib
import xarray as xr
import datetime
import matplotlib.pyplot as plt
from io import BytesIO, StringIO

try:
    from qaqc_plot import *
except:
    print("Error importing qaqc_plot.py")
## Set AWS credentials
s3 = boto3.resource("s3")
s3_cl = boto3.client("s3")  # for lower-level processes

## Set relative paths to other folders and objects in repository.
bucket_name = "wecc-historical-wx"
wecc_terr = (
    "s3://wecc-historical-wx/0_maps/WECC_Informational_MarineCoastal_Boundary_land.shp"
)
wecc_mar = "s3://wecc-historical-wx/0_maps/WECC_Informational_MarineCoastal_Boundary_marine.shp"

try:
    from qaqc_utils import *
except Exception as e:
    print("Error importing qaqc_utils: {}".format(e))


def open_log_file_streaks(file):
    global log_file
    log_file = file


# #####################################
# #FOR DEBUG
# #UNCOMMENT FOR NOTEBOOK DEBUGGING
# global log_file
# log_file = open("logtest.log","w")
# verbose=True
# #####################################


# ----------------------------------------------------------------------
def infere_freq(df):
    """ """
    # Calculate time differences in data
    time_diff = pd.Series(df["time"]).diff()

    # Count resolution occurences and use only those that occure in 5% of series or more
    frequencies = time_diff.value_counts()
    frequencies = frequencies[frequencies > len(df) // 5]

    # Create resolutions dictionary
    frequencies = {
        np.round(n / len(df), decimals=5): float(f / 1e9)
        for n, f in zip(frequencies.values, frequencies.index.values)
    }
    return frequencies


# ----------------------------------------------------------------------
def infere_res_var(df, var):
    """ """
    # If var is tdps_derived, use temp measurements
    # if var == "tdps_derived":
    #     var = "tas"

    # Extract var data
    data = df.copy()[var]

    # TODO: use function from calc_clean.py
    # Convert from Pa to hPa -- only to determine mode and resolution of data, data not returned in hPa
    if data.mean() > 10000 and (
        var == "ps" or var == "psl" or var == "ps_altimeter" or var == "ps_derived"
    ):
        data = data / 100

    data_diff = data.sort_values().diff().clip(lower=0.01, upper=1).dropna()
    if len(data_diff) <= 10:
        return 0.5
    else:
        # Calculate modified mode from avg mode and median
        # mode0 = data.sort_values().diff().replace(0, pd.NaT).mode().values[0]
        # mode1 = data.sort_values().diff().replace(0, pd.NaT).median()
        mode0 = data.sort_values().diff().mode().values[0]
        mode1 = data.sort_values().diff().median()
        mode = (mode0 + mode1) / 2

        # Round to the nearest 0.5
        multiplied = round(mode * 2)
        rounded_to_whole = multiplied / 2

        # If mode is 0.25 or less, round to 0.1
        if rounded_to_whole <= 0.25:
            mode = 0.1
        else:
            mode = rounded_to_whole

        if mode <= 1:
            return mode
        else:
            return 1.0


# ----------------------------------------------------------------------
def infere_res(df, verbose=False):
    """ """
    check_vars = [
<<<<<<< HEAD
=======
        "pr_5min",
        "pr_15min",
        "pr_1h",
        "pr_24h",
        "pr_localmid",
>>>>>>> 6114eff1
        "tas",
        "tdps",
        "tdps_derived",
        "ps",
        "psl",
        "ps_derived",
        "ps_altimeter",
        "sfcWind",
    ]
    variables = [var for var in check_vars if var in df.columns]
    # variables = [var for var in df.columns if any(True for item in check_vars if item in var)]
    # printf(variables, log_file=log_file, verbose=verbose)

    resolutions = {}
    for var in variables:
        # if var in df.columns:
        if df[var].isnull().all() or len(np.where(df[var].isnull())[0]) < 100:
            resolutions[var] = 0.1
        else:
            resolutions[var] = infere_res_var(df, var)

    return resolutions


# ----------------------------------------------------------------------
# Straight repeat streak criteria
straight_repeat_criteria = {
    "tas": {
        1: [40, 14],  # 40 values of 14 days
        0.5: [30, 10],  # 30 values or 10 days
        0.1: [24, 7],  # 24 values or 7 days
    },
    "tdps": {
<<<<<<< HEAD
        1: [80, 14],
        0.5: [60, 10],
        0.1: [48, 7],
    },  # of  # or  # or
    "psl": {1: [120, 28], 0.5: [100, 21], 0.1: [72, 14]},  # of  # or  # or
    "sfcWind": {
        1: [40, 14],
        0.5: [30, 10],
        0.1: [24, 7],
    },  # of  # or  # or
=======
        1: [80, 14],  # of
        0.5: [60, 10],  # or
        0.1: [48, 7],  # or
    },
    "psl": {1: [120, 28], 0.5: [100, 21], 0.1: [72, 14]},  # of  # or  # or
    "sfcWind": {
        1: [40, 14],  # of
        0.5: [30, 10],  # or
        0.1: [24, 7],  # or
    },
>>>>>>> 6114eff1
}
straight_repeat_criteria["tdps_derived"] = straight_repeat_criteria["tdps"]
straight_repeat_criteria["ps"] = straight_repeat_criteria["psl"]
straight_repeat_criteria["ps_derived"] = straight_repeat_criteria["psl"]
straight_repeat_criteria["ps_altimeter"] = straight_repeat_criteria["psl"]

# ----------------------------------------------------------------------
# Hour repeat streak criteria
hour_repeat_criteria = {
    "tas": {
<<<<<<< HEAD
        1: 25,
        0.5: 20,
        0.1: 15,
    }  # 40 days  # 20 days  # 15 days
=======
        1: 25,  # 40 days
        0.5: 20,  # 20 days
        0.1: 15,  # 15 days
    }
>>>>>>> 6114eff1
}
# All variables have the same hourly criteria
hour_repeat_criteria["tdps"] = hour_repeat_criteria["tas"]
hour_repeat_criteria["tdps_derived"] = hour_repeat_criteria["tas"]
hour_repeat_criteria["psl"] = hour_repeat_criteria["tas"]
hour_repeat_criteria["ps"] = hour_repeat_criteria["tas"]
hour_repeat_criteria["ps_altimeter"] = hour_repeat_criteria["tas"]
hour_repeat_criteria["ps_derived"] = hour_repeat_criteria["tas"]
hour_repeat_criteria["sfcWind"] = hour_repeat_criteria["tas"]

# ----------------------------------------------------------------------
# Day repeat streak criteria
day_repeat_criteria = {
    "tas": {
<<<<<<< HEAD
        1: 10,
        0.5: 7,
        0.1: 5,
    }
}  # 10 days  #  7 days  #  5 days
=======
        1: 10,  # 10 days
        0.5: 7,  #  7 days
        0.1: 5,  #  5 days
    }
}
>>>>>>> 6114eff1
# All variables have the same daily criteria
day_repeat_criteria["tdps"] = day_repeat_criteria["tas"]
day_repeat_criteria["tdps_derived"] = day_repeat_criteria["tas"]
day_repeat_criteria["psl"] = day_repeat_criteria["tas"]
day_repeat_criteria["ps"] = day_repeat_criteria["tas"]
day_repeat_criteria["ps_altimeter"] = day_repeat_criteria["tas"]
day_repeat_criteria["ps_derived"] = day_repeat_criteria["tas"]
day_repeat_criteria["sfcWind"] = day_repeat_criteria["tas"]

# ----------------------------------------------------------------------
# Min wind value for straight repeat test
# TODO: HadISD thresholds: does it make sense to change them in future versions?
# More analysis needs to be done to ensure what is a good threshold for calm wind conditions for this test
WIND_MIN_VALUE = {1: 1.0, 0.5: 0.5, 0.1: 0.5}
<<<<<<< HEAD


# ---------------------------------------------------------------------------------------------------
# Function to create a new column for consecutive months
def consecutive_months(series):

=======


# ---------------------------------------------------------------------------------------------------
# Function to create a new column for consecutive months
def consecutive_months(series):
>>>>>>> 6114eff1
    indices = np.where(np.diff(series.values) > 1)[0] + 1
    clusters = np.split(series.values, indices)
    isin = [series.isin(c) for c in clusters]
    groups = np.zeros_like(series.values, dtype="int")

    for i, ind in enumerate(isin):
        groups[ind.values] = int(i)
    return pd.Series(groups, index=series.index)


# ---------------------------------------------------------------------------------------------------
def qaqc_unusual_repeated_streaks(
    df, plot=True, local=False, verbose=False, min_sequence_length=10
):
    """
    Test for repeated streaks/unusual spell frequenc.
    Three test are conducted here:
       - Consecutive observation replication
       - Same hour observation replication over a number of days
         (either using a threshold of a certain number of observations,
          or for sparser records, a number of days during which all the
          observations have the same value)
       - Whole day replication for a streak of days

    This test is done for ["tas", "tdps", "tdps_derived", "ps", "psl", "ps_derived", "ps_altimeter" "sfcWind"]

    Input:
    -----
        df [pandas dataframe] : station dataset converted to dataframe through QAQC pipeline
        local [bool] : if True, saves the plot to local directory
        plot [bool] : if True, produces plot and uploads it to AWS
    Output:
    ------
        if qaqc succeded:
            df [pandas dataframe] : QAQC dataframe with flagged values (see below for flag meaning).
        else if qaqc failed:
            None
    Flag meaninig:
    -------------
        27,qaqc_unusual_repeated_streaks,Same hour observation replication over a number of days
        28,qaqc_unusual_repeated_streaks,Same hour observation replication over a number of days or number of observations
        29,qaqc_unusual_repeated_streaks,Whole day replication for a streak of days

    NOTES:
    Threshold for different variables/resolutions are noted on:
    https://doi.org/10.5194/cp-8-1649-2012 : Table 4

    TODO:
    min_sequence_length can be tweaked, althought HadISD uses 10
    """
    printf("Running: qaqc_unusual_repeated_streaks", log_file=log_file, verbose=verbose)

    station = df["station"].dropna().unique()[0]

    # import pdb; pdb.set_trace()
    try:
        # Infere resolution from data
        resolutions = infere_res(df)

        # Save original df multiindex and create station column
        new_df = df.copy()

        # Define test variables and check if they are in the dataframe
        check_vars = [
            "tas",
            "tdps",
            "tdps_derived",
            "ps",
            "psl",
            "ps_derived",
            "ps_altimeter",
            "sfcWind",
        ]
        variables = [var for var in check_vars if var in new_df.columns]
        printf(
            "Running {} on {}".format("qaqc_unusual_repeated_streaks", variables),
            verbose=verbose,
            log_file=log_file,
            flush=True,
        )

        # Loop through test variables
        for var in variables:
            printf(
                "Running unusual streaks check on: {}".format(var),
                verbose=verbose,
                log_file=log_file,
                flush=True,
            )
            # Create a copy of the original dataframe and drop NaNs in the testing variable
            test_df = new_df.copy().dropna(subset=var)

            # Use only values that have not been flagged by previous QAQC tests
            test_df = grab_valid_obs(test_df, var)  # subset for valid obs

            # first scans suspect values using entire record
            if test_df[var].isna().all() == True:
                printf(
                    "All values for {} are flagged, bypassing qaqc_unusual_repeated_streaks".format(
                        var
                    ),
                    verbose=verbose,
                    log_file=log_file,
                    flush=True,
                )
                continue  # bypass to next variable if all obs are nans

            # Choose resolution
            res = resolutions[var]

            ##########################################################################################
            ## NOTE for V2:
            ## tdps_derived (and probably other derived quantities) have a much higher resolution than
            ## what the measured variable would have, since it's the combination of two or more variables
            ## This makes the computation of streaks much slower, since the grouping by var value
            ## will create much more groups. This can be avoided by rounding to a decimal approximation
            ## of the variable. From my tests (Héctor) this is 1 decimal place, the number of groups
            ## decreases, the computation time decreases, and the number of streaks does not increase,
            ## so it does not create artifact streaks
            ##
            ## test = stn_to_qaqc.copy()
            ## test.loc[:,'tdps_derived'] = test['tdps_derived'].round(decimals=1)
            ##
            ##########################################################################################
            # ------------------------------------------------------------------------------------------------
            # Hour repeat streak criteria
            printf(
                "Running hourly repeats on {}".format(var),
                verbose=verbose,
                log_file=log_file,
                flush=True,
            )
            tt00 = time.time()
            threshold = hour_repeat_criteria[var][res]
            bad_hourly = hourly_repeats(
                test_df, var=var, threshold=threshold
            )  # Bad hourly returns a pd.Series of time stamps
            new_df.loc[new_df["time"].isin(bad_hourly), var + "_eraqc"] = (
                27  # Flag _eraqc variable
            )
            printf(
                "Hourly repeats flagged for {}. Ellapsed time: {:.2f}".format(
                    var, time.time() - tt00
                ),
                verbose=verbose,
                log_file=log_file,
                flush=True,
            )
            # ------------------------------------------------------------------------------------------------
            # Straight repeat streak criteria
            printf(
                "Running straight repeats on {}".format(var),
                verbose=verbose,
                log_file=log_file,
                flush=True,
            )
            tt00 = time.time()
            threshold = straight_repeat_criteria[var][res]
            if var == "sfcWind":
                wind_min_value = WIND_MIN_VALUE[res]
            else:
                wind_min_value = None
            bad_straight = consecutive_repeats(
                test_df,
                var,
                threshold,
                wind_min_value,
                min_sequence_length=min_sequence_length,
            )  # Bad straight returns a pd.Series of time stamps
            new_df.loc[new_df["time"].isin(bad_straight), var + "_eraqc"] = (
                28  # Flag _eraqc variable
            )
            printf(
                "Straight repeats flagged for {}. Ellapsed time: {:.2f}".format(
                    var, time.time() - tt00
                ),
                verbose=verbose,
                log_file=log_file,
                flush=True,
            )
            # ------------------------------------------------------------------------------------------------
            # Whole day replication for a streak of days
            printf(
                "Running whole day repeats on {}".format(var),
                verbose=verbose,
                log_file=log_file,
                flush=True,
            )
            tt00 = time.time()
            threshold = day_repeat_criteria[var][res]
            bad_whole = consecutive_fullDay_repeats(
                test_df, var, threshold
            )  # Bad whole returns a pd.Series of time stamps
            new_df.loc[new_df["time"].isin(bad_whole), var + "_eraqc"] = (
                29  # Flag _eraqc variable
            )
            printf(
                "Whole day repeats flagged for {}. Ellapsed time: {:.2f}".format(
                    var, time.time() - tt00
                ),
                verbose=verbose,
                log_file=log_file,
                flush=True,
            )
            # ------------------------------------------------------------------------------------------------
            #
            bad_keys = np.concatenate(
                [
                    len(bad_hourly) * [27],
                    len(bad_straight) * [28],
                    len(bad_whole) * [29],
                ]
            )
            bad_times = np.concatenate(
                [bad_hourly.values, bad_straight.values, bad_whole.values]
            )
            bad = pd.DataFrame(data={"time": bad_times, "flag": bad_keys})
            bad["year"] = bad.time.dt.year
            bad["month"] = bad.time.dt.month

            # # Groups for zoom plots
            # bad_times = df.groupby([pd.Grouper(key="time", freq='W')])['time'].min() # start of week
            # bad_counts = df.groupby([pd.Grouper(key="time", freq='W')])[var + '_eraqc'].count() # how many non-flagged counts

            # # trim out any 0 counts for only flagged weeks
            # bad = pd.DataFrame({"dt":bad_times, "count":bad_counts})
            # bad_to_run = bad.loc[(bad['count']!=0)]

            # --------------------------------------------------------
            if plot:
                ## Plotting by month/year will reduce the number of plots
                keys = bad.groupby(["year", "month"]).groups.keys()
                for k in keys:
                    ind = np.logical_and(
                        new_df["year"] == k[0], new_df["month"] == k[1]
                    )
                    unusual_streaks_plot(new_df[ind], var, station="test", local=local)
                printf(
                    "{} subset plots produced for flagged obs in {}".format(
                        len(keys), var
                    ),
                    verbose=verbose,
                    log_file=log_file,
                    flush=True,
                )

        return new_df
    except Exception as e:
        printf(
            "qaqc_unusual_repeated_streaks failed with Exception: {}".format(e),
            verbose=verbose,
            log_file=log_file,
            flush=True,
        )
        return None


# ---------------------------------------------------------------------------------------------------
def find_date_clusters(dates, threshold):
    """ """
    # Ensure the dates are sorted
    dates = pd.Series(dates).sort_values().reset_index(drop=True)

    # Calculate the difference between consecutive dates
    if dates.size > 0:
        diff = dates.diff().dt.days.fillna(1)

        # Identify clusters by assigning a cluster number to each date
        cluster_id = (diff > 1).cumsum()

        # Group the dates by their cluster id and filter by cluster size
        clusters = dates.groupby(cluster_id).filter(lambda x: len(x) > threshold)

        # Create a list of clusters
        cluster_list = [group.tolist() for _, group in clusters.groupby(cluster_id)]

        if len(cluster_list) > 0:
            return np.concatenate(cluster_list)
        else:
            return np.nan
    else:
        return np.nan


# ---------------------------------------------------------------------------------------------------
def hourly_repeats(df, var, threshold):
    """ """
    ##########################################################################################
    ## NOTE for V2:
    ## when selectin original data for a specific hour, it is possible that that series
    ## will have small (or large, which are not a concern here, although how large is large)
    ## gaps in the time. For now, this hourly test will consider same hour consecutive
    ## streaks as data separated by 1 day. IF there is a gap (for example:
    ## [1-1-1980 12:00, 1-1-1980 13:00, 1-1-1980 15:00, ...], the gap between 13 and 15 hrs
    ## would prevent the function to flag this. Or if the streak is sufficiently large before
    ## and/or after the gap, it would flag before or after the gap
    ## This could be addressed by regularization to hourly data before running this test
    ## or by interpolating "small" gaps within this test
    ##########################################################################################
    hourly_streaks = []
    values = []
    for hour in range(24):
        da = df[df["hour"] == hour]
        streaks = (
            da.groupby(var, group_keys=True)["time"]
            .apply(find_date_clusters, threshold=15)
            .dropna()
        )
        if streaks.size > 0:
            for ind in streaks.index:
                streaks_dates = list(streaks.loc[ind])
                hourly_streaks.extend(streaks_dates)
                values.extend(len(streaks_dates) * [ind])
    return pd.Series(hourly_streaks, index=values, dtype="datetime64[ns]").sort_values()


# ---------------------------------------------------------------------------------------------------
def consecutive_repeats(
    df, var, threshold, wind_min_value=None, min_sequence_length=10
):
    """
    Consecutive observation replication
         (either using a threshold of a certain number of observations,
          or for sparser records, a number of days during which all the
          observations have the same value)

    This test is done for ["tas", "tdps", "tdps_derived", "ps", "psl", "ps_derived", "ps_altimeter", "sfcWind"]

    Input:
    -----
        df [pandas dataframe] : station dataset converted to dataframe through QAQC pipeline
        var [str] : variable to test
        threshold (int,int) : comes from straight_repeat_criteria[var][res]
    Output:
    ------
        bad [numpy array] : dates that mark the flagged values (from df.index)

    NOTES (TODO:)
    """

    da = df.copy()[[var, "time"]]

    # If variable is wind, only use values above min wind value
    if wind_min_value is not None:
        da = da[da[var] > wind_min_value]
    # Identify sequences of similar values
    da.loc[:, "group"] = (da[var] != da[var].shift()).cumsum()
    da.loc[:, "start_date"] = da["time"].values
    da.loc[:, "end_date"] = da["time"].values

    start_date = da.copy().groupby([var, "group"]).min().sort_values(by="group").copy()
    end_date = da.copy().groupby([var, "group"]).max().sort_values(by="group").copy()

    # Calculate the length of each sequence
    sequence_lengths = (
        da.copy()
        .groupby([var, "group"])
        .size()
        .reset_index(name="sequence_length")
        .sort_values(by="group")
    )
    sequence_lengths.loc[:, "start_date"] = start_date.loc[:, "start_date"].values
    sequence_lengths.loc[:, "end_date"] = end_date.loc[:, "end_date"].values

    # Filter sequences with a minimum length
    min_sequence_length = 10
    filtered_sequences = sequence_lengths.copy()[
        sequence_lengths.loc[:, "sequence_length"] >= min_sequence_length
    ]
    filtered_sequences.loc[:, "dt"] = (
        filtered_sequences.loc[:, "end_date"] - filtered_sequences.loc[:, "start_date"]
    ).values.astype("timedelta64[D]")

    # Get limits
    nvalues, ndays = threshold

    # TODO: fix this commented line, 2x sequence_length to test, it should be dt
    condition = np.logical_or(
        filtered_sequences.loc[:, "sequence_length"] > nvalues,
        filtered_sequences["dt"].astype("int") > ndays,
    )

    # Find bad groups and index in the original dataset
    bad_groups = filtered_sequences[condition].group.values
    bad = da[da["group"].isin(bad_groups)].copy()

    if len(bad) > 0:
        bad["month"] = pd.to_datetime(bad.loc[:, "time"]).dt.month.values
        bad["year"] = pd.to_datetime(bad.loc[:, "time"]).dt.year.values
    else:
        bad = pd.DataFrame(
            {
                "time": np.array([], dtype="datetime64[ns]"),
                "month": np.array([], dtype=np.int64),
                "year": np.array([], dtype=np.int64),
            }
        )
    if bad.size > 0:
        return pd.Series(bad["time"].values, index=bad[var]).sort_values()
    else:
        return pd.Series([], dtype="datetime64[ns]")
    # return bad[['time', 'month', 'year']]


# ---------------------------------------------------------------------------------------------------
def full_day_compare(series0, series1):
<<<<<<< HEAD

=======
>>>>>>> 6114eff1
    ind = []
    groups = []
    g = 0
    for a, b in zip(series0.values, series1.values):
        if type(a) == np.ndarray and type(b) == np.ndarray and len(a) == len(b):
            if (a == b).all():
                groups.append(g)
            else:
                groups.append(-1)
                g += 1
        else:
            groups.append(-1)
            g += 1
    if len(np.unique(groups)) > 1:
        return np.array(groups) - np.max(groups)
    else:
        return groups


# ---------------------------------------------------------------------------------------------------
def consecutive_fullDay_repeats(df, var, threshold):
    """
    Consecutive observation replication
         (either using a threshold of a certain number of observations,
          or for sparser records, a number of days during which all the
          observations have the same value)

    This test is done for ["tas", "tdps", "tdps_derived", "ps", "psl", "ps_derived", "ps_altimeter", "sfcWind"]

    Input:
    -----
        df [pandas dataframe] : station dataset converted to dataframe through QAQC pipeline
        var [str] : variable to test
        threshold (int,int) : comes from straight_repeat_criteria[var][res]
    Output:
    ------
        bad [numpy array] : dates that mark the flagged values (from df.index)
                  (A==B).all()
    NOTES (TODO:)
    """

    # Temporary dataframe to work with
    da = df.copy()[[var, "time", "year", "month", "day", "hour"]].dropna()
    datavar = da.groupby(by=["year", "month", "day", "hour"])[var].apply(np.nanmean)
    othervars = (
        da.drop(columns=var).groupby(by=["year", "month", "day", "hour"]).first()
    )
    data = {
        "hour": othervars.index.get_level_values(-1),
        var: datavar.values,
        "time": othervars.time.values,
    }
    da = pd.DataFrame(data)
    da["date"] = pd.to_datetime(da["time"]).dt.date.values

    # Whole days to analysis
    whole_days = da.groupby(by=["date"])[var].apply(
        lambda x: np.round(x.values, decimals=1)
    )
    whole_days = pd.DataFrame({var: whole_days, "date": whole_days.index.values})
    whole_days["group"] = full_day_compare(whole_days[var], whole_days[var].shift())

    sequence_lengths = (
        whole_days.groupby(["group"])
        .size()
        .reset_index(name="length")
        .sort_values(by="group")
    )
    sequence_lengths = sequence_lengths[sequence_lengths["group"] >= 0]

    # for g,l in zip(sequence_lengths['group'].values, sequence_lengths['length'].values):
    #     print(g,l)
    # import pdb; pdb.set_trace()
    bad_groups = np.array(
        [
            g
            for g, l in zip(
                sequence_lengths["group"].values, sequence_lengths["length"].values
            )
            if l > threshold
        ]
    )

    bad_dates = whole_days[whole_days["group"].isin(bad_groups)][["date", "group"]]

    df["date"] = pd.to_datetime(df["time"]).dt.date.values
    bad = df.copy()[df["date"].isin(bad_dates["date"])]
    bad["group"] = [bad_dates["group"].loc[d] for d in bad["date"]]

    if len(bad) > 0:
        bad["month"] = pd.to_datetime(bad.loc[:, "time"]).dt.month.values
        bad["year"] = pd.to_datetime(bad.loc[:, "time"]).dt.year.values
    else:
        bad = pd.DataFrame(
            {
                "time": np.array([], dtype="datetime64[ns]"),
                "month": np.array([], dtype=np.int64),
                "year": np.array([], dtype=np.int64),
            }
        )
    if bad.size > 0:
        return pd.Series(bad["time"].values, index=bad[var]).sort_values()
    else:
        return pd.Series([], dtype="datetime64[ns]")
    # return bad[['time', 'month', 'year']]<|MERGE_RESOLUTION|>--- conflicted
+++ resolved
@@ -115,14 +115,11 @@
 def infere_res(df, verbose=False):
     """ """
     check_vars = [
-<<<<<<< HEAD
-=======
         "pr_5min",
         "pr_15min",
         "pr_1h",
         "pr_24h",
         "pr_localmid",
->>>>>>> 6114eff1
         "tas",
         "tdps",
         "tdps_derived",
@@ -156,18 +153,6 @@
         0.1: [24, 7],  # 24 values or 7 days
     },
     "tdps": {
-<<<<<<< HEAD
-        1: [80, 14],
-        0.5: [60, 10],
-        0.1: [48, 7],
-    },  # of  # or  # or
-    "psl": {1: [120, 28], 0.5: [100, 21], 0.1: [72, 14]},  # of  # or  # or
-    "sfcWind": {
-        1: [40, 14],
-        0.5: [30, 10],
-        0.1: [24, 7],
-    },  # of  # or  # or
-=======
         1: [80, 14],  # of
         0.5: [60, 10],  # or
         0.1: [48, 7],  # or
@@ -178,7 +163,6 @@
         0.5: [30, 10],  # or
         0.1: [24, 7],  # or
     },
->>>>>>> 6114eff1
 }
 straight_repeat_criteria["tdps_derived"] = straight_repeat_criteria["tdps"]
 straight_repeat_criteria["ps"] = straight_repeat_criteria["psl"]
@@ -189,17 +173,10 @@
 # Hour repeat streak criteria
 hour_repeat_criteria = {
     "tas": {
-<<<<<<< HEAD
-        1: 25,
-        0.5: 20,
-        0.1: 15,
-    }  # 40 days  # 20 days  # 15 days
-=======
         1: 25,  # 40 days
         0.5: 20,  # 20 days
         0.1: 15,  # 15 days
     }
->>>>>>> 6114eff1
 }
 # All variables have the same hourly criteria
 hour_repeat_criteria["tdps"] = hour_repeat_criteria["tas"]
@@ -214,19 +191,11 @@
 # Day repeat streak criteria
 day_repeat_criteria = {
     "tas": {
-<<<<<<< HEAD
-        1: 10,
-        0.5: 7,
-        0.1: 5,
-    }
-}  # 10 days  #  7 days  #  5 days
-=======
         1: 10,  # 10 days
         0.5: 7,  #  7 days
         0.1: 5,  #  5 days
     }
 }
->>>>>>> 6114eff1
 # All variables have the same daily criteria
 day_repeat_criteria["tdps"] = day_repeat_criteria["tas"]
 day_repeat_criteria["tdps_derived"] = day_repeat_criteria["tas"]
@@ -241,20 +210,11 @@
 # TODO: HadISD thresholds: does it make sense to change them in future versions?
 # More analysis needs to be done to ensure what is a good threshold for calm wind conditions for this test
 WIND_MIN_VALUE = {1: 1.0, 0.5: 0.5, 0.1: 0.5}
-<<<<<<< HEAD
 
 
 # ---------------------------------------------------------------------------------------------------
 # Function to create a new column for consecutive months
 def consecutive_months(series):
-
-=======
-
-
-# ---------------------------------------------------------------------------------------------------
-# Function to create a new column for consecutive months
-def consecutive_months(series):
->>>>>>> 6114eff1
     indices = np.where(np.diff(series.values) > 1)[0] + 1
     clusters = np.split(series.values, indices)
     isin = [series.isin(c) for c in clusters]
@@ -661,10 +621,6 @@
 
 # ---------------------------------------------------------------------------------------------------
 def full_day_compare(series0, series1):
-<<<<<<< HEAD
-
-=======
->>>>>>> 6114eff1
     ind = []
     groups = []
     g = 0
