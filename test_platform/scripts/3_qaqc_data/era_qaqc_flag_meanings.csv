--- conflicted
+++ resolved
@@ -1,37 +1,18 @@
-<<<<<<< HEAD
-﻿Flag_value,QAQC_function,Flag_meaning
-1,spurious_buoy_check,Suspect observation (i.e. buoy reports wind during day with known proximity issue)
-2,spurious_buoy_check,Out of range for station official data temporal record (i.e. buoy reports data past disestablishment date)
-3,qaqc_elev_infill,Elevation infilled from DEM (USGS 3DEP)
-4,qaqc_elev_infill,Elevation infilled from station
-5,qaqc_elev_infill,Elevation manually infilled for buoy out-of-range of DEM (check if not buoy)
-6,qaqc_sensor_height_t,Thermometer height missing
-7,qaqc_sensor_height_t,Thermometer height not 2 meters
-8,qaqc_sensor_height_w,Anemometer height missing
-9,qaqc_sensor_height_w,Anemometer height not 10 meters
-10,qaqc_precip_logic_nonegvals,Precipitation value reported below 0 (negative value)
-11,qaqc_world_record,Value outside of world record range
-12,qaqc_crossvar_logic_tdps_to_tas,Cross-variable logic check failure: dewpoint temperature exceeds air temperature
-13,qaqc_crossvar_logic_calm_wind_dir,Cross-variable logic check failure: wind direction is not zero when wind speed is zero
-14,qaqc_crossvar_logic_calm_wind_dir,Cross-variable logic check failure: wind direction manually reset to 360 to represent true northerly winds
-15,qaqc_precip_logic_accum_amounts,Cross-variable logic check failure: accumulated precipitation value in shorter window is larger than in longer window (e.g. pr_5min > pr_1h)
-16,qaqc_precip_logic_accum_amounts,Cross-variable logic check failure: accumulated precipitation value in longer window is smaller than in shorter window (e.g. pr_24h < pr_1h)
-17,qaqc_precip_logic_accum_amounts,Cross-variable logic check failure: accumulated precipitation in a 24h period is too low compared to accumulated precipitation since local midnight
-=======
-﻿Flag_value,Flag_meaning
-1,Suspect
-2,Out of range for station official data temporal record (i.e. buoy reports data past disestablishment date)
-3,Elevation infilled from DEM (USGS 3DEP)
-4,Elevation infilled from station
-5,Elevation manually infilled for buoy out-of-range of DEM (check if not buoy)
-6,Thermometer height missing
-7,Thermometer height not 2 meters
-8,Anemometer height missing
-9,Anemometer height not 10 meters
-10,Precipitation value reported below 0 (negative value)
-11,Value outside of world record range
-12,Cross-variable logic check failure: dewpoint temperature exceeds air temperature
-13,Cross-variable logic check failure: wind direction is not zero when wind speed is zero
-14,Cross-variable logic check failure: wind direction manually reset to 360 to represent true northerly winds
-
->>>>>>> 60a9e87f
+Flag_value,QAQC_function,Flag_meaning
+1,spurious_buoy_check,Suspect observation (i.e. buoy reports wind during day with known proximity issue)
+2,spurious_buoy_check,Out of range for station official data temporal record (i.e. buoy reports data past disestablishment date)
+3,qaqc_elev_infill,Elevation infilled from DEM (USGS 3DEP)
+4,qaqc_elev_infill,Elevation infilled from station
+5,qaqc_elev_infill,Elevation manually infilled for buoy out-of-range of DEM (check if not buoy)
+6,qaqc_sensor_height_t,Thermometer height missing
+7,qaqc_sensor_height_t,Thermometer height not 2 meters
+8,qaqc_sensor_height_w,Anemometer height missing
+9,qaqc_sensor_height_w,Anemometer height not 10 meters
+10,qaqc_precip_logic_nonegvals,Precipitation value reported below 0 (negative value)
+11,qaqc_world_record,Value outside of world record range
+12,qaqc_crossvar_logic_tdps_to_tas,Cross-variable logic check failure: dewpoint temperature exceeds air temperature
+13,qaqc_crossvar_logic_calm_wind_dir,Cross-variable logic check failure: wind direction is not zero when wind speed is zero
+14,qaqc_crossvar_logic_calm_wind_dir,Cross-variable logic check failure: wind direction manually reset to 360 to represent true northerly winds
+15,qaqc_precip_logic_accum_amounts,Cross-variable logic check failure: accumulated precipitation value in shorter window is larger than in longer window (e.g. pr_5min > pr_1h)
+16,qaqc_precip_logic_accum_amounts,Cross-variable logic check failure: accumulated precipitation value in longer window is smaller than in shorter window (e.g. pr_24h < pr_1h)
+17,qaqc_precip_logic_accum_amounts,Cross-variable logic check failure: accumulated precipitation in a 24h period is too low compared to accumulated precipitation since local midnight