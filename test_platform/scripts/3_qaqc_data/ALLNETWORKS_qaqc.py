--- conflicted
+++ resolved
@@ -73,13 +73,8 @@
 
     else: # if files successfully read in
         # for station in stations: # full run
-<<<<<<< HEAD
-        for station in stations.sample(4): # TESTING SUBSET
-        # for station in ['RAWS_SMOC1']:
-=======
         for station in stations.sample(3): # TESTING SUBSET
         # for station in ['ASOSAWOS_72676324198']: # this is the smallest ASOSAWOS file and takes ~10 seconds to run for Victoria
->>>>>>> 60a9e87f
             file_name = cleandir+station+".nc"
 
             if file_name not in files: # dont run qa/qc on a station that isn't cleaned
@@ -169,7 +164,6 @@
                             continue # skipping station
                         print('pass qaqc_precip_logic_nonegvals') # testing
 
-<<<<<<< HEAD
                         ## precipitation duration logic
                         try:
                             stn_to_qaqc = qaqc_precip_logic_accum_amounts(stn_to_qaqc)
@@ -181,9 +175,6 @@
                             continue # skipping station
                         print('pass qaqc_precip_logic_accum_amounts') # testing
 
-
-=======
->>>>>>> 60a9e87f
                         ## Buoys with known issues with specific qaqc flags
                         if network == 'MARITIME' or network == 'NDBC':
                             era_qc_vars.remove("elevation_eraqc") # remove elevation_qc var from remainder of analyses so it does not also get flagged -- confirm with final qaqc process
