"""
This script performs qa/qc protocols for cleaned station data for ingestion into the Historical Observations Platform, and is
independent of network. 
Approach:
(1) Remove duplicate stations
(2) Handle variables that report at different intervals and/or change frequency over time (convert to hourly?)
(3) QA/QC testing, including consistency checks, gaps, checks against climatological distributions, and cross variable checks.
(4) Case study analysis for accuracy -- SHOULD THIS BE A SEPARATE SCRIPT/PROCESS?

Inputs: Cleaned data for an individual network
Outputs: QA/QC-processed data for an individual network, priority variables, all times. Organized by station as .nc file.

Example how to run in the command line: 
python ALLNETWORKS_qaqc.py -n="VALLEYWATER"

"""

import os
import tempfile
import argparse

# Import all qaqc script functions
try:
    from qaqc_plot import *
    from qaqc_utils import *
    from qaqc_wholestation import *
    from qaqc_logic_checks import *
    from qaqc_buoy_check import *
    from qaqc_frequent import *
    from qaqc_unusual_gaps import *
    from qaqc_unusual_large_jumps import *
    from qaqc_climatological_outlier import *
    from qaqc_unusual_streaks import *
except Exception as e:
    print("Error importing qaqc script: {}".format(e))

# Import qaqc stage calc functions
try:
    from QAQC_pipeline import *
except:
    print("Error importing QAQC_pipeline.py")

# =================================================================================================
# Main Function
if __name__ == "__main__":
<<<<<<< HEAD

=======
>>>>>>> 6114eff1
    # Create parser
    parser = argparse.ArgumentParser(
        prog="ALLNETWORKS_qaqc",
        description="""This script performs qa/qc protocols for cleaned station data for ingestion into the Historical 
                       Observations Platform, and is independent of network.""",
        epilog="""Possible stations:
                  [ASOSAWOS, CAHYDRO, CIMIS, CW3E, CDEC, CNRFC, CRN, CWOP, HADS, HNXWFO, 
                   HOLFUY, HPWREN, LOXWFO, MAP, MTRWFO, NCAWOS, NOS-NWLON, NOS-PORTS, OtherISD, 
<<<<<<< HEAD
                   RAWS, SGXWFO, SHASAVAL, VCAPCD, MARITIME, NDBC, SCAN, SNOTEL]
=======
                   RAWS, SGXWFO, SHASAVAL, VALLEYWATER, VCAPCD, MARITIME, NDBC, SCAN, SNOTEL]
>>>>>>> 6114eff1
               """,
    )

    # Define arguments for the program
    parser.add_argument(
        "-n",
        "--network",
        default="TRAINING",
<<<<<<< HEAD
        help="Network name (default to 'VCAPCD')",
=======
        help="Network name (default to 'TRAINING').",
>>>>>>> 6114eff1
        type=str,
    )
    parser.add_argument(
        "-l",
        "--local",
        default=False,
<<<<<<< HEAD
        help="Save files and plots locally (default to False)",
=======
        help="Save files and plots locally (default to False).",
>>>>>>> 6114eff1
        type=bool,
    )
    parser.add_argument(
        "-r",
        "--rad_scheme",
        default="remove_zeros",
<<<<<<< HEAD
        help="Radiation handling scheme for frequent values check. See qaqc_frequent_values for options (default to 'remove_zeros'",
=======
        help="Radiation handling scheme for frequent values check. See qaqc_frequent_values for options (default to 'remove_zeros').",
>>>>>>> 6114eff1
        type=str,
    )
    parser.add_argument(
        "-v",
        "--verbose",
        default=False,
<<<<<<< HEAD
        help="Print statements throughout script (default to False)",
=======
        help="Print statements throughout script (default to False).",
>>>>>>> 6114eff1
        type=bool,
    )
    parser.add_argument(
        "-s",
        "--sample",
        default="all",
<<<<<<< HEAD
        help="How many stations to run (default to 'all'l)",
=======
        help="How many stations to run (default to 'all'l).",
>>>>>>> 6114eff1
        type=str,
    )

    # Parse arguments
    args = parser.parse_args()
    network = args.network
    if network.lower() == "training":
        network = "TRAINING"
    rad_scheme = args.rad_scheme
    verbose = args.verbose
    local = args.local
    sample = args.sample

<<<<<<< HEAD
=======
    # Set zarr argument
    zarrified_networks = ["VALLEYWATER"]  # Any networks with zarrified data
    if network in zarrified_networks:
        zarr = True
    else:
        zarr = False

    # Set paths to data in AE bucket
>>>>>>> 6114eff1
    if network == "NETWORK":
        rawdir, cleandir, qaqcdir, mergedir = None, None, None, None
    else:
        rawdir, cleandir, qaqcdir, mergedir = get_file_paths(network)
    whole_station_qaqc(
        network,
        cleandir,
        qaqcdir,
        rad_scheme,
        verbose=verbose,
        local=local,
        sample=sample,
<<<<<<< HEAD
=======
        zarr=zarr,
>>>>>>> 6114eff1
    )

# ---------------------------------------------------------------------------------
# Dev to do:
# reorder variables once entire qaqc is complete before saving
# output csv of flags/consistent flagging
# check the h5netcdf vs. netcdf4 engine
# delete testing notes<|MERGE_RESOLUTION|>--- conflicted
+++ resolved
@@ -43,10 +43,6 @@
 # =================================================================================================
 # Main Function
 if __name__ == "__main__":
-<<<<<<< HEAD
-
-=======
->>>>>>> 6114eff1
     # Create parser
     parser = argparse.ArgumentParser(
         prog="ALLNETWORKS_qaqc",
@@ -55,11 +51,7 @@
         epilog="""Possible stations:
                   [ASOSAWOS, CAHYDRO, CIMIS, CW3E, CDEC, CNRFC, CRN, CWOP, HADS, HNXWFO, 
                    HOLFUY, HPWREN, LOXWFO, MAP, MTRWFO, NCAWOS, NOS-NWLON, NOS-PORTS, OtherISD, 
-<<<<<<< HEAD
-                   RAWS, SGXWFO, SHASAVAL, VCAPCD, MARITIME, NDBC, SCAN, SNOTEL]
-=======
                    RAWS, SGXWFO, SHASAVAL, VALLEYWATER, VCAPCD, MARITIME, NDBC, SCAN, SNOTEL]
->>>>>>> 6114eff1
                """,
     )
 
@@ -68,59 +60,37 @@
         "-n",
         "--network",
         default="TRAINING",
-<<<<<<< HEAD
-        help="Network name (default to 'VCAPCD')",
-=======
         help="Network name (default to 'TRAINING').",
->>>>>>> 6114eff1
         type=str,
     )
     parser.add_argument(
         "-l",
         "--local",
         default=False,
-<<<<<<< HEAD
-        help="Save files and plots locally (default to False)",
-=======
         help="Save files and plots locally (default to False).",
->>>>>>> 6114eff1
         type=bool,
     )
     parser.add_argument(
         "-r",
         "--rad_scheme",
         default="remove_zeros",
-<<<<<<< HEAD
-        help="Radiation handling scheme for frequent values check. See qaqc_frequent_values for options (default to 'remove_zeros'",
-=======
         help="Radiation handling scheme for frequent values check. See qaqc_frequent_values for options (default to 'remove_zeros').",
->>>>>>> 6114eff1
         type=str,
     )
     parser.add_argument(
         "-v",
         "--verbose",
         default=False,
-<<<<<<< HEAD
-        help="Print statements throughout script (default to False)",
-=======
         help="Print statements throughout script (default to False).",
->>>>>>> 6114eff1
         type=bool,
     )
     parser.add_argument(
         "-s",
         "--sample",
         default="all",
-<<<<<<< HEAD
-        help="How many stations to run (default to 'all'l)",
-=======
-        help="How many stations to run (default to 'all'l).",
->>>>>>> 6114eff1
-        type=str,
+        help="How many stations to run (default to 'all').",
     )
 
-    # Parse arguments
     args = parser.parse_args()
     network = args.network
     if network.lower() == "training":
@@ -130,8 +100,6 @@
     local = args.local
     sample = args.sample
 
-<<<<<<< HEAD
-=======
     # Set zarr argument
     zarrified_networks = ["VALLEYWATER"]  # Any networks with zarrified data
     if network in zarrified_networks:
@@ -140,7 +108,6 @@
         zarr = False
 
     # Set paths to data in AE bucket
->>>>>>> 6114eff1
     if network == "NETWORK":
         rawdir, cleandir, qaqcdir, mergedir = None, None, None, None
     else:
@@ -153,10 +120,7 @@
         verbose=verbose,
         local=local,
         sample=sample,
-<<<<<<< HEAD
-=======
         zarr=zarr,
->>>>>>> 6114eff1
     )
 
 # ---------------------------------------------------------------------------------
