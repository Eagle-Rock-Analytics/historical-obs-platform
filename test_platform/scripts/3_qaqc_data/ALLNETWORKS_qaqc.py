--- conflicted
+++ resolved
@@ -19,7 +19,6 @@
 import boto3
 import s3fs
 from io import BytesIO, StringIO
-import argparse
 
 ## Import qaqc stage calc functions
 try:
@@ -315,30 +314,8 @@
 ## -------------------------------------------------------------------------------------------------------------------------------------------------------------------
 # Run function
 if __name__ == "__main__":
-<<<<<<< HEAD
-    
-    # Create parser
-    parser = argparse.ArgumentParser(
-        prog="ALLNETWORKS_qaqc",
-        description="""This script performs qa/qc protocols for cleaned station data for ingestion into the Historical 
-                       observations Platform, and is independent of network.""",
-        epilog="""Possible stations:
-                  [ASOSAWOS, CAHYDRO, CIMIS, CW3E, CDEC, CNRFC, CRN, CWOP, HADS, HNXWFO, 
-                   HOLFUY, HPWREN, LOXWFOMAP, MTRWFO, NCAWOS, NOS-NWLON, NOS-PORTS, OtherISD, 
-                   RAWS, SGXWFO, SHASAVAL, VCAPCD, MARITIME, NDBC, SCAN, SNOTEL]
-               """
-    )
-    
-    # Define arguments for the program
-    parser.add_argument('-n', '--network', default="VCAPCD")
-    parser.add_argument('-v', '--verbose', default="True")
-    
-    # Parse arguments
-    args = parser.parse_args()
-    network = args.network
-=======
+
     network = "RAWS"
->>>>>>> 9f5809a4
 
     rawdir, cleandir, qaqcdir, mergedir = get_file_paths(network)
     whole_station_qaqc(network, cleandir, qaqcdir)
