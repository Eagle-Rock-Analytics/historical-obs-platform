--- conflicted
+++ resolved
@@ -14,183 +14,8 @@
 except:
     print("Error importing QAQC_pipeline.py")
 
-<<<<<<< HEAD
-                        stn_to_qaqc = qaqc_elev_range(stn_to_qaqc)
-                        if len(stn_to_qaqc.index) == 0:
-                            print('{} elevation out of range for WECC, skipping'.format(station)) # testing
-                            errors['File'].append(station)
-                            errors['Time'].append(end_api)
-                            errors['Error'].append('Failure on qaqc_elev_range')
-                            continue # skipping station
-                        print('pass qaqc_elev_range') # testing
-
-
-                        ## Variable logic checks
-                        # precipitation is not negative
-                        try:
-                            stn_to_qaqc = qaqc_precip_logic_nonegvals(stn_to_qaqc)
-                        except Exception as e:
-                            print('Flagging problem with negative precipitation values for {0}, skipping'.format(station)) # testing
-                            errors['File'].append(station)
-                            errors['Time'].append(end_api)
-                            errors['Error'].append('Failure on qaqc_precip_logic_nonegvals: {0}'.format(e))
-                            continue # skipping station
-                        print('pass qaqc_precip_logic_nonegvals') # testing
-
-                        ## precipitation duration logic
-                        try:
-                            stn_to_qaqc = qaqc_precip_logic_accum_amounts(stn_to_qaqc)
-                        except Exception as e:
-                            print('Flagging problem with precip duration logic check for {0}, skipping'.format(station)) # testing
-                            errors['File'].append(station)
-                            errors['Time'].append(end_api)
-                            errors['Error'].append('Failure on qaqc_precip_logic_accum_ammounts: {0}'.format(e))
-                            continue # skipping station
-                        print('pass qaqc_precip_logic_accum_amounts') # testing
-
-                        ## Buoys with known issues with specific qaqc flags
-                        if network == 'MARITIME' or network == 'NDBC':
-                            era_qc_vars.remove("elevation_eraqc") # remove elevation_qc var from remainder of analyses so it does not also get flagged -- confirm with final qaqc process
-                            try:
-                                stn_to_qaqc = spurious_buoy_check(station, stn_to_qaqc, era_qc_vars)
-                            except Exception as e:
-                                print('Flagging problematic buoy issue for {0}, skipping'.format(station)) # testing
-                                errors['File'].append(station)
-                                errors['Time'].append(end_api)
-                                errors['Error'].append('Failure on spurious_buoy_check: {0}'.format(e))
-                                continue # skipping station
-                            print('pass spurious_buoy_check') #testing
-                            
-                        ## Sensor height: wind
-                        try:
-                            stn_to_qaqc = qaqc_sensor_height_w(ds, stn_to_qaqc)
-                        except Exception as e:
-                            print('Flagging problem with anemometer sensor height for {0}, skipping'.format(station)) # testing
-                            errors['File'].append(station)
-                            errors['Time'].append(end_api)
-                            errors['Error'].append('Failure on qaqc_sensor_height_w: {0}'.format(e))
-                            continue # skipping station
-                        print('complete qaqc_sensor_height_w')
-                        
-                        ## Sensor height: air temperature
-                        try:
-                            stn_to_qaqc = qaqc_sensor_height_t(ds, stn_to_qaqc)
-                        except Exception as e:
-                            print('Flagging problem with thermometer sensor height for {0}, skipping'.format(station)) # testing
-                            errors['File'].append(station)
-                            errors['Time'].append(end_api)
-                            errors['Error'].append('Failure on qaqc_sensor_height_t: {0}'.format(e))
-                            continue # skipping station
-                        print('complete qaqc_sensor_height_t')
-                        
-                        ## World record checks: air temperature, dewpoint, wind, pressure
-                        try:
-                            stn_to_qaqc = qaqc_world_record(stn_to_qaqc)
-                        except Exception as e:
-                            print('Flagging problem with world record check for {0}, skipping'.format(station)) # testing
-                            errors['File'].append(station)
-                            errors['Time'].append(end_api)
-                            errors['Error'].append('Failure on qaqc_world_record: {0}'.format(e))
-                            continue # skipping station
-                        print('complete qaqc_world_record')
-                        
-                        print(stn_to_qaqc.head(10)) # testing
-
-
-                        ## Variable cross-logic checks
-                        # dew point temp cannot exceed air temperature
-                        try:
-                            stn_to_qaqc = qaqc_crossvar_logic_tdps_to_tas(stn_to_qaqc)
-                        except Exception as e:
-                            print('Flagging problem with temperature cross-variable logic check for {0}, skipping'.format(station)) # testing
-                            errors['File'].append(station)
-                            errors['Time'].append(end_api)
-                            errors['Error'].append('Failure on qaqc_crossvar_logic_tdps_to_tas: {0}'.format(e))
-                            continue # skipping station
-                        print('pass qaqc_crossvar_logic_tdps_to_tas') # testing
-
-                        # wind direction should be 0 when wind speed is also 0
-                        try:
-                            stn_to_qaqc = qaqc_crossvar_logic_calm_wind_dir(stn_to_qaqc)
-                        except Exception as e:
-                            print('Flagging problem with wind cross-variable logic check for {0}, skipping'.format(station)) # testing
-                            errors['File'].append(station)
-                            errors['Time'].append(end_api)
-                            errors['Error'].append('Failure on qaqc_crossvar_logic_calm_wind_dir: {0}'.format(e))
-                            continue # skipping station
-                        print('pass qaqc_crossvar_logic_calm_wind_dir') # testing
-
-
-                        # Monthly distribution checks
-                        # unusual gaps (part 1 and part 2)
-                        try:
-                            stn_to_qaqc = qaqc_unusual_gaps(stn_to_qaqc)
-                        except Exception as e:
-                            print('Flagging problem with unusual gap distribution function for {0}, skipping'.format(station)) # testing
-                            errors['File'].append(station)
-                            errors['Time'].append(end_api)
-                            errors['Error'].append('Failure on qaqc_unusual_gaps: {0}'.format(e))
-                            continue # skipping station
-                        print('pass qaqc_unusual_gaps') # testing
-
-
-                except Exception as e:
-                    print(e) # testing
-                    errors['File'].append(station)
-                    errors['Time'].append(end_api)
-                    errors['Error'].append("Cannot read files in from AWS: {0}".format(e))
-                        
-
-
-                # last step is to reassign df back to xarray object
-                # Sort by time and remove any overlapping timesteps
-                # stn_to_qaqc = stn_to_qaqc.sort_values(by='time')
-                # stn_to_qaqc = stn_to_qaqc.drop_duplicates()
-                # ds = stn_to_qaqc.to_xarray()
-
-                # Update global attributes
-                # ds = ds.assign_attrs(title = network+" quality controlled")
-                # ds = ds.assign_attrs(history = 'ALLNETWORKS_qaqc.py script run on {} UTC'.format(timestamp))
-                # ds = ds.assign_attrs(comment = 'Intermediate data product: subject to cleaning but may not be subject to full QA/QC processing.')
-                ## need to reassign attributes from cleaning stage here? -- check
-
-                # # Write station file to netcdf format
-                # try:
-                #     filename = station + ".nc" # Make file name
-                #     filepath = qaqcdir + filename # Writes file path
-
-                #     # Write locally
-                #     ds.to_netcdf(path = 'temp/temp.nc', engine = 'netcdf4') # Save station file.
-
-                #     # Push file to AWS with correct file name
-                #     s3.Bucket(bucket_name).upload_file('temp/temp.nc', filepath)
-
-                #     print('Saving {0} with dims {1} to {2}'.format(filename, ds.dims, bucket_name+"/"+qaqcdir))
-                #     ds.close() # Close dataframe
-
-                # except Exception as e:
-                #     print(filename, e)
-                #     errors['File'].append(filename)
-                #     errors['Time'].append(end_api)
-                #     errors['Error'].append('Error saving ds as .nc file to AWS bucket: {}'.format(e))
-                #     continue
-
-    # Write errors to csv
-    finally:
-        errors = pd.DataFrame(errors)
-        csv_buffer = StringIO()
-        errors.to_csv(csv_buffer)
-        content = csv_buffer.getvalue()
-        s3_cl.put_object(Bucket=bucket_name, Body=content, Key=qaqcdir+"errors_{}_{}.csv".format(network, end_api)) # Make sure error files save to correct directory
-        print('errors_{0}_{1}.csv saved to {2}'.format(network, end_api, bucket_name + "/" + qaqcdir))
-
-
-## -------------------------------------------------------------------------------------------------------------------------------------------------------------------
-# Run function
-=======
 # =================================================================================================
 # Main Function
->>>>>>> bca5d71e
 if __name__ == "__main__":
 
     # Create parser
