'''Functions used across QA/QC evaluation protocol for Historical Data Platform'''

from pyproj import CRS, Transformer
import geopandas as gpd
from geopandas import GeoDataFrame
from shapely.geometry import Point, Polygon
import s3fs

import xarray as xr
import numpy as np
import pandas as pd
import math
import sys
import os
import tempfile

import matplotlib.pyplot as plt
import cartopy.feature as cf
from matplotlib.ticker import MaxNLocator
import cartopy.crs as ccrs

import datetime

# from qaqc_eval_plot import event_plot, latlon_to_mercator_cartopy

sys.path.append(os.path.expanduser('../'))
from qaqc_plot import flagged_timeseries_plot, _plot_format_helper, id_flag
from QAQC_pipeline import qaqc_ds_to_df

#--------------------------------------------------------------------------------
# Local Temp and Permanent Saving File Directory
global local_tmp_dir, local_perm_dir
local_tmp_dir = "./tmp"
local_perm_dir = "../Train_Files"

for dir in [local_tmp_dir, local_perm_dir]:
    if not os.path.exists(dir):
        os.mkdir(dir)

#--------------------------------------------------------------------------------
# Equivalence in variable names from ERA to GHCN
era2ghcn_vars = {
        'tas': 'temperature',
        'tdps': 'dew_point_temperature',
        'tdps_derived': 'dew_point_temperature',
        'ps': 'station_level_pressure',
        'psl': 'station_level_pressure',
        'sfcWind_dir': 'wind_direction',
        'sfcWind': 'wind_speed',
        'tas': 'temperature',
        'hurs': 'relative_humidity',
        'rsds': "N/A",
        'pr': 'precipitation',
        'pr_1h': 'precipitation',
        'pr_5min': 'precipitation',
}
ghcn2era_vars = {value: key for key, value in era2ghcn_vars.items()}

#--------------------------------------------------------------------------------
def known_issue_check(network, var, stn):
    '''
    Identifies if station under evaluation has a known network issue.
    At present, only prints out a statement if there is an issue.
    Eventually may want to do <something>

    Note: See "Known Network Issues for QA/QC Validation" planning doc.
    '''
    print('Checking for known station issues...')
    # RAWS
    if network == 'RAWS':
        if var == 'tas':
            print('Known network issue for {} {}: values may be too high (on order of 10°F) if sun is shining strongly and winds are light.'.format(
                network, var))

        elif var == 'pr':
            print('Known network issue for {} {}: stations are not maintained in winter, instrument may freeze. Consider subsetting for May-September.'.format(
                network, var))
            # V2 note: exclude RAWS data during specific notes -- would require new function to flag

    # SNOTEL
    if network == 'SNOTEL':
        if var == 'tas':
            print('Known network issue for {} {}: values may remain at exactly 0.0°C for two or more consecutive days. Should be caught by unusual_streaks.'.format(
                network, var))
            print('Known network issue for {} {}: SNOTEL temperature sensors transition between mid-1990s and mid-2000s to new sensory type produces warm bias at \
            colder temperatures. Min temperature may be too high, max temperature may be too low.'.format(
                network, var))
            # V2 note: trend analysis may identify these issues, nearest neighbor check could identify

    # ASOSAWOS + OtherISD
    if network == 'ASOSAWOS':
        if var == 'tdps':
            print('Known network issue for {} {}: values may be stuck at around 0.0°C, or have excessive mirror contamination. Should be caught by unsusual_streaks.'.format(
                network, var))
    
    if network == 'ASOSAWOS' or network == 'OtherISD':
        if var == 'pr':
            print('Known network issue for {} {}: ASOS network began installation in 1996, with poor instrumentation for measuring snowfall. Precipitation between \
            1980-1996 may be more likely to be flagged.'.format(
                network, var))

    # CIMIS
    if network == 'CIMIS':
        if var == 'pr':
            print('Known network issue for {} {}: stations located in flat agricultural areas, sensor may be detecting sprinkler irrigation events. \
            Network does have stringent QC protocol.'.format(
                network, var))
            # V2 note: nearest neighbor check could confirm

    # NDBC / MARITIME
    if network == 'NDBC' or network == 'MARITIME':
        print('Known network issue for {}: some buoys have data past their known disestablishment dates. Should be caught by spurious_buoy_check.'.format(
            network))

        if stn == 'NDBC_46044':
            print('Known network issue for {} station NDBC_46044: buoy went adrift during reporting period. Confirm if data was flagged by QA/QC.'.format(
                network, stn))
            # V2 note: if not flagged, needs to be -- would require new function
        
        if stn == 'MARITIME_MTYC1' or stn == 'MARITIME_MEYC1' or stn == 'MARITIME_SMOC1' or stn == 'MARITIME_ICAC1':
            print('Known network issue for {} station {}: buoy was renamed and/or relocated. May cause issue for station proximity tests.'.format(
                network, stn))
            # V2 note: noted in qaqc_buoy_check but not handled -- would require new function


#--------------------------------------------------------------------------------
def subset_eval_stns(event_to_eval, stn_list, specific_station=None,
                     subset=None, return_stn_ids=False):
    '''
    Identifies stations to evaluate for specific V1 QA/QC events.
    Option to subset to a more manageable number of random stations for initial evaluation. 
    '''
    
    # TO DO: validation check on event_to_eval options
    event_flags = []
    event_flags.append('all')
    event_flags.append(event_to_eval) # options: santa_ana_wind, winter_storm, AR, mudslide, aug2020_heatwave, sep2020_heatwave, aug2022_heatwave, offshore_wind

    # grab stations per event
    event_stns = stn_list[stn_list['event_type'].isin(event_flags)]

    # exclude "manual check on end date" for time being -- SNOTEl stations all have 2100 as their end date regardless of when data actually ends
    mask = event_stns['notes'] == 'manual check on end date'
    event_stns = event_stns[~mask]
    # print('{} potential stations available for evaluation for {} event!'.format(len(event_stns), event_to_eval))

    # identify stations in geographic region we are looking for
    census_shp_dir = "s3://wecc-historical-wx/0_maps/ca_counties/CA_Counties.shp" 
    ca_county = gpd.read_file(census_shp_dir)

    # different areas based on events
    ## TODO: Need an option for "WECC wide" (or no spatial subsetting)
    if event_to_eval == 'santa_ana_wind':
        counties_to_grab = ['Los Angeles', 'Orange', 'San Diego', 'San Bernardino', 'Riverside'] ## potentially need to broaden area? 

    elif event_to_eval == 'winter_storm': # focus on Northern/Central/Bay Area to begin with // WECC wide
        counties_to_grab = ['Butte', 'Colusa', 'Del Norte', 'Glenn', 'Humboldt', 'Lake', 'Lassen', 
        'Mendocino', 'Modoc', 'Nevada', 'Plumas', 'Shasta', 'Sierra', 'Siskiyou', 'Tehama','Trinity',
        'Alpine', 'Amador', 'Calaveras', 'El Dorado', 'Fresno', 'Inyo', 'Kings', 'Madera', 'Mariposa',
        'Merced', 'Mono', 'Placer', 'Sacramento', 'San Joaquin', 'Stanislaus', 'Sutter', 'Yuba', 'Tulare',
        'Tuolumne', 'Yolo', 'Alameda', 'Contra Costa','Marin', 'Monterey','Napa', 'San Benito', 'San Francisco',
        'San Mateo', 'Santa Clara', 'Santa Cruz', 'Solano', 'Sonoma']

    elif event_to_eval == 'mudslide':
        counties_to_grab = ['Santa Barbara']

    elif event_to_eval == 'AR':
        counties_to_grab = [] # CA

    elif event_to_eval == 'aug2020_heatwave': # August 2020 "aug2020_heatwave" -- 
        counties_to_grab = [] # CA

    elif event_to_eval == 'sep2020_heatwave': # September 2020 "sep2020_heatwave"
        counties_to_grab = ['San Luis Obispo', 'Kern', 'San Bernadino', 'Santa Barbara', 'Ventura',
        'Los Angeles', 'Orange', 'Riverside', 'San Diego', 'Imperial']

    elif event_to_eval == 'aug2022_heatwave': # August 2022 -- Labor Day Heatwave "aug2022_heatwave"
        counties_to_grab = ['San Luis Obispo', 'Kern', 'San Bernadino', 'Santa Barbara', 'Ventura',
        'Los Angeles', 'Orange', 'Riverside', 'San Diego', 'Imperial']

    elif event_to_eval == 'offshore_wind':
        counties_to_grab = ['San Diego', 'Orange', 'Los Angeles', 'Ventura', 'Santa Barbara',
        'San Luis Obispo', 'Monterey', 'Santa Cruz', 'San Mateo', 'Santa Clara', 'Alameda',
        'San Francisco', 'Contra Costa', 'Solano', 'Marin', 'Sonoma', 'Mendocino', 'Humboldt', 'Del Norte']

    target_counties = ca_county[ca_county['NAME'].isin(counties_to_grab)]
    target_counties = GeoDataFrame(target_counties, geometry=target_counties.geometry)

    geometry = [Point(latlon_to_mercator_cartopy(lat,lon)) for lat,lon in zip (event_stns.latitude, event_stns.longitude)]
    event_stns = GeoDataFrame(event_stns,geometry=geometry).set_crs(crs="EPSG:3857", allow_override=True) # adding geometry column
    event_stns_local = gpd.overlay(event_stns, target_counties, how="intersection") # subsetting for stations within county boundaries
    print('{} potential stations available for evaluation for {} event.'.format(len(event_stns_local), event_to_eval))

    # Check if a specific_station is requested and return that one
    if specific_station is not None:
        eval_stns = event_stns[event_stns['era-id']==specific_station]
        if len(eval_stns)==0:
            raise ValueError(f"Station {specific_station} is not within the training/event dataset")
        return eval_stns
    
    if subset != None:
        if len(event_stns_local) <= subset:
            eval_stns = event_stns_local
        else:
            eval_stns = event_stns_local.sample(subset, replace=False)
            print('{} stations selected for evaluation for {} event!'.format(subset, event_to_eval))
    else:
        eval_stns = event_stns_local

    # lastly, check if there are any known issues --- need to refactor for check
    # check_networks = event_stns.network.unique()
    # known_issue_check(event_stns, var='tas')

    if return_stn_ids:
        print('Stations selected for evaluation:\n', list(eval_stns['era-id']))

    return eval_stns

#--------------------------------------------------------------------------------
def id_all_flags(ds):
    '''Prints all unique values of all eraqaqc flags'''
    ds_vars = list(ds.keys())
    qc_vars = [i for i in ds_vars if '_eraqc' in i]
    if len(qc_vars) == 0:
        print('Station has no eraqc variables -- please double check that this station has completed QA/QC!')
    else:
        for var in qc_vars:
            print(var, np.unique(ds[var].data))

#--------------------------------------------------------------------------------
def pull_nc_from_aws(fname):
    print('Retrieving data for station...')
    s3 = s3fs.S3FileSystem(anon=False)
    network = fname.split('_')[0]
    s3_url = 's3://wecc-historical-wx/3_qaqc_wx_dev/{}/{}.nc'.format(network, fname)
    print(f'{s3_url}')
    try:
        s3_file_obj = s3.open(s3_url, mode='rb')
        ds = xr.open_dataset(s3_file_obj, engine='h5netcdf')
        return ds
        
    except:
        print(f'Station {fname} not found in bucket -- please check if station completed QA/QC.')

#--------------------------------------------------------------------------------
# 
def download_nc_from_aws(station, save=False):

    # Temp file for downloading from s3
    tmpFileName = tempfile.NamedTemporaryFile(dir = local_tmp_dir, 
                                              prefix = "", 
                                              suffix = ".nc",
                                              delete = True)

    # Local file name to read/write from
    localFileName = f"{local_perm_dir}/{station}.nc"

    # s3 details
    print('Retrieving data for station...')
    s3 = s3fs.S3FileSystem(anon=False)
    network = station.split('_')[0]
    s3_url = 's3://wecc-historical-wx/3_qaqc_wx_dev/{}/{}.nc'.format(network, station)

    # Read file
    # If file is already downloaded locally, read it
    if os.path.exists(localFileName):
        ds = xr.open_dataset(localFileName, engine='h5netcdf').load()
    # If not, download from s3 bucket
    else:
#        try:
            s3_file_obj = s3.get(s3_url, tmpFileName.name)
            ds = xr.open_dataset(tmpFileName.name, engine='h5netcdf').load()

#        except:
#            raise ValueError(f'Station {station} not found in bucket -- please check if station completed QA/QC.')

    # If we want to save file to disk, copy the temp file to the storage training folder
    if save and not os.path.exists(localFileName):
        os.system(f"cp {tmpFileName.name} {localFileName}")    

    # Download temp file to avoid disk filling
    # os.system(f"rm {tmpFileName.name}")
    tmpFileName.close()
    
    return ds
    
#--------------------------------------------------------------------------------
# 
def event_info(event, alt_start_date=None, alt_end_date=None):
    start_date = {
        "santa_ana_wind"   : "1988-02-16",
        "winter_storm"     : "1990-12-20", 
        "AR"               : "2017-01-16",
        "mudslide"         : "2018-01-05",
        "aug2020_heatwave" : "2020-08-14",
        "sep2020_heatwave" : "2020-09-05",
        "aug2022_heatwave" : "2022-08-30",
        "offshore_wind"    : "2021-01-15",
        "alternative"      : alt_start_date 
                  }
    end_date = {
        "santa_ana_wind"   : "1988-02-19",
        "winter_storm"     : "1990-12-24",
        "AR"               : "2017-01-20",
        "mudslide"         : "2018-01-09",
        "aug2020_heatwave" : "2020-08-15",
        "sep2020_heatwave" : "2020-09-08",
        "aug2022_heatwave" : "2022-09-09",
        "offshore_wind"    : "2021-01-16",
        "alternative"      : alt_end_date 
    }

    event_start = start_date[event]
    event_end = end_date[event]

    return (event_start, event_end)

#--------------------------------------------------------------------------------
def event_subset(df, event, buffer=7, alt_start_date=None, alt_end_date=None):
    """Subsets for the event itself + buffer around to identify event"""
    print('Subsetting station record for event duration with {} day buffer...'.format(str(buffer)))

    df['time'] = pd.to_datetime(df['time']) # set to searchable datetime
    event_start, event_end = event_info(event, alt_start_date, alt_end_date) # grab dates from lookup dictionary
    
    datemask = ((df['time'] >= (pd.Timestamp(event_start) - datetime.timedelta(days=buffer))) & (df['time'] <= (pd.Timestamp(event_end) + datetime.timedelta(days=buffer)))) # subset for event dates + buffer
    event_sub = df.loc[datemask]
    
    return event_sub

#--------------------------------------------------------------------------------
def flags_during_event(subset_df, var, event):
    """Provides info on which flags were placed during event for evaluation"""
    print('Flags set on {} during {} event: {}'.format(var, event, subset_df[var+'_eraqc'].unique()))
    all_event_flags = []
    for item in subset_df[var+'_eraqc'].unique():
        all_event_flags.append(item)
    return all_event_flags

#--------------------------------------------------------------------------------
def multi_stn_check(list_of_stations, event, buffer=7, alt_start_date=None, alt_end_date=None):
    """this function does all the major identification steps outlined in the notebook"""
    for stn in list_of_stations:
        print('Evaluation on {}...'.format(stn))

        # retrieve data
        try:
            ds = pull_nc_from_aws(stn)
        except:
            continue

        # convert to dataframe
        print('Converting to dataframe...')
        df, MultiIndex, attrs, var_attrs, era_qc_vars = qaqc_ds_to_df(ds)

        # identify vars for evaluation
        vars_to_check = ['tas', 'hurs', 'sfcWind', 'sfcWind_dir']
        vars_to_eval = [var for var in vars_to_check if var in df.columns] # check if variable is not present in the specific station

        for var in vars_to_eval:
            known_issue_check(network=df.station.unique()[0].split('_')[0], 
                            var=var, 
                            stn=df.station.unique()[0]) # check if known issues are present first!
            print('Evaluating: {}'.format(var))
            flagged_timeseries_plot(df, var=var)
        
        # subset for event
        subset_df = event_subset(df, event, buffer, alt_start_date, alt_end_date)

        if len(subset_df) != 0:
            for v in vars_to_eval:
                all_flags = flags_during_event(subset_df, var=v, event=event)
                event_plot(subset_df, var=v, event=event, alt_start_date=alt_start_date, alt_end_date=alt_end_date)
        else:
            ds.close()
        
        # # if all are none or empty, close ds and move on
        # if len(subset_df) == 0 or np.isnan(all_flags[0]):
        #     ds.close()
        #     print('Closing dataset!\n')
        
        # else:
        #     # proceed
        #     print('{} is flagged during {}!'.format(stn, event))

#--------------------------------------------------------------------------------
def find_other_events(df, event_start, event_end, buffer=7, subset=None, return_stn_ids=True):
    print('Subsetting station record for event duration with {} day buffer...'.format(str(buffer)))
    
    df['start_date'] = pd.to_datetime(df['start_date'])
    df['end_date'] = pd.to_datetime(df['end_date'])
    event_start = pd.to_datetime(event_start).tz_localize('UTC')
    event_end = pd.to_datetime(event_end).tz_localize('UTC')
    
    event_sub = df.loc[(df['start_date'] <= (event_start - datetime.timedelta(days=buffer))) & (df['end_date'] >= (event_end + datetime.timedelta(days=buffer)))]

    # exclude "manual check on end date" stations since we don't know when they actually end
    event_sub = event_sub.loc[event_sub['notes'] != 'manual check on end date']

    # subset to make more manageable
    if subset != None:
        if len(event_sub) <= subset:
            eval_stns = event_sub
        else:
            eval_stns = event_sub.sample(subset, replace=False)
            print('{} stations selected for evaluation for comparison!'.format(subset))
    else:
        eval_stns = event_sub

    # return station ids for ease
    if return_stn_ids:
        print('Stations selected for evaluation:\n', list(eval_stns['era-id']))

    return eval_stns
<<<<<<< HEAD
  

=======

#--------------------------------------------------------------------------------
>>>>>>> 8723e6ce
def return_ghcn_vars(ghcn_df, input_var):
    '''
    Given an input variable, return GHCNh location variables and all relevant data variables,
    rather than utilizing the whole 240 cols, or having to know how ghcnh labels the cols.

    input_var must follow ERA naming scheme (tas, tdps, ps, pr, etc.)
    '''
    ghcnh_vars = pd.read_csv('ghcnh_data_headers.csv')

    # include station-ID, time, loc, elevation (cols 1-10)
    stn_info_cols = ['Station_ID', 'Station_name', 'time',
                     'Year','Month','Day','Hour','Minute',
                     'Latitude','Longitude','Elevation']

    if input_var in era2ghcn_vars.keys():
        i = ghcn_df.columns.get_loc(era2ghcn_vars[input_var])
        j = i+6
        # For wind, include wind gust
        if input_var=="sfcWind":
            j = j+6
        ghcn_df.iloc[:, i:j]
        
        return ghcn_df.iloc[:, i:j]
    else:
        raise Exception(f"Variable {input_var} not in variables' dictionary")

#--------------------------------------------------------------------------------
# projection stuffs
census_shp_dir = "s3://wecc-historical-wx/0_maps/ca_counties/CA_Counties.shp" 
ca_county = gpd.read_file(census_shp_dir) # from s3 bucket

def latlon_to_mercator_cartopy(lat, lon):

    proj_latlon = CRS('EPSG:4326')
    proj_mercator = CRS('EPSG:3857')
    
    # Transform the coordinates
    transformer = Transformer.from_crs(proj_latlon, proj_mercator, always_xy=True)
    x,y = transformer.transform(lon, lat)
    
    return x, y

#--------------------------------------------------------------------------------
def stn_visualize(stn_id, stn_list, event_to_eval):
    # grab station id info and reproject coords
    stn = stn_list.loc[stn_list['era-id'] == stn_id]
    lon, lat = stn.longitude.values[0], stn.latitude.values[0]
    x,y = latlon_to_mercator_cartopy(lat, lon)

    # figure set-up
    fig, ax = plt.subplots(subplot_kw={'projection':ccrs.epsg(3857)})
    ax.coastlines()
    ax.add_feature(cf.BORDERS)
    ax.add_feature(cf.STATES, lw=0.5)

    ax.set_extent([lon+1, lon-1, lat-1, lat+1])    

    # Obtain the limits of the plot
    x0,x1,y0,y1 = ax.get_extent()

    # Create a polygon with the limits of the plot
    polygon = Polygon(((x0,y0),(x0,y1),(x1,y1),(x1,y0)))

    # Use only the counties that overlap with the actual plot
    counties = ca_county[ca_county.overlaps(polygon)]

    # Plot the counties' geometries
    for geometry in counties.geometry:
        ax.add_geometries(geometry.boundary, crs=ax.projection, 
                          facecolor='none', edgecolor='teal',
                          lw=0.5, 
                         )
    
    ax.xaxis.set_major_locator(MaxNLocator(integer=True))
    ax.yaxis.set_major_locator(MaxNLocator(integer=True))

    ax.plot(lon, lat, 'ok', markersize=8, transform=ccrs.PlateCarree(), mfc='none')
    ax.plot(x, y, '.r', markersize=4)
    ax.annotate('{}'.format(stn_id), xy=(x,y), xytext=(x+10, y+10), fontsize=6) # station name
    gl = ax.gridlines(crs=ccrs.PlateCarree(), draw_labels=["bottom", "left"],
                    ls=":", lw=0.5)
    ax.set_title("{} evaluation \nat {}".format(event_to_eval, stn_id))
    return fig,ax

#--------------------------------------------------------------------------------
def event_plot(df, var, event, alt_start_date=None, alt_end_date=None, dpi=None):
    '''Produces timeseries of variables that have flags placed'''
    
    fig, ax = plt.subplots(figsize=(10,3))

    # plot all observations
    df.plot(ax=ax, x='time', y=var, marker=".", ms=4, lw=1, 
        color="k", alpha=0.5, label='Cleaned data')

    # plot event timeline 
    event_start, event_end = event_info(event, alt_start_date, alt_end_date)
    ax.axvspan(event_start, event_end, color='red', alpha=0.1, label='{}'.format(event))

    # ax.axhline(event_start, color='red', lw=2, alpha=0.25)
    # ax.axhline(event_end, color='red', lw=2, alpha=0.25)
    # ax.fill_between(x='time', 0, 1, where=y)

    # plot any flags placed by QA/QC
    if len(df[var+'_eraqc'].dropna().unique()) != 0: 
        
        # identify flagged data, can handle multiple flags
        for flag in df[var+'_eraqc'].dropna().unique():
            flag_name = id_flag(flag)
            flag_label = "{:.3f}% of data flagged by {}".format(
                100*len(df.loc[df[var+'_eraqc'] == flag, var])/len(df), 
                flag_name)

            flagged_data = df[~df[var+'_eraqc'].isna()]
            flagged_data.plot(x="time", y=var, ax=ax, 
                              marker="o", ms=7, lw=0, 
                              mfc="none", color="C3",
                              label=flag_label)

    legend = ax.legend(loc='upper left', prop={'size': 8})    

    # plot aesthetics
    ylab, units, miny, maxy = _plot_format_helper(var)
    plt.ylabel('{} [{}]'.format(ylab, units));
    plt.xlabel('')
    plt.title('QA/QC event evaluation: {}: {}'.format(event, df['station'].unique()[0]), fontsize=10)
    

def _all_nan(l):
    return all(math.isnan(x) for x in l)

def flagged_station_search(stn_list, event_start_date, event_end_date, buffer=7, flag_info=False, save_all_stns=False, export_flagged_stns_2csv=False):
    '''
    Helper function that finds flagged stations during an event of interest. 
    Designed to only be run sporadically, as it will take some time to run through 1000+ stations.

    Similar to the station list search functions. 
    '''

    active_flag_stns = []
    
    # warning about downloading all of these files
    if save_all_stns:
        print('Warning: All stations will be downloaded to local memory. Depending on size of station list, this may be 1000+ stations and GB-TB of memory!')

    # read file from AWS
    for stn_id in stn_list['era-id']:
        print(f'\nChecking flags in {stn_id}...')
        try:
            ds_to_check = download_nc_from_aws(stn_id, save=save_all_stns)
        except:
            print(f'{stn_id} is not available in bucket -- please check')
            continue

        # subset by event dates with buffer
        event_start = pd.Timestamp(event_start_date)
        event_end = pd.Timestamp(event_end_date)
        ds_to_check_sub = ds_to_check.sel(time=slice(event_start - pd.Timedelta(days=buffer), event_end + pd.Timedelta(days=buffer)))

        # if no date coverage
        if len(ds_to_check_sub) == 0:
            continue

        # check if flags are placed, search through any _eraqc var
        vars_to_check = [i for i in ds_to_check_sub.data_vars if '_eraqc' in i]
        flag_list = []

        for v in vars_to_check:
            for item in np.unique(ds_to_check_sub[v]):
                flag_list.append(item)

        # print(_all_nan(flag_list))
        # has_numeric = all(isinstance(item, (np.nan)) for item in flag_list) # list of all values in _eraqc vars, including flags and nan
        # print(has_numeric)
        if _all_nan(flag_list): # flag is not present
            print(f'{stn_id} has no flags during event. Moving to next station.')
            continue

        else: # flag is present
            active_flag_stns.append(stn_id)
            if flag_info:
                print(f'{stn_id} has flags placed during event ({event_start - pd.Timedelta(days=buffer)} - {event_end + pd.Timedelta(days=buffer)}): {flag_list}')
    
    if export_flagged_stns_2csv:
        _to_export = train_stns.loc[train_stns['era-id'].isin(active_flag_stns)]
        fn = f'flagged_station_search_{event_start_date}_{event_end_date}'
        _to_export.to_csv(f'{fn}.csv')
        print(f'Flagged stations exported to csv file as: {fn}.csv')
                   
    return active_flag_stns
<|MERGE_RESOLUTION|>--- conflicted
+++ resolved
@@ -412,13 +412,8 @@
         print('Stations selected for evaluation:\n', list(eval_stns['era-id']))
 
     return eval_stns
-<<<<<<< HEAD
-  
-
-=======
-
-#--------------------------------------------------------------------------------
->>>>>>> 8723e6ce
+
+#--------------------------------------------------------------------------------
 def return_ghcn_vars(ghcn_df, input_var):
     '''
     Given an input variable, return GHCNh location variables and all relevant data variables,
