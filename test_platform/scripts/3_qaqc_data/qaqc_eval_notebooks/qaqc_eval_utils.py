"""Functions used across QA/QC evaluation protocol for Historical Data Platform"""

from pyproj import CRS, Transformer
import geopandas as gpd
from geopandas import GeoDataFrame
from shapely.geometry import Point, Polygon
import s3fs

import xarray as xr
import numpy as np
import pandas as pd
import sys
import os
import tempfile

import matplotlib.pyplot as plt
import cartopy.feature as cf
from matplotlib.ticker import MaxNLocator
import cartopy.crs as ccrs

import datetime

# from qaqc_eval_plot import event_plot, latlon_to_mercator_cartopy

sys.path.append(os.path.expanduser("../"))
from qaqc_plot import flagged_timeseries_plot, _plot_format_helper, id_flag
from QAQC_pipeline import qaqc_ds_to_df

# --------------------------------------------------------------------------------
# Local Temp and Permanent Saving File Directory
global local_tmp_dir, local_perm_dir
local_tmp_dir = "./tmp"
local_perm_dir = "../Train_Files"

for dir in [local_tmp_dir, local_perm_dir]:
    if not os.path.exists(dir):
        os.mkdir(dir)

# --------------------------------------------------------------------------------
# Equivalence in variable names from ERA to GHCN
era2ghcn_vars = {
    "tas": "temperature",
    "tdps": "dew_point_temperature",
    "tdps_derived": "dew_point_temperature",
    "ps": "station_level_pressure",
    "psl": "station_level_pressure",
    "sfcWind_dir": "wind_direction",
    "sfcWind": "wind_speed",
    "tas": "temperature",
    "hurs": "relative_humidity",
    "rsds": "N/A",
    "pr": "precipitation",
    "pr_1h": "precipitation",
    "pr_5min": "precipitation",
}
ghcn2era_vars = {value: key for key, value in era2ghcn_vars.items()}


# --------------------------------------------------------------------------------
def known_issue_check(network, var, stn):
    """
    Identifies if station under evaluation has a known network issue.
    At present, only prints out a statement if there is an issue.
    Eventually may want to do <something>

    Note: See "Known Network Issues for QA/QC Validation" planning doc.
    """
    print("Checking for known station issues...")
    # RAWS
    if network == "RAWS":
        if var == "tas":
            print(
                "Known network issue for {} {}: values may be too high (on order of 10°F) if sun is shining strongly and winds are light.".format(
                    network, var
                )
            )

        elif var == "pr":
            print(
                "Known network issue for {} {}: stations are not maintained in winter, instrument may freeze. Consider subsetting for May-September.".format(
                    network, var
                )
            )
            # V2 note: exclude RAWS data during specific notes -- would require new function to flag

    # SNOTEL
    if network == "SNOTEL":
        if var == "tas":
            print(
                "Known network issue for {} {}: values may remain at exactly 0.0°C for two or more consecutive days. Should be caught by unusual_streaks.".format(
                    network, var
                )
            )
            print(
                "Known network issue for {} {}: SNOTEL temperature sensors transition between mid-1990s and mid-2000s to new sensory type produces warm bias at \
            colder temperatures. Min temperature may be too high, max temperature may be too low.".format(
                    network, var
                )
            )
            # V2 note: trend analysis may identify these issues, nearest neighbor check could identify

    # ASOSAWOS + OtherISD
    if network == "ASOSAWOS":
        if var == "tdps":
            print(
                "Known network issue for {} {}: values may be stuck at around 0.0°C, or have excessive mirror contamination. Should be caught by unsusual_streaks.".format(
                    network, var
                )
            )

    if network == "ASOSAWOS" or network == "OtherISD":
        if var == "pr":
            print(
                "Known network issue for {} {}: ASOS network began installation in 1996, with poor instrumentation for measuring snowfall. Precipitation between \
            1980-1996 may be more likely to be flagged.".format(
                    network, var
                )
            )

    # CIMIS
    if network == "CIMIS":
        if var == "pr":
            print(
                "Known network issue for {} {}: stations located in flat agricultural areas, sensor may be detecting sprinkler irrigation events. \
            Network does have stringent QC protocol.".format(
                    network, var
                )
            )
            # V2 note: nearest neighbor check could confirm

    # NDBC / MARITIME
    if network == "NDBC" or network == "MARITIME":
        print(
            "Known network issue for {}: some buoys have data past their known disestablishment dates. Should be caught by spurious_buoy_check.".format(
                network
            )
        )

        if stn == "NDBC_46044":
            print(
                "Known network issue for {} station NDBC_46044: buoy went adrift during reporting period. Confirm if data was flagged by QA/QC.".format(
                    network, stn
                )
            )
            # V2 note: if not flagged, needs to be -- would require new function

        if (
            stn == "MARITIME_MTYC1"
            or stn == "MARITIME_MEYC1"
            or stn == "MARITIME_SMOC1"
            or stn == "MARITIME_ICAC1"
        ):
            print(
                "Known network issue for {} station {}: buoy was renamed and/or relocated. May cause issue for station proximity tests.".format(
                    network, stn
                )
            )
            # V2 note: noted in qaqc_buoy_check but not handled -- would require new function


# --------------------------------------------------------------------------------
def subset_eval_stns(
    event_to_eval, stn_list, specific_station=None, subset=None, return_stn_ids=False
):
    """
    Identifies stations to evaluate for specific V1 QA/QC events.
    Option to subset to a more manageable number of random stations for initial evaluation.
    """

    # TO DO: validation check on event_to_eval options
    event_flags = []
    event_flags.append("all")
    event_flags.append(
        event_to_eval
    )  # options: santa_ana_wind, winter_storm, AR, mudslide, aug2020_heatwave, sep2020_heatwave, aug2022_heatwave, offshore_wind

    # grab stations per event
    event_stns = stn_list[stn_list["event_type"].isin(event_flags)]

    # exclude "manual check on end date" for time being -- SNOTEl stations all have 2100 as their end date regardless of when data actually ends
    mask = event_stns["notes"] == "manual check on end date"
    event_stns = event_stns[~mask]
    # print('{} potential stations available for evaluation for {} event!'.format(len(event_stns), event_to_eval))

    # identify stations in geographic region we are looking for
    census_shp_dir = "s3://wecc-historical-wx/0_maps/ca_counties/CA_Counties.shp"
    ca_county = gpd.read_file(census_shp_dir)

    # different areas based on events
    ## TODO: Need an option for "WECC wide" (or no spatial subsetting)
    if event_to_eval == "santa_ana_wind":
        counties_to_grab = [
            "Los Angeles",
            "Orange",
            "San Diego",
            "San Bernardino",
            "Riverside",
        ]  ## potentially need to broaden area?

    elif (
        event_to_eval == "winter_storm"
    ):  # focus on Northern/Central/Bay Area to begin with // WECC wide
        counties_to_grab = [
            "Butte",
            "Colusa",
            "Del Norte",
            "Glenn",
            "Humboldt",
            "Lake",
            "Lassen",
            "Mendocino",
            "Modoc",
            "Nevada",
            "Plumas",
            "Shasta",
            "Sierra",
            "Siskiyou",
            "Tehama",
            "Trinity",
            "Alpine",
            "Amador",
            "Calaveras",
            "El Dorado",
            "Fresno",
            "Inyo",
            "Kings",
            "Madera",
            "Mariposa",
            "Merced",
            "Mono",
            "Placer",
            "Sacramento",
            "San Joaquin",
            "Stanislaus",
            "Sutter",
            "Yuba",
            "Tulare",
            "Tuolumne",
            "Yolo",
            "Alameda",
            "Contra Costa",
            "Marin",
            "Monterey",
            "Napa",
            "San Benito",
            "San Francisco",
            "San Mateo",
            "Santa Clara",
            "Santa Cruz",
            "Solano",
            "Sonoma",
        ]

    elif event_to_eval == "mudslide":
        counties_to_grab = ["Santa Barbara"]

    elif event_to_eval == "AR":
        counties_to_grab = []  # CA

    elif event_to_eval == "aug2020_heatwave":  # August 2020 "aug2020_heatwave" --
        counties_to_grab = []  # CA

    elif event_to_eval == "sep2020_heatwave":  # September 2020 "sep2020_heatwave"
        counties_to_grab = [
            "San Luis Obispo",
            "Kern",
            "San Bernadino",
            "Santa Barbara",
            "Ventura",
            "Los Angeles",
            "Orange",
            "Riverside",
            "San Diego",
            "Imperial",
        ]

    elif (
        event_to_eval == "aug2022_heatwave"
    ):  # August 2022 -- Labor Day Heatwave "aug2022_heatwave"
        counties_to_grab = [
            "San Luis Obispo",
            "Kern",
            "San Bernadino",
            "Santa Barbara",
            "Ventura",
            "Los Angeles",
            "Orange",
            "Riverside",
            "San Diego",
            "Imperial",
        ]

    elif event_to_eval == "offshore_wind":
        counties_to_grab = [
            "San Diego",
            "Orange",
            "Los Angeles",
            "Ventura",
            "Santa Barbara",
            "San Luis Obispo",
            "Monterey",
            "Santa Cruz",
            "San Mateo",
            "Santa Clara",
            "Alameda",
            "San Francisco",
            "Contra Costa",
            "Solano",
            "Marin",
            "Sonoma",
            "Mendocino",
            "Humboldt",
            "Del Norte",
        ]

    target_counties = ca_county[ca_county["NAME"].isin(counties_to_grab)]
    target_counties = GeoDataFrame(target_counties, geometry=target_counties.geometry)

    geometry = [
        Point(latlon_to_mercator_cartopy(lat, lon))
        for lat, lon in zip(event_stns.latitude, event_stns.longitude)
    ]
    event_stns = GeoDataFrame(event_stns, geometry=geometry).set_crs(
        crs="EPSG:3857", allow_override=True
    )  # adding geometry column
    event_stns_local = gpd.overlay(
        event_stns, target_counties, how="intersection"
    )  # subsetting for stations within county boundaries
    print(
        "{} potential stations available for evaluation for {} event.".format(
            len(event_stns_local), event_to_eval
        )
    )

    # Check if a specific_station is requested and return that one
    if specific_station is not None:
        eval_stns = event_stns[event_stns["era-id"] == specific_station]
        if len(eval_stns) == 0:
            raise ValueError(
                f"Station {specific_station} is not within the training/event dataset"
            )
        return eval_stns

    if subset != None:
        if len(event_stns_local) <= subset:
            eval_stns = event_stns_local
        else:
            eval_stns = event_stns_local.sample(subset, replace=False)
            print(
                "{} stations selected for evaluation for {} event!".format(
                    subset, event_to_eval
                )
            )
    else:
        eval_stns = event_stns_local

    # lastly, check if there are any known issues --- need to refactor for check
    # check_networks = event_stns.network.unique()
    # known_issue_check(event_stns, var='tas')

    if return_stn_ids:
        print("Stations selected for evaluation:\n", list(eval_stns["era-id"]))

    return eval_stns


# --------------------------------------------------------------------------------
def id_all_flags(ds):
    """Prints all unique values of all eraqaqc flags"""
    ds_vars = list(ds.keys())
    qc_vars = [i for i in ds_vars if "_eraqc" in i]
    if len(qc_vars) == 0:
        print(
            "Station has no eraqc variables -- please double check that this station has completed QA/QC!"
        )
    else:
        for var in qc_vars:
            print(var, np.unique(ds[var].data))


# --------------------------------------------------------------------------------
def pull_nc_from_aws(fname):
    print("Retrieving data for station...")
    s3 = s3fs.S3FileSystem(anon=False)
    network = fname.split("_")[0]
    s3_url = "s3://wecc-historical-wx/3_qaqc_wx_dev/{}/{}.nc".format(network, fname)
    print(f"{s3_url}")
    try:
        s3_file_obj = s3.open(s3_url, mode="rb")
        ds = xr.open_dataset(s3_file_obj, engine="h5netcdf")
        return ds

    except:
        print(
            f"Station {fname} not found in bucket -- please check if station completed QA/QC."
        )
<<<<<<< HEAD


# --------------------------------------------------------------------------------
#
def download_nc_from_aws(station, save=False):
=======

>>>>>>> 6114eff1

# --------------------------------------------------------------------------------
#
def download_nc_from_aws(station, save=False):
    # Temp file for downloading from s3
    tmpFileName = tempfile.NamedTemporaryFile(
        dir=local_tmp_dir, prefix="", suffix=".nc", delete=True
    )

    # Local file name to read/write from
    localFileName = f"{local_perm_dir}/{station}.nc"

    # s3 details
    print("Retrieving data for station...")
    s3 = s3fs.S3FileSystem(anon=False)
    network = station.split("_")[0]
    s3_url = "s3://wecc-historical-wx/3_qaqc_wx_dev/{}/{}.nc".format(network, station)

    # Read file
    # If file is already downloaded locally, read it
    if os.path.exists(localFileName):
        ds = xr.open_dataset(localFileName, engine="h5netcdf").load()
    # If not, download from s3 bucket
    else:
        #        try:
        s3_file_obj = s3.get(s3_url, tmpFileName.name)
        ds = xr.open_dataset(tmpFileName.name, engine="h5netcdf").load()

    #        except:
    #            raise ValueError(f'Station {station} not found in bucket -- please check if station completed QA/QC.')

    # If we want to save file to disk, copy the temp file to the storage training folder
    if save and not os.path.exists(localFileName):
        os.system(f"cp {tmpFileName.name} {localFileName}")

    # Download temp file to avoid disk filling
    # os.system(f"rm {tmpFileName.name}")
    tmpFileName.close()

    return ds


# --------------------------------------------------------------------------------
#
def event_info(event, alt_start_date=None, alt_end_date=None):
    start_date = {
        "santa_ana_wind": "1988-02-16",
        "winter_storm": "1990-12-20",
        "AR": "2017-01-16",
        "mudslide": "2018-01-05",
        "aug2020_heatwave": "2020-08-14",
        "sep2020_heatwave": "2020-09-05",
        "aug2022_heatwave": "2022-08-30",
        "offshore_wind": "2021-01-15",
        "alternative": alt_start_date,
    }
    end_date = {
        "santa_ana_wind": "1988-02-19",
        "winter_storm": "1990-12-24",
        "AR": "2017-01-20",
        "mudslide": "2018-01-09",
        "aug2020_heatwave": "2020-08-15",
        "sep2020_heatwave": "2020-09-08",
        "aug2022_heatwave": "2022-09-09",
        "offshore_wind": "2021-01-16",
        "alternative": alt_end_date,
    }

    event_start = start_date[event]
    event_end = end_date[event]

    return (event_start, event_end)


# --------------------------------------------------------------------------------
def event_subset(df, event, buffer=7, alt_start_date=None, alt_end_date=None):
    """Subsets for the event itself + buffer around to identify event"""
    print(
        "Subsetting station record for event duration with {} day buffer...".format(
            str(buffer)
        )
    )

    df["time"] = pd.to_datetime(df["time"])  # set to searchable datetime
    event_start, event_end = event_info(
        event, alt_start_date, alt_end_date
    )  # grab dates from lookup dictionary

    datemask = (
        df["time"] >= (pd.Timestamp(event_start) - datetime.timedelta(days=buffer))
    ) & (
        df["time"] <= (pd.Timestamp(event_end) + datetime.timedelta(days=buffer))
    )  # subset for event dates + buffer
    event_sub = df.loc[datemask]

    return event_sub


# --------------------------------------------------------------------------------
def flags_during_event(subset_df, var, event):
    """Provides info on which flags were placed during event for evaluation"""
    print(
        "Flags set on {} during {} event: {}".format(
            var, event, subset_df[var + "_eraqc"].unique()
        )
    )
    all_event_flags = []
    for item in subset_df[var + "_eraqc"].unique():
        all_event_flags.append(item)
    return all_event_flags


# --------------------------------------------------------------------------------
def multi_stn_check(
    list_of_stations, event, buffer=7, alt_start_date=None, alt_end_date=None
):
    """this function does all the major identification steps outlined in the notebook"""
    for stn in list_of_stations:
        print("Evaluation on {}...".format(stn))

        # retrieve data
        try:
            ds = pull_nc_from_aws(stn)
        except:
            continue

        # convert to dataframe
        print("Converting to dataframe...")
        df, MultiIndex, attrs, var_attrs, era_qc_vars = qaqc_ds_to_df(ds)

        # identify vars for evaluation
        vars_to_check = ["tas", "hurs", "sfcWind", "sfcWind_dir"]
        vars_to_eval = [
            var for var in vars_to_check if var in df.columns
        ]  # check if variable is not present in the specific station

        for var in vars_to_eval:
            known_issue_check(
                network=df.station.unique()[0].split("_")[0],
                var=var,
                stn=df.station.unique()[0],
            )  # check if known issues are present first!
            print("Evaluating: {}".format(var))
            flagged_timeseries_plot(df, var=var)

        # subset for event
        subset_df = event_subset(df, event, buffer, alt_start_date, alt_end_date)

        if len(subset_df) != 0:
            for v in vars_to_eval:
                all_flags = flags_during_event(subset_df, var=v, event=event)
                event_plot(
                    subset_df,
                    var=v,
                    event=event,
                    alt_start_date=alt_start_date,
                    alt_end_date=alt_end_date,
                )
        else:
            ds.close()

        # # if all are none or empty, close ds and move on
        # if len(subset_df) == 0 or np.isnan(all_flags[0]):
        #     ds.close()
        #     print('Closing dataset!\n')

        # else:
        #     # proceed
        #     print('{} is flagged during {}!'.format(stn, event))


# --------------------------------------------------------------------------------
def find_other_events(
    df, event_start, event_end, buffer=7, subset=None, return_stn_ids=True
):
    print(
        "Subsetting station record for event duration with {} day buffer...".format(
            str(buffer)
        )
    )

    df["start_date"] = pd.to_datetime(df["start_date"])
    df["end_date"] = pd.to_datetime(df["end_date"])
    event_start = pd.to_datetime(event_start).tz_localize("UTC")
    event_end = pd.to_datetime(event_end).tz_localize("UTC")

    event_sub = df.loc[
        (df["start_date"] <= (event_start - datetime.timedelta(days=buffer)))
        & (df["end_date"] >= (event_end + datetime.timedelta(days=buffer)))
    ]

    # exclude "manual check on end date" stations since we don't know when they actually end
    event_sub = event_sub.loc[event_sub["notes"] != "manual check on end date"]

    # subset to make more manageable
    if subset != None:
        if len(event_sub) <= subset:
            eval_stns = event_sub
        else:
            eval_stns = event_sub.sample(subset, replace=False)
            print("{} stations selected for evaluation for comparison!".format(subset))
    else:
        eval_stns = event_sub

    # return station ids for ease
    if return_stn_ids:
        print("Stations selected for evaluation:\n", list(eval_stns["era-id"]))

    return eval_stns


# --------------------------------------------------------------------------------
def return_ghcn_vars(ghcn_df, input_var):
    """
    Given an input variable, return GHCNh location variables and all relevant data variables,
    rather than utilizing the whole 240 cols, or having to know how ghcnh labels the cols.

    input_var must follow ERA naming scheme (tas, tdps, ps, pr, etc.)
    """
    ghcnh_vars = pd.read_csv("ghcnh_data_headers.csv")

    # include station-ID, time, loc, elevation (cols 1-10)
    stn_info_cols = [
        "Station_ID",
        "Station_name",
        "time",
        "Year",
        "Month",
        "Day",
        "Hour",
        "Minute",
        "Latitude",
        "Longitude",
        "Elevation",
    ]

    if input_var in era2ghcn_vars.keys():
        i = ghcn_df.columns.get_loc(era2ghcn_vars[input_var])
        j = i + 6
        # For wind, include wind gust
        if input_var == "sfcWind":
            j = j + 6
        ghcn_df.iloc[:, i:j]

        return ghcn_df.iloc[:, i:j]
    else:
        raise Exception(f"Variable {input_var} not in variables' dictionary")


# --------------------------------------------------------------------------------
# projection stuffs
census_shp_dir = "s3://wecc-historical-wx/0_maps/ca_counties/CA_Counties.shp"
ca_county = gpd.read_file(census_shp_dir)  # from s3 bucket


def latlon_to_mercator_cartopy(lat, lon):
    proj_latlon = CRS("EPSG:4326")
    proj_mercator = CRS("EPSG:3857")

<<<<<<< HEAD
    proj_latlon = CRS("EPSG:4326")
    proj_mercator = CRS("EPSG:3857")

=======
>>>>>>> 6114eff1
    # Transform the coordinates
    transformer = Transformer.from_crs(proj_latlon, proj_mercator, always_xy=True)
    x, y = transformer.transform(lon, lat)

    return x, y


# --------------------------------------------------------------------------------
def stn_visualize(stn_id, stn_list, event_to_eval):
    # grab station id info and reproject coords
    stn = stn_list.loc[stn_list["era-id"] == stn_id]
    lon, lat = stn.longitude.values[0], stn.latitude.values[0]
    x, y = latlon_to_mercator_cartopy(lat, lon)

    # figure set-up
    fig, ax = plt.subplots(subplot_kw={"projection": ccrs.epsg(3857)})
    ax.coastlines()
    ax.add_feature(cf.BORDERS)
    ax.add_feature(cf.STATES, lw=0.5)

    ax.set_extent([lon + 1, lon - 1, lat - 1, lat + 1])

    # Obtain the limits of the plot
    x0, x1, y0, y1 = ax.get_extent()

    # Create a polygon with the limits of the plot
    polygon = Polygon(((x0, y0), (x0, y1), (x1, y1), (x1, y0)))

    # Use only the counties that overlap with the actual plot
    counties = ca_county[ca_county.overlaps(polygon)]

    # Plot the counties' geometries
    for geometry in counties.geometry:
        ax.add_geometries(
            geometry.boundary,
            crs=ax.projection,
            facecolor="none",
            edgecolor="teal",
            lw=0.5,
        )

    ax.xaxis.set_major_locator(MaxNLocator(integer=True))
    ax.yaxis.set_major_locator(MaxNLocator(integer=True))

    ax.plot(lon, lat, "ok", markersize=8, transform=ccrs.PlateCarree(), mfc="none")
    ax.plot(x, y, ".r", markersize=4)
    ax.annotate(
        "{}".format(stn_id), xy=(x, y), xytext=(x + 10, y + 10), fontsize=6
    )  # station name
    gl = ax.gridlines(
        crs=ccrs.PlateCarree(), draw_labels=["bottom", "left"], ls=":", lw=0.5
    )
    ax.set_title("{} evaluation \nat {}".format(event_to_eval, stn_id))
    return fig, ax
<<<<<<< HEAD


=======


>>>>>>> 6114eff1
# --------------------------------------------------------------------------------
def event_plot(df, var, event, alt_start_date=None, alt_end_date=None, dpi=None):
    """Produces timeseries of variables that have flags placed"""

    fig, ax = plt.subplots(figsize=(10, 3))

    # plot all observations
    df.plot(
        ax=ax,
        x="time",
        y=var,
        marker=".",
        ms=4,
        lw=1,
        color="k",
        alpha=0.5,
        label="Cleaned data",
    )

    # plot event timeline
    event_start, event_end = event_info(event, alt_start_date, alt_end_date)
    ax.axvspan(event_start, event_end, color="red", alpha=0.1, label="{}".format(event))

    # ax.axhline(event_start, color='red', lw=2, alpha=0.25)
    # ax.axhline(event_end, color='red', lw=2, alpha=0.25)
    # ax.fill_between(x='time', 0, 1, where=y)

    # plot any flags placed by QA/QC
    if len(df[var + "_eraqc"].dropna().unique()) != 0:
<<<<<<< HEAD

=======
>>>>>>> 6114eff1
        # identify flagged data, can handle multiple flags
        for flag in df[var + "_eraqc"].dropna().unique():
            flag_name = id_flag(flag)
            flag_label = "{:.3f}% of data flagged by {}".format(
                100 * len(df.loc[df[var + "_eraqc"] == flag, var]) / len(df), flag_name
            )

            flagged_data = df[~df[var + "_eraqc"].isna()]
            flagged_data.plot(
                x="time",
                y=var,
                ax=ax,
                marker="o",
                ms=7,
                lw=0,
                mfc="none",
                color="C3",
                label=flag_label,
            )

    legend = ax.legend(loc="upper left", prop={"size": 8})

    # plot aesthetics
    ylab, units, miny, maxy = _plot_format_helper(var)
    plt.ylabel("{} [{}]".format(ylab, units))
    plt.xlabel("")
    plt.title(
        "QA/QC event evaluation: {}: {}".format(event, df["station"].unique()[0]),
        fontsize=10,
    )<|MERGE_RESOLUTION|>--- conflicted
+++ resolved
@@ -394,18 +394,9 @@
         print(
             f"Station {fname} not found in bucket -- please check if station completed QA/QC."
         )
-<<<<<<< HEAD
-
-
-# --------------------------------------------------------------------------------
-#
-def download_nc_from_aws(station, save=False):
-=======
-
->>>>>>> 6114eff1
-
-# --------------------------------------------------------------------------------
-#
+
+
+# --------------------------------------------------------------------------------
 def download_nc_from_aws(station, save=False):
     # Temp file for downloading from s3
     tmpFileName = tempfile.NamedTemporaryFile(
@@ -446,7 +437,6 @@
 
 
 # --------------------------------------------------------------------------------
-#
 def event_info(event, alt_start_date=None, alt_end_date=None):
     start_date = {
         "santa_ana_wind": "1988-02-16",
@@ -662,12 +652,6 @@
     proj_latlon = CRS("EPSG:4326")
     proj_mercator = CRS("EPSG:3857")
 
-<<<<<<< HEAD
-    proj_latlon = CRS("EPSG:4326")
-    proj_mercator = CRS("EPSG:3857")
-
-=======
->>>>>>> 6114eff1
     # Transform the coordinates
     transformer = Transformer.from_crs(proj_latlon, proj_mercator, always_xy=True)
     x, y = transformer.transform(lon, lat)
@@ -722,13 +706,8 @@
     )
     ax.set_title("{} evaluation \nat {}".format(event_to_eval, stn_id))
     return fig, ax
-<<<<<<< HEAD
-
-
-=======
-
-
->>>>>>> 6114eff1
+
+
 # --------------------------------------------------------------------------------
 def event_plot(df, var, event, alt_start_date=None, alt_end_date=None, dpi=None):
     """Produces timeseries of variables that have flags placed"""
@@ -758,10 +737,6 @@
 
     # plot any flags placed by QA/QC
     if len(df[var + "_eraqc"].dropna().unique()) != 0:
-<<<<<<< HEAD
-
-=======
->>>>>>> 6114eff1
         # identify flagged data, can handle multiple flags
         for flag in df[var + "_eraqc"].dropna().unique():
             flag_name = id_flag(flag)
