--- conflicted
+++ resolved
@@ -509,11 +509,7 @@
     for var in eraqc_vars:
         printf('Flags set on {}: {}'.format(var, df[var].unique()), verbose=verbose, log_file=log_file) # unique flag values        
         printf('Coverage of {} obs flagged: {}% of obs'.format(var,
-<<<<<<< HEAD
               round((len(df.loc[(df[var].isnull() == False)]) / len(df))*100, 2)),
-=======
-              ((len(df.loc[(df[var].isnull() == False)]) / len(df))*100)),
->>>>>>> 6c79c583
               verbose=verbose, log_file=log_file) # % of coverage flagged
 
     for var in obs_vars:
