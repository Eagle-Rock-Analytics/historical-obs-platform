--- conflicted
+++ resolved
@@ -216,15 +216,9 @@
     """
 
     url = r"https://epqs.nationalmap.gov/v1/json?"
-<<<<<<< HEAD
 
     dem_elev_short = np.ones_like(lats_to_check) * np.nan
 
-=======
-
-    dem_elev_short = np.ones_like(lats_to_check) * np.nan
-
->>>>>>> 6114eff1
     for i, lat, lon in zip(range(len(lats_to_check)), lats_to_check, lons_to_check):
         # define rest query params
         params = {"output": "json", "x": lon, "y": lat, "units": "Meters"}
@@ -286,11 +280,7 @@
                 ):  # single lat-lon pair for missing elevs
                     try:
                         dem_elev_value = _grab_dem_elev_m(
-<<<<<<< HEAD
-                            df["lat"].iloc[0], df["lon"].iloc[0]
-=======
                             list(nan_lats), list(nan_lons)
->>>>>>> 6114eff1
                         )
                         df.loc[df["elevation"].isnull() == True, "elevation_eraqc"] = (
                             3  # see era_qaqc_flag_meanings.csv
