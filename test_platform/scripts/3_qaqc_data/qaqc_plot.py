--- conflicted
+++ resolved
@@ -404,11 +404,6 @@
     -------
         None
     """
-<<<<<<< HEAD
-=======
-    # bin sizes: using 1 degC for tas/tdps, and 1 hPa for ps vars
-    ps_vars = ["ps", "ps_altimeter", "ps_derived", "psl"]
->>>>>>> bb3d6249
 
     bins = create_bins_frequent(df, var)
 
@@ -531,9 +526,6 @@
 
     return None
 
-
-<<<<<<< HEAD
-=======
 # -----------------------------------------------------------------------------------------
 def frequent_precip_plot(df, var, flag, dpi=None, local=False):
     """Plot frequent values for precipitation.
@@ -625,8 +617,6 @@
 
     return None
 
-
->>>>>>> bb3d6249
 # ============================================================================================================
 ## distribution gap plotting functions
 def dist_gap_part1_plot(
