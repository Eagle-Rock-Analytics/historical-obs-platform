"""
This is a script where Stage 3: QA/QC function(s) on unusual gaps / gaps within the monthly distribution with data observations are flagged. 
For use within the PIR-19-006 Historical Obsevations Platform.
"""

## Import Libraries
import numpy as np
import pandas as pd
import scipy.stats as stats

# New logger function
from log_config import logger

## Import plotting functions
try:
    from qaqc_utils import *
except Exception as e:
    logger.debug("Error importing qaqc_utils: {}".format(e))


# -----------------------------------------------------------------------------
## distributional gap (unusual gap) + helper functions
def qaqc_unusual_gaps(df, iqr_thresh=5, plots=True, verbose=False, local=False):
    """
    Runs all parts of the unusual gaps function, with a whole station bypass check first.

    Parameters
    ----------
    df : pd.DataFrame
        station dataset converted to dataframe through QAQC pipeline
    iqr_thresh : int, optional
        interquartile range year threshold, default set to 5
    plots : bool, optional
        if True, produces figures
    verbose : bool, optional
        if True, provides runtime output to the local terminal
    local : bool, optional
        if True, saves plots to local directory

    Returns
    -------
    If QAQC is successful, returns a dataframe with flagged values (see below for flag meaning)
    If QAQC fails, returns None

    Notes
    ------
    Flag meaning : 21,qaqc_unusual_gaps,Part 1: Monthly median value exceeds set threshold limits around monthly interquartile range for the monthly climatological median value
    Flag meaning : 22,qaqc_unusual_gaps,Part 2: Unusual gap in monthly distribution detected beyond PDF distribution
    """

    vars_for_gaps = [
        "tas",
        "tdps",
        "tdps_derived",
        "ps",
        "psl",
        "ps_altimeter",
        "ps_derived",
        "rsds",
    ]

    vars_for_pr = ['pr_5min', 'pr_15min', 'pr_1hr', 'pr_localmid']
    vars_to_check = [var for var in df.columns if var in vars_for_gaps]
    vars_to_pr = [var for var in df.columns if var in vars_for_pr] # precip vars

    try:
        logger.info(
            "Running {} on {}".format("qaqc_unusual_gaps", vars_to_check),
        )

        # whole station bypass check first
        df, stn_length = qaqc_dist_whole_stn_bypass_check(
            df, vars_to_check, min_num_months=iqr_thresh
        )

        # Calculate the number of years for each variable
        # It uses the month with the most (max) number of years (or should it be the min?)
        # TODO: Discuss with Victoria this threshold
        # df is already flagged, just bybass station?
        nYears = np.array([v.max() for k, v in stn_length.items()])
        if (
            nYears < 5
        ).all():  # If all variables have less than 5 years, bypass whole station
            return df
        else:
            df_part1 = qaqc_dist_gap_part1(
                df, vars_to_check, iqr_thresh, plots, verbose=verbose, local=local
            )
            df_part2 = qaqc_dist_gap_part2(
                df_part1, vars_to_check, plots, verbose=verbose, local=local
            )

    except Exception as e:
        logger.info(
            "qaqc_unusual_gaps failed with Exception: {}".format(e),
        )
        return None
    
    # precip flag
    try: 
        if len(vars_to_pr) != 0:
            logger.info("Running qaqc_unusual_gaps_precip on: {}".format(vars_to_pr))
            for var in vars_to_pr:
                df_part3 = qaqc_unusual_gaps_precip(df, var, threshold=200)
            
            return df_part3
    
    except Exception as e:
        logger.info("qaqc_unusual_gaps_precip failed with Exception: {}".format(e))
        return None



# -----------------------------------------------------------------------------
def qaqc_dist_gap_part1(
    df, vars_to_check, iqr_thresh, plot=True, verbose=False, local=False
):
    """Identifies suspect months and flags all obs within month

    Parameters
    ----------
    df : pd.DataFrame
        station dataset converted to dataframe through QAQC pipeline
    vars_to_check : list of str
        list of variables to run test on
    iqr_thresh : int
        interquartile range year threshold, default set to 5
    plot : bool, optional
        if True, produces figures
    verbose : bool, optional
        if True, provides runtime output to the local terminal
    local : bool, optional
        if True, saves plots to local directory

    Returns
    -------
    df : pd.DataFrame
        QAQC dataframe with flagged values (see below for flag meaning)

    Notes
    -----
    Part 1 / monthly check
        - compare anomalies of monthly median values
        - standardize against interquartile range
        - compare stepwise from the middle of the distribution outwards
        - asymmetries are identified and flagged if severe
    """
    network = df["station"].unique()[0].split("_")[0]

    for var in vars_to_check:
        logger.info(
            "Running unusual gaps check on: {}, qaqc_dist_gap_part1".format(var),
        )
        for month in range(1, 13):
            monthly_df = df.loc[df["month"] == month]

            # per variable bypass check (first yellow flag being set)
            monthly_df = qaqc_dist_var_bypass_check(monthly_df, var)  # flag here is 20

            # subset for valid obs, distribution drop yellow flags
            df_valid = grab_valid_obs(
                df, var, kind="drop"
            )  # drops data flagged with 20
            if len(df_valid) == 0 or df_valid[var].isnull().all():
                logger.info(
                    "No valid data present for {} in month {} -- skipping to next month".format(
                        var, month
                    ),
                )
                continue  # variable has no valid data

            # calculate monthly climatological median, and bounds
            mid, low, high = standardized_median_bounds(
                df_valid, var, iqr_thresh=iqr_thresh
            )

            # calculate monthly median per month / per year
            df_month = df_valid.groupby(["year"])[var].aggregate("median")

            # Index to flag finds where df_month is out of the distribution
            index_to_flag = (df_month < low) | (df_month > high)

            # Since grouping, the index of df_month is years
            years_to_flag = df_month[index_to_flag].index

            for year in years_to_flag:
                logger.info(
                    "Median {} value for {}-{} is beyond the {}*IQR limits -- flagging month".format(
                        var, month, int(year), iqr_thresh
                    ),
                )

            # flag all obs in that month
            bad = np.logical_and(df["month"] == month, df["year"].isin(years_to_flag))
            df.loc[bad, var + "_eraqc"] = 21  # see era_qaqc_flag_meanings.csv

            if plot:
                if (
                    21 in df[var + "_eraqc"].values
                ):  # don't plot a figure if nothing is flagged
                    dist_gap_part1_plot(
                        df,
                        month,
                        var,
                        flagval=21,
                        iqr_thresh=iqr_thresh,
                        network=network,
                        local=local,
                    )

    return df


# -----------------------------------------------------------------------------
def qaqc_dist_gap_part2(df, vars_to_check, plot=True, verbose=False, local=False):
    """Identifies individual suspect observations and flags the entire month

    Parameters
    -----------
    df : pd.DataFrame
        station dataset converted to dataframe through QAQC pipeline
    vars_to_check : list of str
        list of variables to run test on
    plot : bool, optional
        if True, produces figures
    verbose : bool, optional
        if True, provides runtime output to the local terminal
    local : bool, optional
        if True, saves plots to local directory

    Returns
    -------
    df : pd.DataFrame
        QAQC dataframe with flagged values (see below for flag meaning)

    Notes
    -----
    Part 2 / monthly check
        - compare all obs in a single month, all years
        - histogram created from all obs and gaussian distribution fitted
        - threshold values determined using positions where fitted freq falls below y=0.1
        - rounds outwards to next integer plus one
        - going outwards from center, distribution is scanned for gaps which occur outside threshold
        - obs beyond gap are flagged
    """

    for var in vars_to_check:
        logger.info(
            "Running unusual gaps check on: {}, qaqc_dist_gap_part2".format(var),
        )
        for month in range(1, 13):
            # Sel month data
            monthly_df = df.loc[df["month"] == month]

            # per variable bypass check
            monthly_df = qaqc_dist_var_bypass_check(monthly_df, var)  # flag here is 20
            # subset for valid obs, distribution drop yellow flags
            df_valid = grab_valid_obs(
                monthly_df, var, kind="drop"
            )  # drops data flagged with 20
            if len(df_valid) == 0 or df_valid[var].isnull().all() == True:
                logger.info(
                    "No valid data present for {} in month {} -- skipping to next month".format(
                        var, month
                    ),
                )
                continue  # variable has no valid data

            # from center of distribution, scan for gaps (where bin = 0)
            # when gap is found, and it is at least 2x bin width
            # any bins beyond end of gap + beyond threshold value are flagged

            # Bug due to repeated values giving iqr=0 and failing to calculate bins below
            if iqr_range(df_valid, var) == 0:
                logger.info(
                    "No valid data present for {} in month {} -- skipping to next month".format(
                        var, month
                    ),
                )
                continue

            # standardize against IQR range
            df_month_iqr = standardized_iqr(df_valid, var)

            # determine number of bins
            bins = create_bins(df_month_iqr)

            # pdf
            mu = np.nanmean(df_month_iqr)
            sigma = np.nanstd(df_month_iqr)
            y, left_bnd, right_bnd = pdf_bounds(df_month_iqr, mu, sigma, bins)

            # identify gaps as below y=0.1 from histogram, not pdf
            y_hist, bins = np.histogram(df_month_iqr, bins=bins, density=True)
            # identify climatology and iqr baselines in order to flag
            iqr_baseline = iqr_range(df_valid, var=var)
            clim = median_clim(df_valid, var=var)

            # gaps are only flagged for values beyond left_bnd, right_bnd, as long as gap is 2*bin_width (2*0.25)
            # considering that the # of bins for threshold is (4,7) from y=0.1
            # safe to assume that gap is present if values >0.1 outside of left_bnd, right_bnd

            # bins[1:] takes the right edge of bins, suitable for left_bnd
            bins_beyond_left_bnd = np.argwhere(bins[1:] <= left_bnd)
            if len(bins_beyond_left_bnd) != 0:
                for data in bins_beyond_left_bnd:
                    if y_hist[data] > 0.1:  # bins with data > 0.1 beyond left_bnd
                        # identify values beyond left bnd
                        vals_to_flag = clim + (
                            left_bnd * iqr_baseline
                        )  # left_bnd is negative
                        df.loc[df[var] <= vals_to_flag, var + "_eraqc"] = (
                            22  # see era_qaqc_flag_meanings.csv
                        )

            # bins[0:-1] takes the left edge of bins, suitable for left_bnd
            bins_beyond_right_bnd = np.argwhere(bins[:-1] >= right_bnd)
            if len(bins_beyond_right_bnd) != 0:
                for data in bins_beyond_right_bnd:
                    if y_hist[data] > 0.1:  # bins with data > 0.1 beyond right_bnd
                        # identify values beyond right bnd
                        vals_to_flag = clim + (
                            right_bnd * iqr_baseline
                        )  # upper limit threshold
                        # df.loc[df_valid[var] >= vals_to_flag, var+'_eraqc'] = 22 # see era_qaqc_flag_meanings.csv
                        df.loc[df[var] >= vals_to_flag, var + "_eraqc"] = (
                            22  # see era_qaqc_flag_meanings.csv
                        )

            if plot:
                if (
                    22 in df[var + "_eraqc"].values
                ):  # don't plot a figure if nothing is flagged
                    dist_gap_part2_plot(
                        df,
                        month,
                        var,
                        network=df["station"].unique()[0].split("_")[0],
                        local=local,
                    )

    return df


# -----------------------------------------------------------------------------
def monthly_med(df):
    """Part 1: Calculates the monthly median.

    Parameters
    ----------
    df : pd.DataFrame
        input QAQC dataframe

    Returns
    -------
    pd.DataFrame
        resampled dataframe of monthly medians
    """
    return df.resample("M", on="time").median(numeric_only=True)


# #-----------------------------------------------------------------------------
def iqr_range(df, var):
    """Part 1: Calculates the monthly interquartile range

    Parameters
    ----------
    df : pd.DataFrame
        input QAQC dataframe
    var : str
        variable name

    Returns
    -------
    pd.DataFrame
        interquartile range
    """
    return df[var].quantile([0.25, 0.75]).diff().iloc[-1]


# -----------------------------------------------------------------------------
def standardized_iqr(df, var):
    """Part 2: Standardizes data against the interquartile range

    Parameters
    ----------
    df : pd.DataFrame
        input QAQC dataframe
    var : str
        variable name

    Returns
    -------
    pd.DataFrame
        standardized interquartile range
    """
    return (df[var].values - df[var].median()) / iqr_range(df, var)


# -----------------------------------------------------------------------------
def median_clim(df, var):
    """Part 2: Calculate climatological median for a specific month and variable

    Parameters
    ----------
    df : pd.DataFrame
        input QAQC dataframe
    var : str
        variable name

    Returns
    -------
    clim : pd.DataFrame
        climatological median
    """
    clim = df[var].median(numeric_only=True)
    return clim


# -----------------------------------------------------------------------------
def standardized_anom(df, month, var):
    """
    Part 1: Calculates the monthly anomalies standardized by IQR range

    Parameters
    ----------
    df : pd.DataFrame
        input QAQC dataframe
    month : int
        month
    var : str
        variable name

    Returns
    -------
    arr_std_anom : np.array
        array of monthly standardized anomalies for var
    """

    df_monthly_med = monthly_med(df)
    df_clim_med = median_clim(df)
    arr_anom = (
        df_monthly_med.loc[df_monthly_med["month"] == month][var].values
        - df_clim_med.loc[df_clim_med.index == month][var].values
    )
    arr_std_anom = arr_anom / iqr_range(df, month, var)

    return arr_std_anom

# -----------------------------------------------------------------------------

def check_differences(series, threshold=200):

    # Compute pairwise absolute differences, between values in the pandas series and all other values
    # for all values in the column
    diff_matrix = np.abs(series.values[:, None] - series.values)
    
    # Check for values exceeding threshold
    exceeds_threshold = diff_matrix > threshold 
 
    # Exclude self-comparison    
    np.fill_diagonal(exceeds_threshold, True)    
    
    # Identify Rows with Any Exceeding Differences
    rows_with_exceeding_diff = exceeds_threshold.all(axis=1)

    # row_has_diffs_above_threshold = pd.Series(
    return pd.Series(rows_with_exceeding_diff, name="exceeds_threshold", index=series.index)

# -----------------------------------------------------------------------------
<<<<<<< HEAD

def qaqc_unusual_gaps_precip(df, var, threshold, plot=True, verbose=False):
=======
def qaqc_unusual_gaps_precip(df, var, threshold=200, verbose=False):
>>>>>>> 1b3870a2
    """
    Precipitation values that are at least threshold larger than all other precipitation totals for a given station and calendar month.
    This is a modification of a HadISD / GHCN-daily test, in which sub-hourly data is aggregated to daily to identify flagged data,
    and flagged values are applied to all subhourly observations within a flagged day.

    Parameters
    ----------
        df : pd.DataFrame
            QAQC dataframe to run through test
        var : str
            variable name
        threshold : int, optional 
            precipitation total to check, default 200 mm
        verbose : boolean, optional 
            whether to provide output to local env

    Returns
    -------
        new_df : pd.DataFrame
            QAQC dataframe with flagged values (see below for flag meaning)

    Notes
    ------
    1. PRELIMINARY: Thresholds/decisions may change with refinement.
    2. HadISD uses a threshold of 300 mm for global precip, we refined to 200 mm for California-specific but can be modified
    3. compare all precipitation obs in a single month, all years
    4. sums observations to daily timestep, then checks each daily sum to every other sum in that month
    5. flags days on which the sum is 200m more than any other daily observation in that month
    Flag Meaning : 33,qaqc_unusual_gaps_precip,Value flagged as an unusual gap in values in the daily precipitation check
    """
    ### Filter df to precipitation variables and sum daily observations

    logger.info("Running qaqc_unusual_gaps_precip on: {}".format(var))
    new_df = df.copy()
    df_valid = grab_valid_obs(new_df, var)

    # aggregate to daily, subset on time, var, and eraqc var
    df_sub = df_valid[["time", 'year','month', 'day', var, var+"_eraqc"]]
    df_dy = df_sub.resample("1D", on="time").agg({var: "sum",var+"_eraqc": "first", "year": "first", "month": "first", "day": "first"})#.reset_index()

    # returns a flag column with True or False
    output = df_dy.groupby("month")[var].transform(check_differences, threshold=threshold)

    # filter the boolean series with itself and set True entries to flag value "33"
    flagged = output[output]
    flagged_str = flagged.map({True: '33'})

    # backflag all observations in the input dataframe
    new_df[var+'_eraqc'] = new_df['time'].dt.date.map(flagged_str)

    # if plot:
    #             if (
    #                 33 in df[var + "_eraqc"].values
    #             ):  # don't plot a figure if nothing is flagged
    #                 output.astype("int").plot()
    
    return new_df<|MERGE_RESOLUTION|>--- conflicted
+++ resolved
@@ -468,12 +468,7 @@
     return pd.Series(rows_with_exceeding_diff, name="exceeds_threshold", index=series.index)
 
 # -----------------------------------------------------------------------------
-<<<<<<< HEAD
-
-def qaqc_unusual_gaps_precip(df, var, threshold, plot=True, verbose=False):
-=======
 def qaqc_unusual_gaps_precip(df, var, threshold=200, verbose=False):
->>>>>>> 1b3870a2
     """
     Precipitation values that are at least threshold larger than all other precipitation totals for a given station and calendar month.
     This is a modification of a HadISD / GHCN-daily test, in which sub-hourly data is aggregated to daily to identify flagged data,
