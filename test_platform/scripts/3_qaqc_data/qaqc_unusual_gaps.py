--- conflicted
+++ resolved
@@ -242,27 +242,6 @@
         - rounds outwards to next integer plus one
         - going outwards from center, distribution is scanned for gaps which occur outside threshold
         - obs beyond gap are flagged
-<<<<<<< HEAD
-    Goal: identifies individual suspect observations and flags the entire month
-
-    Parameters
-    ----------
-        df : pd.DataFrame
-            station dataset converted to dataframe through QAQC pipeline
-        vars_to_check : list
-            list of variables to run test on
-
-    Returns
-    -------
-        df : pd.DataFrame
-            QAQC dataframe with flagged values (see below for flag meaning)
-
-    Notes:
-    ------
-    PRELIMINARY: This function has not been fully evaluated or finalized in full qaqc process. Thresholds/decisions may change with refinement.
-        - iqr_thresh preliminarily set to 5 years, pending revision
-=======
->>>>>>> 1b948603
     """
 
     for var in vars_to_check:
@@ -466,7 +445,6 @@
     )
     arr_std_anom = arr_anom / iqr_range(df, month, var)
 
-<<<<<<< HEAD
     return arr_std_anom
 
 # -----------------------------------------------------------------------------
@@ -490,7 +468,6 @@
     return pd.Series(rows_with_exceeding_diff, name="exceeds_threshold", index=series.index)
 
 # -----------------------------------------------------------------------------
-
 def qaqc_unusual_gaps_precip(df, var, threshold=200, verbose=False):
     """
     Precipitation values that are at least threshold larger than all other precipitation totals for a given station and calendar month.
@@ -510,7 +487,7 @@
 
     Returns
     -------
-        df : pd.DataFrame
+        new_df : pd.DataFrame
             QAQC dataframe with flagged values (see below for flag meaning)
 
     Notes
@@ -520,11 +497,7 @@
     3. compare all precipitation obs in a single month, all years
     4. sums observations to daily timestep, then checks each daily sum to every other sum in that month
     5. flags days on which the sum is 200m more than any other daily observation in that month
-
-    Flag Meaning
-    ------------
-    33,qaqc_unusual_gaps_precip,Value flagged as an unusual gap in values in the daily precipitation check
-        
+    Flag Meaning : 33,qaqc_unusual_gaps_precip,Value flagged as an unusual gap in values in the daily precipitation check
     """
     ### Filter df to precipitation variables and sum daily observations
 
@@ -546,7 +519,4 @@
     # backflag all observations in the input dataframe
     new_df[var+'_eraqc'] = new_df['time'].dt.date.map(flagged_str)
     
-    return new_df
-=======
-    return arr_std_anom
->>>>>>> 1b948603
+    return new_df