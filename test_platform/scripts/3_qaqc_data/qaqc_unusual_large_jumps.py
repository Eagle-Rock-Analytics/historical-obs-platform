--- conflicted
+++ resolved
@@ -98,14 +98,11 @@
     try:
         # Define test variables and check if they are in the dataframe
         check_vars = [
-<<<<<<< HEAD
-=======
             "pr_5min",
             "pr_15min",
             "pr_1h",
             "pr_24h",
             "pr_localmid",
->>>>>>> 6114eff1
             "tas",
             "tdps",
             "tdps_derived",
@@ -212,13 +209,6 @@
     dates = pd.Series(potential_spike.index.values)
 
     for i in ind:
-<<<<<<< HEAD
-
-=======
->>>>>>> 6114eff1
-        # Ignore edges for now
-        if i == 1 or i >= len(potential_spike) - 4:
-            continue
         # Indices, critical values, and values before and after potential spike
         im1, i0, ip1, ip2, ip3, ip4 = [i - 1, i, i + 1, i + 2, i + 3, i + 4]
         tm1, t0, tp1, tp2, tp3, tp4 = diff.iloc[[im1, i0, ip1, ip2, ip3, ip4]]
