--- conflicted
+++ resolved
@@ -144,11 +144,6 @@
                 if 24 in df[var+'_eraqc'].unique() or 25 in df[var+'_eraqc'].unique(): # only plot a figure if a value is flagged
                     frequent_vals_plot(df, var, rad_scheme, local=local)
 
-<<<<<<< HEAD
-=======
-                    # entire timeseries figure
-                    # flagged_timeseries_plot(df, vars_to_check, flag_to_viz=[24,25])
->>>>>>> cbf95159
         # Drop month,year vars used for calculations
         df = df.drop(columns=['month','year'])
         return df
