--- conflicted
+++ resolved
@@ -442,7 +442,6 @@
         stn_to_qaqc = new_df
         if verbose:
             print('pass qaqc_unusual_gaps')
-<<<<<<< HEAD
 
     #-----------------------------------------------------------------
     # frequent values
@@ -457,9 +456,6 @@
         stn_to_qaqc = new_df
         if verbose:
             print('pass qaqc_frequent_vals')
-
-=======
->>>>>>> 5f717570
     
     #-----------------------------------------------------------------
     # Time series check (unusual large jumps)
