"""
This script performs qa/qc protocols for cleaned station data for ingestion into the Historical Observations Platform, and is
independent of network. 
Approach:
(1) Remove duplicate stations
(2) Handle variables that report at different intervals and/or change frequency over time (convert to hourly?)
(3) QA/QC testing, including consistency checks, gaps, checks against climatological distributions, and cross variable checks.
(4) Case study analysis for accuracy -- SHOULD THIS BE A SEPARATE SCRIPT/PROCESS?

Inputs: Cleaned data for an individual network
Outputs: QA/QC-processed data for an individual network, priority variables, all times. Organized by station as .nc file.
"""

# Step 0: Environment set-up
# Import libraries
import os
import datetime
import pandas as pd
import xarray as xr
import boto3
import s3fs
from io import BytesIO, StringIO
import time
import tempfile
from mpi4py import MPI

from simplempi import simpleMPI

<<<<<<< HEAD
# from simplempi.parfor import parfor, pprint
=======
from simplempi.parfor import parfor, pprint
>>>>>>> 6114eff1

# Import all qaqc script functions
try:
    from qaqc_plot import *
    from qaqc_utils import *
    from qaqc_wholestation import *
    from qaqc_logic_checks import *
    from qaqc_buoy_check import *
    from qaqc_frequent import *
    from qaqc_unusual_gaps import *
    from qaqc_unusual_large_jumps import *
    from qaqc_climatological_outlier import *
    from qaqc_unusual_streaks import *
except Exception as e:
    print("Error importing qaqc script: {}".format(e))

# Set up directory to save files temporarily and save timing, if it doesn't already exist.
dirs = ["./temp/", "./timing/", "./local_qaqced_files/", "./qaqc_logs/"]
for d in dirs:
    if not os.path.exists(d):
        os.makedirs(d)

# #####################################
# #FOR DEBUG
# #UNCOMMENT FOR NOTEBOOK DEBUGGING
# verbose=True
# global log_file
# log_file = open("logtest.log","w")
# verbose=True
# #####################################

# ----------------------------------------------------------------------------
## Set AWS credentials
s3 = boto3.resource("s3")
s3_cl = boto3.client("s3")  # for lower-level processes

## Set relative paths to other folders and objects in repository.
bucket_name = "wecc-historical-wx"

# ============================================================================
# Define global functions and variables


# ----------------------------------------------------------------------------
def setup_error_handling():
    """ """
    errors = {"File": [], "Time": [], "Error": []}  # Set up error handling
    end_api = datetime.datetime.now().strftime(
        "%Y%m%d%H%M"
    )  # Set end time to be current time at beginning of download: for error handling csv
    timestamp = datetime.datetime.utcnow().strftime("%m-%d-%Y, %H:%M:%S")
    return errors, end_api, timestamp


# ----------------------------------------------------------------------------
def print_qaqc_failed(
    errors, station=None, end_api=None, message=None, test=None, verbose=False
):
    """ """
    printf(
        "{0} {1}, skipping station".format(station, message),
        log_file=log_file,
        verbose=verbose,
        flush=True,
    )
    errors["File"].append(station)
    errors["Time"].append(end_api)
    errors["Error"].append("Failure on {}".format(test))
    return errors


# ----------------------------------------------------------------------------
<<<<<<< HEAD
## Check if network nc files are in s3 bucket
def file_on_s3(da):
    files = []  # Get files
    for item in s3.Bucket(bucket_name).objects.filter(Prefix=da["cleandir"].iloc[0]):
        file = str(item.key)
        files += [file]
    file_st = [f.split(".nc")[0].split("/")[-1] for f in files if f.endswith(".nc")]
    return da["era-id"].isin(file_st)


# ----------------------------------------------------------------------------
# ## Read network nc files
# def read_network_files(network, cleandir):
#     """
#     """
#     files = [] # Get files
#     for item in s3.Bucket(bucket_name).objects.filter(Prefix = cleandir):
#         file = str(item.key)
#         files += [file]

#     # Get cleaned station file and read in metadata
#     station_file = [file for file in files if 'stationlist_' in file]
#     obj = s3_cl.get_object(Bucket=bucket_name, Key=station_file[0])
#     station_file = pd.read_csv(BytesIO(obj['Body'].read()))
#     stations = station_file['ERA-ID'].dropna()
#     files = list(filter(lambda f: f.endswith(".nc"), files)) # Get list of cleaned file names

#     return files, stations
=======
## Check if network files are in s3 bucket
def file_on_s3(df, zarr):
    """Check if network files are in s3 bucket

    Parameters
    ----------
    df: pd.DataFrame
        Table with information about each network and station
    zarr: boolean
        Search the folder for zarr stores (zarr=True) or netcdfs (zarr=False)?

    Returns
    -------
    substring_in_filepath: boolean
        True/False: Is the file in the s3 bucket?

    """

    files = []  # Get files
    for item in s3.Bucket(bucket_name).objects.filter(Prefix=df["cleandir"].iloc[0]):
        file = str(item.key)
        files += [file]

    # Depending on file type, modify the filepaths differently
    # The goal is to check if the era-id is contained in each substring
    if zarr == False:  # Get netcdf files
        file_st = [f.split(".nc")[0].split("/")[-1] for f in files if f.endswith(".nc")]
    elif zarr == True:  # Get zarrs
        # We just want to get the top directory for each station, i.e. "VALLEYWATER_6001.zarr/"
        # Since each station has a bunch of individual zarr stores, the split() function returns many copies of the same string
        # We just want one filename per station
        file_st = [
            file.split(".zarr/")[0].split("/")[-1] for file in files if ".zarr/" in file
        ]
        file_st = [x for i, x in enumerate(file_st) if x not in file_st[:i]]

    substring_in_filepath = df["era-id"].isin(file_st)
    return substring_in_filepath
>>>>>>> 6114eff1


# ----------------------------------------------------------------------------
## Read network nc files
<<<<<<< HEAD
# def read_network_files_training():
def read_network_files(network):
    """ """
    full_df = pd.read_csv("temp_clean_all_station_list.csv").loc[
        :, ["era-id", "network"]
    ]
    full_df["rawdir"] = full_df["network"].apply(lambda row: "1_raw_wx/{}/".format(row))
    full_df["cleandir"] = full_df["network"].apply(
        lambda row: "2_clean_wx/{}/".format(row)
    )
    full_df["qaqcdir"] = full_df["network"].apply(
        lambda row: "3_qaqc_wx/{}/".format(row)
    )
    full_df["mergedir"] = full_df["network"].apply(
        lambda row: "4_merge_wx/{}/".format(row)
    )
    full_df["key"] = full_df.apply(
        lambda row: row["cleandir"] + row["era-id"] + ".nc", axis=1
    )
    full_df["exist"] = np.zeros(len(full_df)).astype("bool")

    df = pd.read_csv("qaqc_training_station_list.csv")
    df["rawdir"] = df["network"].apply(lambda row: "1_raw_wx/{}/".format(row))
    df["cleandir"] = df["network"].apply(lambda row: "2_clean_wx/{}/".format(row))
    df["qaqcdir"] = df["network"].apply(lambda row: "3_qaqc_wx/{}/".format(row))
    df["mergedir"] = df["network"].apply(lambda row: "4_merge_wx/{}/".format(row))
    df["key"] = df.apply(lambda row: row["cleandir"] + row["era-id"] + ".nc", axis=1)
    df["exist"] = np.zeros(len(df)).astype("bool")

    # If it's a network (not training) run, keep it fast by only checking that network files on s3
    if network != "TRAINING":
        # df = df[df['network']==network]
        df = full_df.copy()[
            full_df["network"] == network
        ]  # To use the full dataset for specific sample stations

    for n in df["network"].unique():
        ind = df["network"] == n
        df.loc[ind, "exist"] = file_on_s3(df[ind])

    df = df[df["exist"]]
=======
def read_network_files(network, zarr):
    """Read files for a network from AWS

    Parameters
    ----------
    network: str
        Name of network
    zarr: boolean
        Search the folder for zarr stores (zarr=True) or netcdfs (zarr=False)?
    """
    # Read csv from local drive
    # THIS FILE IS NOT CURRENT
    # csv_filepath_local = "temp_clean_all_station_list.csv"
    # full_df = pd.read_csv(csv_filepath_local).loc[:,['era-id','network']]

    # Read csv from s3
    csv_filepath_s3 = (
        "s3://wecc-historical-wx/2_clean_wx/temp_clean_all_station_list.csv"
    )
    full_df = pd.read_csv(csv_filepath_s3).loc[:, ["era-id", "network"]]
>>>>>>> 6114eff1

    # Add path info as new columns
    full_df["rawdir"] = full_df["network"].apply(lambda row: "1_raw_wx/{}/".format(row))
    full_df["cleandir"] = full_df["network"].apply(
        lambda row: "2_clean_wx/{}/".format(row)
    )
    full_df["qaqcdir"] = full_df["network"].apply(
        lambda row: "3_qaqc_wx/{}/".format(row)
    )
    full_df["mergedir"] = full_df["network"].apply(
        lambda row: "4_merge_wx/{}/".format(row)
    )

    # If its a zarr store, use the zarr file extension (".zarr")
    if zarr == True:
        full_df["key"] = full_df.apply(
            lambda row: row["cleandir"] + row["era-id"] + ".zarr", axis=1
        )

    # If its a netcdf, use the netcdf file extension (".nc")
    elif zarr == False:
        full_df["key"] = full_df.apply(
            lambda row: row["cleandir"] + row["era-id"] + ".nc", axis=1
        )
    full_df["exist"] = np.zeros(len(full_df)).astype("bool")

    # Setting up the QAQC training station list to match temp_clean_all_station_list
    if network == "TRAINING":
        print("Using training station list!")
        df = pd.read_csv("qaqc_training_station_list.csv")
        df["rawdir"] = df["network"].apply(lambda row: "1_raw_wx/{}/".format(row))
        df["cleandir"] = df["network"].apply(lambda row: "2_clean_wx/{}/".format(row))
        df["qaqcdir"] = df["network"].apply(lambda row: "3_qaqc_wx/{}/".format(row))
        df["mergedir"] = df["network"].apply(lambda row: "4_merge_wx/{}/".format(row))
        df["key"] = df.apply(
            lambda row: row["cleandir"] + row["era-id"] + ".nc", axis=1
        )
        df["exist"] = np.zeros(len(df)).astype("bool")

    # If it's a network (not training) run, keep it fast by only checking that network files on s3
    else:
<<<<<<< HEAD
        df["file_size"] = df["key"].apply(
            lambda row: s3_cl.head_object(Bucket=bucket_name, Key=row)["ContentLength"]
        )
        df = df.sort_values(by=["file_size", "network", "era-id"]).drop(columns="exist")

        # Evenly distribute df by size to help with memory errors
        # Number of groups is the total number of stations divided by the node size
        num_groups = len(df) // (72 * 3)
        total_size = df["file_size"].sum()
        target_size = total_size / num_groups
        target_size

        groups = []
        current_group = []
        current_group_size = 0

        # Sort DataFrame by size to improve grouping efficiency
        df_sorted = df.sort_values(by="file_size", ascending=False)

        for index, row in df_sorted.iterrows():
            if current_group_size + row["file_size"] > target_size and current_group:
                groups.append(pd.DataFrame(current_group))
                current_group = []
                current_group_size = 0

            current_group.append(row)
            current_group_size += row["file_size"]

        if current_group:
            groups.append(pd.DataFrame(current_group))

        # Create a new DataFrame to hold the groups
        final_df = (
            pd.concat([df.assign(Group=i) for i, df in enumerate(groups)])
            .reset_index(drop=True)
            .drop(columns="Group")
        )
=======
        df = full_df.copy()[
            full_df["network"] == network
        ]  # To use the full dataset for specific sample stations

    # subset for specific network
    for n in df["network"].unique():
        ind = df["network"] == n
        df.loc[ind, "exist"] = file_on_s3(df[ind], zarr=zarr)
    df = df[df["exist"]]
>>>>>>> 6114eff1

    # If it's a network (not training) run, return df as is
    if network != "TRAINING":
        return df
    else:
        df["file_size"] = df["key"].apply(
            lambda row: s3_cl.head_object(Bucket=bucket_name, Key=row)["ContentLength"]
        )
        df = df.sort_values(by=["file_size", "network", "era-id"]).drop(columns="exist")

        # Evenly distribute df by size to help with memory errors
        # Number of groups is the total number of stations divided by the node size
        num_groups = len(df) // (72 * 3)
        total_size = df["file_size"].sum()
        target_size = total_size / num_groups
<<<<<<< HEAD
        target_size
=======
>>>>>>> 6114eff1

        groups = []
        current_group = []
        current_group_size = 0

        # Sort DataFrame by size to improve grouping efficiency
        df_sorted = df.sort_values(by="file_size", ascending=False)

        for index, row in df_sorted.iterrows():
            if current_group_size + row["file_size"] > target_size and current_group:
                groups.append(pd.DataFrame(current_group))
                current_group = []
                current_group_size = 0

            current_group.append(row)
            current_group_size += row["file_size"]

        if current_group:
            groups.append(pd.DataFrame(current_group))

        # Create a new DataFrame to hold the groups
        final_df = (
            pd.concat([df.assign(Group=i) for i, df in enumerate(groups)])
            .reset_index(drop=True)
            .drop(columns="Group")
        )

        return final_df


# ----------------------------------------------------------------------------
## Assign ds attributes and save
def process_output_ds(
    df,
    attrs,
    var_attrs,
    network,
    timestamp,
    station,
    qaqcdir,
    errors,
    end_api,
<<<<<<< HEAD
    verbose=False,
    local=False,
):
    """ """
=======
    zarr,
    verbose=False,
    local=False,
):
    """
    DOCUMENTATION NEEDED
    """
>>>>>>> 6114eff1
    # Convert back to dataset
    with warnings.catch_warnings():
        warnings.filterwarnings("ignore", category=RuntimeWarning)
        ds = df.to_xarray()

    # Inherit variable attributes
    ds = ds.assign_attrs(attrs)
    for var, value in var_attrs.items():
        ds[var] = ds[var].assign_attrs(value)

    # Update ancillary variables

    for eraqc_var in list(ds.data_vars.keys()):
        if "_eraqc" in eraqc_var:
            var = eraqc_var.split("_eraqc")[0]
            # sfcWind_eraqc is added to dataset by (`qaqc_sensor_height_w`) even if sfcWind is not.
            # We need to account this to avoid errors in ds[var] for sfcWind
            if var in list(
                ds.data_vars.keys()
            ):  # Only if var was originally present in dataset
                if "ancillary_variables" in list(ds[var].attrs.keys()):
                    ds[var].attrs["ancillary_variables"] = ds[var].attrs[
                        "ancillary_variables"
                    ] + ", {}".format(eraqc_var)
                else:
                    ds[var].attrs["ancillary_variables"] = "{}".format(eraqc_var)
    # Overwrite file title
    ds = ds.assign_attrs(title=network + " quality controlled")

    # Append qaqc to the file history and comments (https://docs.unidata.ucar.edu/netcdf-c/current/attribute_conventions.html)
    ds.attrs["history"] = ds.attrs[
        "history"
    ] + " \nALLNETWORKS_qaqc.py script run on {} UTC".format(timestamp)
    ds.attrs["comment"] = ds.attrs[
        "comment"
    ] + " \nAn intermediate data product: subject to cleaning but may not be subject to full QA/QC processing.".format(
        timestamp
    )
    # # Flag meaninng attribute
    # ds = ds.assign_attrs(flags_meaning = flags_attrs)
    # --------------------------------------------------------
    # TO DO:
    # Add metadata to `_eraqc` variables

    # --------------------------------------------------------

    # Write station file to netcdf format
    try:
<<<<<<< HEAD
        filename = station + ".nc"  # Make file name
=======
        if zarr == False:
            filename = station + ".nc"  # Make file name
        elif zarr == True:
            filename = station + ".zarr"
>>>>>>> 6114eff1
        filepath = qaqcdir + filename  # Writes file path

        tmpFile = tempfile.NamedTemporaryFile(
            dir="./temp/", prefix="_" + station, suffix=".nc", delete=False
        )

        # Push file to AWS with correct file name
        t0 = time.time()
        with warnings.catch_warnings():
            warnings.filterwarnings("ignore", category=RuntimeWarning)
            ds.to_netcdf(tmpFile.name)  # Save station file.
        printf(
            "Saving/pushing {0} with dims {1} to {2}".format(
                filename, ds.dims, bucket_name + "/" + qaqcdir
            ),
            log_file=log_file,
            verbose=verbose,
            flush=True,
        )
<<<<<<< HEAD
        s3.Bucket(bucket_name).upload_file(tmpFile.name, filepath)
=======
        if zarr == False:  # Upload as netcdf
            s3.Bucket(bucket_name).upload_file(tmpFile.name, filepath)
        elif zarr == True:
            filepath_s3 = "s3://{0}/{1}{2}".format(bucket_name, qaqcdir, filename)
            ds.to_zarr(
                filepath_s3,
                consolidated=True,  # https://docs.xarray.dev/en/stable/internals/zarr-encoding-spec.html
                mode="w",  # Write & overwrite if file with same name exists already
            )
>>>>>>> 6114eff1
        printf(
            "Done saving/pushing file to AWS. Ellapsed time: {:.2f} s.".format(
                time.time() - t0
            ),
            log_file=log_file,
            verbose=verbose,
            flush=True,
        )
        ds.close()
        del ds

        if local:
            t0 = time.time()
            printf(
                "Saving local file temp/{}.nc".format(station),
                log_file=log_file,
                verbose=verbose,
                flush=True,
            )
            # Write locally
            os.system("mv {} local_qaqced_files/{}.nc".format(tmpFile.name, station))
            printf(
                "Done saving local file. Ellapsed time: {:.2f} s.".format(
                    time.time() - t0
                ),
                log_file=log_file,
                verbose=verbose,
                flush=True,
            )
        else:
            os.system("rm {}".format(tmpFile.name))

    except Exception as e:
        printf(
            "netCDF writing failed for {} with Error: {}".format(filename, e),
            log_file=log_file,
            verbose=verbose,
            flush=True,
        )
        errors = print_qaqc_failed(
            errors,
            filename,
            end_api,
            message="Error saving ds as .nc file to AWS bucket: {}".format(e),
            test="process_output_ds",
            verbose=verbose,
        )
        ds.close()
        del ds

        return


# --------------------------------------------------------------------------------
## xarray ds for a station to pandas df in the format needed for the pipeline
def qaqc_ds_to_df(ds, verbose=False):
    ## Add qc_flag variable for all variables, including elevation;
    ## defaulting to nan for fill value that will be replaced with qc flag

    for key, val in ds.variables.items():
        if val.dtype == object:
            if key == "station":
                if str in [type(v) for v in ds[key].values]:
                    ds[key] = ds[key].astype(str)
            else:
                if str in [type(v) for v in ds.isel(station=0)[key].values]:
                    ds[key] = ds[key].astype(str)

    exclude_qaqc = [
        "time",
        "station",
        "lat",
        "lon",
        "qaqc_process",
        "sfcWind_method",
        "pr_duration",
        "pr_depth",
        "PREC_flag",
        "rsds_duration",
        "rsds_flag",
        "anemometer_height_m",
        "thermometer_height_m",
    ]  # lat, lon have different qc check

    raw_qc_vars = []  # qc_variable for each data variable, will vary station to station
    era_qc_vars = []  # our ERA qc variable
    old_era_qc_vars = []  # our ERA qc variable

    for var in ds.data_vars:
        if "q_code" in var:
            raw_qc_vars.append(
                var
            )  # raw qc variable, need to keep for comparison, then drop
        if "_qc" in var:
            raw_qc_vars.append(
                var
            )  # raw qc variables, need to keep for comparison, then drop
        if "_eraqc" in var:
            era_qc_vars.append(
                var
            )  # raw qc variables, need to keep for comparison, then drop
            old_era_qc_vars.append(var)

    print(f"era_qc existing variables:\n{era_qc_vars}")
    n_qc = len(era_qc_vars)

    for var in ds.data_vars:
        if var not in exclude_qaqc and var not in raw_qc_vars and "_eraqc" not in var:
            qc_var = var + "_eraqc"  # variable/column label

            # if qaqc var does not exist, adds new variable in shape of original variable with designated nan fill value
            if qc_var not in era_qc_vars:
                print(f"nans created for {qc_var}")
                ds = ds.assign({qc_var: xr.ones_like(ds[var]) * np.nan})
                era_qc_vars.append(qc_var)

    print("{} created era_qc variables".format(len(era_qc_vars) - len(old_era_qc_vars)))
    if len(era_qc_vars) != n_qc:
        print("{}".format(np.setdiff1d(old_era_qc_vars, era_qc_vars)))

    # Save attributes to inheret them to the QAQC'ed file
    attrs = ds.attrs
    var_attrs = {var: ds[var].attrs for var in list(ds.data_vars.keys())}

    with warnings.catch_warnings():
        warnings.filterwarnings("ignore", category=RuntimeWarning)
        df = ds.to_dataframe()

    # instrumentation heights
    if "anemometer_height_m" not in df.columns:
        try:
            df["anemometer_height_m"] = (
                np.ones(ds["time"].shape) * ds.anemometer_height_m
            )
        except:
            print("Filling anemometer_height_m with NaN.", flush=True)
            df["anemometer_height_m"] = np.ones(len(df)) * np.nan
        finally:
            pass
    if "thermometer_height_m" not in df.columns:
        try:
            df["thermometer_height_m"] = (
                np.ones(ds["time"].shape) * ds.thermometer_height_m
            )
        except:
            print("Filling thermometer_height_m with NaN.", flush=True)
            df["thermometer_height_m"] = np.ones(len(df)) * np.nan
        finally:
            pass

    # De-duplicate time axis
    df = df[~df.index.duplicated()].sort_index()

    # Save station/time multiindex
    MultiIndex = df.index
    station = df.index.get_level_values(0)
    df["station"] = station

    # Station pd.Series to str
    station = station.unique().values[0]

    # Convert time/station index to columns and reset index
    df = df.droplevel(0).reset_index()

    # Add time variables needed by multiple functions
    df["hour"] = pd.to_datetime(df["time"]).dt.hour
    df["day"] = pd.to_datetime(df["time"]).dt.day
    df["month"] = pd.to_datetime(df["time"]).dt.month
    df["year"] = pd.to_datetime(df["time"]).dt.year
    df["date"] = pd.to_datetime(df["time"]).dt.date

    return df, MultiIndex, attrs, var_attrs, era_qc_vars


# ----------------------------------------------------------------------------
## Run full QA/QC pipeline
def run_qaqc_pipeline(
    ds,
    network,
    file_name,
    errors,
    station,
    end_api,
    rad_scheme,
    verbose=False,
    local=False,
    log_file=None,
):
    """ """
    # Convert from xarray ds to pandas df in the format needed for qaqc pipeline
    df, MultiIndex, attrs, var_attrs, era_qc_vars = qaqc_ds_to_df(ds, verbose=verbose)

    ##########################################################
    ## QAQC Functions
    # Order of operations
    # Part 1a: Whole station checks - if failure, entire station does not proceed through QA/QC
    # Part 1b: Whole station checks - if failure, entire station does proceed through QA/QC
    # Part 2: Logic checks
    # Part 3: Distribution & time series checks

    # =========================================================
    ## Part 1a: Whole station checks - if failure, entire station does not proceed through QA/QC

    t0 = time.time()
    printf("QA/QC whole station tests", log_file=log_file, verbose=verbose, flush=True)
    # ---------------------------------------------------------
    ## Missing values -- does not proceed through qaqc if failure
    stn_to_qaqc = df.copy()  # Need to define before qaqc_pipeline, in case
    new_df = qaqc_missing_vals(stn_to_qaqc, verbose=verbose)
    if new_df is None:
        errors = print_qaqc_failed(
            errors,
            station,
            end_api,
            message="has an unchecked missing value",
            test="qaqc_missing_vals",
            verbose=verbose,
        )
        return [None] * 4  # whole station failure, skip to next station
    else:
        stn_to_qaqc = new_df
        printf("pass qaqc_missing_vals", log_file=log_file, verbose=verbose, flush=True)

    # ---------------------------------------------------------
    ## Lat-lon -- does not proceed through qaqc if failure
    new_df = qaqc_missing_latlon(stn_to_qaqc, verbose=verbose)
    if new_df is None:
        errors = print_qaqc_failed(
            errors,
            station,
            end_api,
            message="missing lat-lon",
            test="qaqc_missing_latlon",
            verbose=verbose,
        )
        return [None] * 4  # whole station failure, skip to next station
    else:
        stn_to_qaqc = new_df
        printf(
            "pass qaqc_missing_latlon", log_file=log_file, verbose=verbose, flush=True
        )

    # ---------------------------------------------------------
    ## Within WECC -- does not proceed through qaqc if failure
    new_df = qaqc_within_wecc(stn_to_qaqc, verbose=verbose)
    if new_df is None:
        errors = print_qaqc_failed(
            errors,
            station,
            end_api,
            message="lat-lon is out of range for WECC",
            test="qaqc_within_wecc",
            verbose=verbose,
        )
        return [None] * 4  # whole station failure, skip to next station
    else:
        stn_to_qaqc = new_df
        printf("pass qaqc_within_wecc", log_file=log_file, verbose=verbose, flush=True)

    # ---------------------------------------------------------
    ## Elevation -- if DEM in-filling fails, does not proceed through qaqc
    new_df = qaqc_elev_infill(
        stn_to_qaqc, verbose=verbose
    )  # nan infilling must be before range check
    if new_df is None:
        errors = print_qaqc_failed(
            errors,
            station,
            end_api,
            message="DEM in-filling failed",
            test="DEM in-filling, may not mean station does not pass qa/qc -- check",
            verbose=verbose,
        )
        return [None] * 4  # whole station failure, skip to next station
    else:
        stn_to_qaqc = new_df
        printf("pass qaqc_elev_infill", log_file=log_file, verbose=verbose, flush=True)

    # ---------------------------------------------------------
    ## Elevation -- range within WECC
    new_df = qaqc_elev_range(stn_to_qaqc, verbose=verbose)
    if new_df is None:
        errors = print_qaqc_failed(
            errors,
            station,
            end_api,
            message="elevation out of range for WECC",
            test="qaqc_elev_range",
            verbose=verbose,
        )
        return [None] * 4  # whole station failure, skip to next station
    else:
        stn_to_qaqc = new_df
        printf("pass qaqc_elev_range", log_file=log_file, verbose=verbose, flush=True)

    # =========================================================
    ## Part 1b: Whole station checks - if failure, entire station does proceed through QA/QC
    # ---------------------------------------------------------
    ## Pressure units fix (temporary)
    new_df = qaqc_pressure_units_fix(stn_to_qaqc, verbose=verbose)
    if new_df is None:
        errors = print_qaqc_failed(
            errors,
            station,
            end_api,
            message="Flagging problem with world record check",
            test="qaqc_pressure_units_fix",
            verbose=verbose,
        )
    else:
        stn_to_qaqc = new_df
        printf(
            "pass qaqc_pressure_units_fix",
            log_file=log_file,
            verbose=verbose,
            flush=True,
        )

    # ---------------------------------------------------------
    ## World record checks: air temperature, dewpoint, wind, pressure
    new_df = qaqc_world_record(stn_to_qaqc, verbose=verbose)
    if new_df is None:
        errors = print_qaqc_failed(
            errors,
            station,
            end_api,
            message="Flagging problem with world record check",
            test="qaqc_world_record",
            verbose=verbose,
        )
    else:
        stn_to_qaqc = new_df
        printf("pass qaqc_world_record", log_file=log_file, verbose=verbose, flush=True)

    printf(
        "Done whole station tests, Ellapsed time: {:.2f} s.\n".format(time.time() - t0),
        log_file=log_file,
        verbose=verbose,
        flush=True,
    )
    # =========================================================
    ## Part 2: Variable logic checks

    t0 = time.time()
    printf("QA/QC logic checks", log_file=log_file, verbose=verbose, flush=True)
    # ---------------------------------------------------------
    ## dew point temp cannot exceed air temperature
    new_df = qaqc_crossvar_logic_tdps_to_tas_supersat(stn_to_qaqc, verbose=verbose)
    if new_df is None:
        errors = print_qaqc_failed(
            errors,
            station,
            end_api,
            message="Flagging problem with temperature cross-variable logic check",
            test="qaqc_crossvar_logic_tdps_to_tas_supersat",
            verbose=verbose,
        )
    else:
        stn_to_qaqc = new_df
        printf(
            "pass qaqc_crossvar_logic_tdps_to_tas_supersat",
            log_file=log_file,
            verbose=verbose,
            flush=True,
        )

    # ---------------------------------------------------------
    ## dew point temp cannot exceed air temperature (wet bulb drying)
    new_df = qaqc_crossvar_logic_tdps_to_tas_wetbulb(stn_to_qaqc, verbose=verbose)
    if new_df is None:
        errors = print_qaqc_failed(
            errors,
            station,
            end_api,
            message="Flagging problem with temperature cross-variable logic check",
            test="qaqc_crossvar_logic_tdps_to_tas_wetbulb",
            verbose=verbose,
        )
    else:
        stn_to_qaqc = new_df
        printf(
            "pass qaqc_crossvar_logic_tdps_to_tas_wetbulb",
            log_file=log_file,
            verbose=verbose,
            flush=True,
        )

    # ---------------------------------------------------------
    ## precipitation is not negative
    new_df = qaqc_precip_logic_nonegvals(stn_to_qaqc, verbose=verbose)
    if new_df is None:
        errors = print_qaqc_failed(
            errors,
            station,
            end_api,
            message="Flagging problem with negative precipitation values",
            test="qaqc_precip_logic_nonegvals",
            verbose=verbose,
        )
    else:
        stn_to_qaqc = new_df
        printf(
            "pass qaqc_precip_logic_nonegvals",
            log_file=log_file,
            verbose=verbose,
            flush=True,
        )

    # ---------------------------------------------------------
    ## precipitation duration logic
    new_df = qaqc_precip_logic_accum_amounts(stn_to_qaqc, verbose=verbose)
    if new_df is None:
        errors = print_qaqc_failed(
            errors,
            station,
            end_api,
            message="Flagging problem with precip duration logic check",
            test="qaqc_precip_logic_accum_amounts",
            verbose=verbose,
        )
    else:
        stn_to_qaqc = new_df
        printf(
            "pass qaqc_precip_logic_accum_amounts",
            log_file=log_file,
            verbose=verbose,
            flush=True,
        )

    # ---------------------------------------------------------
    ## wind direction should be 0 when wind speed is also 0
    new_df = qaqc_crossvar_logic_calm_wind_dir(stn_to_qaqc, verbose=verbose)
    if new_df is None:
        errors = print_qaqc_failed(
            errors,
            station,
            end_api,
            message="Flagging problem with wind cross-variable logic check",
            test="qaqc_crossvar_logic_calm_wind_dir",
            verbose=verbose,
        )
    else:
        stn_to_qaqc = new_df
        printf(
            "pass qaqc_crossvar_logic_calm_wind_dir",
            log_file=log_file,
            verbose=verbose,
            flush=True,
        )

    printf(
        "Done logic checks, Ellapsed time: {:.2f} s.\n".format(time.time() - t0),
        log_file=log_file,
        verbose=verbose,
        flush=True,
    )
    # =========================================================
    ## Part 3: Distribution and timeseries checks - order matters!
    # buoy check
    # frequent values check
    # distributional check (unusual gaps)
    # climatological outliers check
    # unusual streaks check
    # unusual large jumps check (spike)
    ####
    # ---------------------------------------------------------
    ## Buoys with known issues with specific qaqc flags
    ## NDBC and MARITIME only
    if network == "MARITIME" or network == "NDBC":
        t0 = time.time()
        printf("QA/QC bouy check", log_file=log_file, verbose=verbose, flush=True)

        new_df = spurious_buoy_check(stn_to_qaqc, era_qc_vars, verbose=verbose)
        if new_df is None:
            errors = print_qaqc_failed(
                errors,
                station,
                end_api,
                message="Flagging problematic buoy issue",
                test="spurious_buoy_check",
                verbose=verbose,
            )
        else:
            stn_to_qaqc = new_df
            printf(
                "pass spurious_buoy_check",
                log_file=log_file,
                verbose=verbose,
                flush=True,
            )

        printf(
            "Done QA/QC bouy check, Ellapsed time: {:.2f} s.\n".format(
                time.time() - t0
            ),
            log_file=log_file,
            verbose=verbose,
            flush=True,
        )
    # ---------------------------------------------------------
    # frequent values
    t0 = time.time()
    printf("QA/QC frequent values", log_file=log_file, verbose=verbose, flush=True)

    new_df = qaqc_frequent_vals(stn_to_qaqc, rad_scheme=rad_scheme, verbose=verbose)
    if new_df is None:
        errors = print_qaqc_failed(
            errors,
            station,
            end_api,
            message="Flagging problem with frequent values function",
            test="qaqc_frequent_vals",
            verbose=verbose,
        )
    else:
        stn_to_qaqc = new_df
        printf(
            "pass qaqc_frequent_vals", log_file=log_file, verbose=verbose, flush=True
        )

    printf(
        "Done QA/QC frequent values, Ellapsed time: {:.2f} s.\n".format(
            time.time() - t0
        ),
        log_file=log_file,
        verbose=verbose,
        flush=True,
    )
    # ---------------------------------------------------------
    # distribution / unusual gaps
    t0 = time.time()
    printf("QA/QC unusual gaps", log_file=log_file, verbose=verbose, flush=True)

    new_df = qaqc_unusual_gaps(stn_to_qaqc, verbose=verbose, local=local)
    if new_df is None:
        errors = print_qaqc_failed(
            errors,
            station,
            end_api,
            message="Flagging problem with unusual gap distribution function",
            test="qaqc_unusual_gaps",
            verbose=verbose,
        )
    else:
        stn_to_qaqc = new_df
        printf("pass qaqc_unusual_gaps", log_file=log_file, verbose=verbose, flush=True)

    printf(
        "Done QA/QC unusual gaps, Ellapsed time: {:.2f} s.\n".format(time.time() - t0),
        log_file=log_file,
        verbose=verbose,
        flush=True,
    )
    # ---------------------------------------------------------
    # climatological outliers
    t0 = time.time()
    printf(
        "QA/QC climatological outliers", log_file=log_file, verbose=verbose, flush=True
    )

    new_df = qaqc_climatological_outlier(stn_to_qaqc, verbose=verbose)
    if new_df is None:
        errors = print_qaqc_failed(
            errors,
            station,
            end_api,
            message="Flagging problem with climatological outlier check",
            test="qaqc_climatological_outlier",
            verbose=verbose,
        )
    else:
        stn_to_qaqc = new_df
        printf(
            "pass qaqc_climatological_outlier",
            log_file=log_file,
            verbose=verbose,
            flush=True,
        )
<<<<<<< HEAD
    ####
=======

>>>>>>> 6114eff1
    printf(
        "Done QA/QC climatological outliers, Ellapsed time: {:.2f} s.\n".format(
            time.time() - t0
        ),
        log_file=log_file,
        verbose=verbose,
        flush=True,
    )
    # ---------------------------------------------------------
    # unusual streaks (repeated values)
    t0 = time.time()
    printf(
        "QA/QC unsual repeated streaks", log_file=log_file, verbose=verbose, flush=True
    )

    new_df = qaqc_unusual_repeated_streaks(stn_to_qaqc, verbose=verbose, local=local)
    if new_df is None:
        errors = print_qaqc_failed(
            errors,
            station,
            end_api,
            message="Flagging problem with unusual streaks (repeated values) check",
            test="qaqc_unusual_repeated_streaks",
            verbose=verbose,
        )
    else:
        stn_to_qaqc = new_df
        printf(
            "pass qaqc_unusual_repeated_streaks",
            log_file=log_file,
            verbose=verbose,
            flush=True,
        )

    printf(
        "Done QA/QC unsual repeated streaks, Ellapsed time: {:.2f} s.\n".format(
            time.time() - t0
        ),
        log_file=log_file,
        verbose=verbose,
        flush=True,
    )
    # ---------------------------------------------------------
    # unusual large jumps (spikes)
    t0 = time.time()
    printf("QA/QC unsual large jumps", log_file=log_file, verbose=verbose, flush=True)

    new_df = qaqc_unusual_large_jumps(stn_to_qaqc, verbose=verbose, local=local)
    if new_df is None:
        errors = print_qaqc_failed(
            errors,
            station,
            end_api,
            message="Flagging problem with unusual large jumps (spike check) check",
            test="qaqc_unusual_large_jumps",
            verbose=verbose,
        )
    else:
        stn_to_qaqc = new_df
        printf(
            "pass qaqc_unusual_large_jumps",
            log_file=log_file,
            verbose=verbose,
            flush=True,
        )

    printf(
        "Done QA/QC unsual large jumps, Ellapsed time: {:.2f} s.\n".format(
            time.time() - t0
        ),
        log_file=log_file,
        verbose=verbose,
        flush=True,
    )

    ## END QA/QC ASSESSMENT
    # =========================================================
    # Re-index to original time/station values

    # Calculate flag coverage per variable
    printf(
        "Summary of QA/QC flags set per variable",
        log_file=log_file,
        verbose=verbose,
        flush=True,
    )
    flag_summary(stn_to_qaqc, verbose=verbose, local=local)

    stn_to_qaqc = stn_to_qaqc.set_index(MultiIndex).drop(
        columns=["time", "hour", "day", "month", "year", "date", "station"]
    )

    # Sort by time and remove any overlapping timesteps
    # TODO: Is this necessary? Probably done in the cleaning step
    # Check back to see if this can or needs to be removed
    stn_to_qaqc = stn_to_qaqc[~stn_to_qaqc.index.duplicated()].sort_index()

    return stn_to_qaqc, attrs, var_attrs, era_qc_vars


# ==============================================================================
## Function: Conducts whole station qa/qc checks (lat-lon, within WECC, elevation)
def whole_station_qaqc(
<<<<<<< HEAD
    network, cleandir, qaqcdir, rad_scheme, verbose=False, local=False, sample=None
=======
    network,
    cleandir,
    qaqcdir,
    rad_scheme,
    zarr,
    verbose=False,
    local=False,
    sample=None,
>>>>>>> 6114eff1
):
    """
    -----------------------------------
    for station in stations: # full run
    -----------------------------------
    """
<<<<<<< HEAD
    #    import pdb; pdb.set_trace()
    #    if MPI.COMM_WORLD.Get_size()==1:
    #        useMPI=False
    #    else:
    #        useMPI=True
    #    print(useMPI)
    #    smpi = simpleMPI(useMPI=useMPI)
=======
>>>>>>> 6114eff1
    smpi = simpleMPI()

    specific_sample = None
    # ------------------------------------------
    # How to run on a specific station
    # Uncomment "specific_sample" and input desired station id as a list of strings
    # Example: ["ASOSAWOS_74948400395"]
    # specific_sample = ["ASOSAWOS_74948400395", "ASOSAWOS_74509023244", "ASOSAWOS_72494523293"]
    # ------------------------------------------

    # Read in network files
    if smpi.rank == 0:
        try:
            files_df = read_network_files(network, zarr)
        except Exception as e:
            errors = print_qaqc_failed(
                errors,
                station="Whole network",
                end_api=end_api,
                message="Error in whole network:",
                test=e,
            )

<<<<<<< HEAD
        # pprint(len(files_df))
        # pprint(files_df['network'].unique())
        # pprint(files_df['exist'].values.any())

        # TESTING SUBSET
        if sample == "all":
            stations_sample = list(files_df["era-id"].values)
        elif all(char.isnumeric() for char in sample):
            nSample = int(sample)
            files_df = files_df.sample(nSample)
            # print(len(files_df))
            stations_sample = list(files_df["era-id"])
            # print(stations_sample)
        else:
            files_df = files_df[files_df["era-id"] == sample]
            if len(files_df) == 0:
                # if smpi.rank==0:
=======
        # When "sample" argument is passed to ALLNETWORKS, implements a smaller subset to test
        # Subsetting for a specific set of stations in a single network
        if specific_sample:
            print(f"Running on specific stations: {specific_sample}")
            stations_sample = specific_sample

        # "all" for no restrictions on sample size
        elif sample == "all":
            stations_sample = list(files_df["era-id"].values)

        # DOCUMENTATION NEEDED
        elif all(char.isnumeric() for char in sample):
            nSample = int(sample)
            files_df = files_df.sample(nSample)
            stations_sample = list(files_df["era-id"])
            print(stations_sample)

        # DOCUMENTATION NEEDED
        else:
            files_df = files_df[files_df["era-id"] == sample]
            if len(files_df) == 0:
>>>>>>> 6114eff1
                smpi.pprint(
                    f"Sample station '{sample}' not in network/stations_df. Please double-check names"
                )
                exit()
                stations_sample = list(files_df["era-id"])
            stations_sample = [sample]
<<<<<<< HEAD
        smpi.pprint(
            "Running {} files on {} network".format(len(stations_sample), network),
            flush=True,
        )
        # stations_sample = ['RAWS_TS735']
=======

        smpi.pprint(
            "Running {} files on {} network and these stations {}".format(
                len(stations_sample), network, stations_sample
            ),
            flush=True,
        )
>>>>>>> 6114eff1
    else:
        stations_sample = None
        files_df = None

    files_df = smpi.comm.bcast(files_df, root=0)
    stations_sample = smpi.comm.bcast(stations_sample, root=0)

<<<<<<< HEAD
    # smpi.pprint(stations_sample)

=======
>>>>>>> 6114eff1
    # if smpi.rank==0:
    stations_sample_scatter = smpi.scatterList(stations_sample)

    # Loop over stations
<<<<<<< HEAD
    # for station in stations_sample:
    # for station in parfor(stations_sample):
    for station in stations_sample_scatter:
        try:
            # ----------------------------------------------------------------------------
            # Set up error handling.
            errors, end_api, timestamp = setup_error_handling()

            # ----------------------------------------------------------------------------
            ## Set log file
=======
    for station in stations_sample:
        # for station in parfor(stations_sample):
        try:
            # ----------------------------------------------------------------------------
            # Set up error handling
            errors, end_api, timestamp = setup_error_handling()

            # ----------------------------------------------------------------------------
            # Set log file
>>>>>>> 6114eff1
            global log_file
            ts = datetime.datetime.utcnow().strftime("%m-%d-%Y")
            log_fname = "qaqc_logs/qaqc_{}.{}.log".format(station, ts)
            log_file = open(log_fname, "w")
            open_log_file_wholestation(log_file)
            open_log_file_buoy(log_file)
            open_log_file_logic(log_file)
            open_log_file_spikes(log_file)
            open_log_file_streaks(log_file)
            open_log_file_gaps(log_file)
            open_log_file_frequent(log_file)
            open_log_file_clim(log_file)
<<<<<<< HEAD
            # ----------------------------------------------------------------------------
            # smpi.pprint(station)
            # smpi.pprint(files_df['era-id'].values)
            # pprint(files_df[files_df['era-id']==station])

=======

            # ----------------------------------------------------------------------------
>>>>>>> 6114eff1
            file_name = files_df.loc[files_df["era-id"] == station, "key"].values[0]
            qaqcdir = files_df.loc[files_df["era-id"] == station, "qaqcdir"].values[0]
            network_ds = files_df.loc[files_df["era-id"] == station, "network"].values[
                0
            ]

<<<<<<< HEAD
            # smpi.pprint(station, file_name, qaqcdir, network_ds)
            # exit()
=======
>>>>>>> 6114eff1
            ###################################################################################################
            ## The file_df dataframe must have already checked if file exist in clean directory
            # if file_name not in files: # dont run qa/qc on a station that isn't cleaned
            #     printf("{} was not cleaned - skipping qa/qc".format(station), log_file=log_file, verbose=verbose, flush=True)
            #     message = "No cleaned data for this station, does not proceed to qa/qc: see cleaned station list for reason"
            #     errors = print_qaqc_failed(errors, station="Whole network", end_api=end_api,
            #                                message=message, test="whole_station_qaqc")
            #     continue
            # else:
            ## The file_df dataframe must have already checked if file exist in clean directory
            ###################################################################################################
            T0 = time.time()
            # printf('Running QA/QC on: {}\n'.format(station), log_file=log_file, verbose=verbose, flush=True) # testing

            # =====================================================================================
            # Testing speed-up re-order in case file is locally found
            # TODO: DELETE LOCAL READING FOR FINAL VERSION
            fs = s3fs.S3FileSystem()
            aws_url = "s3://wecc-historical-wx/" + file_name
            printf(aws_url, log_file=log_file, verbose=verbose, flush=True)
            t0 = time.time()
            try:
                with warnings.catch_warnings():
                    warnings.filterwarnings("ignore", category=RuntimeWarning)
                    ds = xr.open_dataset("Train_Files/{}.nc".format(station)).load()
            except:
                if zarr == False:  # Read netcdf file
                    with fs.open(aws_url) as fileObj:
                        try:
                            printf(
                                "Reading {}".format(aws_url),
                                log_file=log_file,
                                verbose=verbose,
                                flush=True,
                            )
                            with warnings.catch_warnings():
                                warnings.filterwarnings(
                                    "ignore", category=RuntimeWarning
                                )
                                ds = xr.open_dataset(fileObj).load()
                        except Exception as e:
                            printf(
                                "{} did not pass QA/QC because the file could not be opened and/or found in AWS - station not saved.".format(
                                    station
                                ),
                                log_file=log_file,
                                verbose=verbose,
                                flush=True,
                            )
                elif zarr == True:  # Or, read zarr
                    try:
<<<<<<< HEAD
                        printf(
                            "Reading {}".format(aws_url),
                            log_file=log_file,
                            verbose=verbose,
                            flush=True,
                        )
                        with warnings.catch_warnings():
                            warnings.filterwarnings("ignore", category=RuntimeWarning)
                            ds = xr.open_dataset(fileObj).load()
                    except Exception as e:
                        printf(
                            "{} did not pass QA/QC - station not saved.".format(
=======
                        ds = xr.open_zarr(aws_url)
                    except Exception as e:
                        printf(
                            "{} did not pass QA/QC because the file could not be opened and/or found in AWS - station not saved.".format(
>>>>>>> 6114eff1
                                station
                            ),
                            log_file=log_file,
                            verbose=verbose,
                            flush=True,
                        )
            # Testing speed-up re-order in case file is locally found
            # =====================================================================================

            try:
                # TODO:
                # Same issue than in the pipeline:
                # Probably not needed to drop time duplicates here, if they were properly
                # dropped in the cleaning process?
                # Drop time duplicates

                # There are stations without time/station dimensions
                if ("station" in list(ds.dims.keys())) and (
                    "time" in list(ds.dims.keys())
                ):
                    ds = ds.drop_duplicates(dim="time")
                elif ("time" in list(ds.data_vars.keys())) and (
                    "station" in list(ds.data_vars.keys())
                ):
                    tt = ds["time"]
                    ss = [ds["station"].values[0]]
                    ds = (
                        ds.drop(["time", "station"])
                        .rename_dims(index="time")
                        .expand_dims({"station": ss})
                        .rename(index="time")
                        .assign_coords(time=tt.values)
                    )
                else:
                    ds = ds.drop_duplicates(dim="time")

                printf(
                    "Done reading. Ellapsed time: {:.2f} s.\n".format(time.time() - t0),
                    log_file=log_file,
                    verbose=verbose,
                    flush=True,
                )

                # CHECK THE ENGINE HERE:
                # setting to default which operates on best with dependencies, previously 'h5netcdf'

                # Run full QA/QC pipeline
                printf(
                    "Running QA/QC on: {}\n".format(station),
                    log_file=log_file,
                    verbose=verbose,
                    flush=True,
<<<<<<< HEAD
                )  # testing
=======
                )
>>>>>>> 6114eff1
                df, attrs, var_attrs, era_qc_vars = run_qaqc_pipeline(
                    ds,
                    network_ds,
                    file_name,
                    errors,
                    station,
                    end_api,
                    rad_scheme,
                    verbose=verbose,
                    local=local,
                )

                ## Assign ds attributes and save .nc file
                if df is not None:
                    t0 = time.time()
                    printf(
                        "Writing {}".format(aws_url),
                        log_file=log_file,
                        verbose=verbose,
                        flush=True,
                    )

                    process_output_ds(
                        df,
                        attrs,
                        var_attrs,
                        network_ds,
                        timestamp,
                        station,
                        qaqcdir,
                        errors,
                        end_api,
<<<<<<< HEAD
=======
                        zarr,
>>>>>>> 6114eff1
                        verbose=verbose,
                        local=local,
                    )
                    printf(
                        "Done writing. Ellapsed time: {:.2f} s.\n".format(
                            time.time() - t0
                        ),
                        log_file=log_file,
                        verbose=verbose,
                        flush=True,
                    )

            except Exception as e:
                printf(
                    "run_qaqc_pipeline failed with error: {}".format(e),
                    log_file=log_file,
                    verbose=verbose,
                    flush=True,
                )
                errors = print_qaqc_failed(
                    errors,
                    station,
                    end_api,
                    message="Cannot read files in from AWS: {0}".format(e),
                    test="run_qaqc_pipeline",
                    verbose=verbose,
                )

                # Print error file location
                printf(
                    "errors_{0}_{1}.csv saved to {2}\n".format(
                        network_ds, end_api, bucket_name + "/" + qaqcdir
                    ),
                    log_file=log_file,
                    verbose=verbose,
                    flush=True,
                )

                # Close an save log file
                # log_path = qaqcdir + "qaqc_logs/{}".format(qaqcdir, log_fname)
                # s3_cl.put_object(Bucket=bucket_name, Body=content, Key=qaqcdir+log_fname)
                log_object = "{}/{}".format(os.getcwd(), log_fname)
                log_path = "{}/{}".format(qaqcdir, log_fname).replace("//", "/")
                s3.Bucket(bucket_name).upload_file(log_object, log_path)
                # printf('{} saved to {}\n'.format(log_fname, log_path), log_file=log_file, verbose=verbose, flush=True)

                # Done with station qaqc
                printf(
                    "Done full QAQC for {}. Ellapsed time: {:.2f} s.\n".format(
                        station, time.time() - T0
                    ),
                    log_file=log_file,
                    verbose=verbose,
                    flush=True,
                )
                log_file.close()
        except Exception as e:
            printf(
                "QAQC failed\n\n{}\n{}\n\n".format(station, e),
                log_file=log_file,
                verbose=verbose,
                flush=True,
            )
        # Write errors to csv
        finally:
            # pass
            errors = pd.DataFrame(errors)
            csv_buffer = StringIO()
            errors.to_csv(csv_buffer)
            content = csv_buffer.getvalue()

            # Make sure error files save to correct directory
<<<<<<< HEAD
            # s3_cl.put_object(Bucket=bucket_name, Body=content, Key=qaqcdir+"errors_{}_{}.csv".format(network_ds, end_api))
=======
>>>>>>> 6114eff1
            s3_cl.put_object(
                Bucket=bucket_name,
                Body=content,
                Key=qaqcdir + "errors_{}_{}.csv".format(station, end_api),
            )
<<<<<<< HEAD

=======
>>>>>>> 6114eff1
    MPI.Finalize()

    return<|MERGE_RESOLUTION|>--- conflicted
+++ resolved
@@ -26,11 +26,7 @@
 
 from simplempi import simpleMPI
 
-<<<<<<< HEAD
-# from simplempi.parfor import parfor, pprint
-=======
 from simplempi.parfor import parfor, pprint
->>>>>>> 6114eff1
 
 # Import all qaqc script functions
 try:
@@ -103,36 +99,6 @@
 
 
 # ----------------------------------------------------------------------------
-<<<<<<< HEAD
-## Check if network nc files are in s3 bucket
-def file_on_s3(da):
-    files = []  # Get files
-    for item in s3.Bucket(bucket_name).objects.filter(Prefix=da["cleandir"].iloc[0]):
-        file = str(item.key)
-        files += [file]
-    file_st = [f.split(".nc")[0].split("/")[-1] for f in files if f.endswith(".nc")]
-    return da["era-id"].isin(file_st)
-
-
-# ----------------------------------------------------------------------------
-# ## Read network nc files
-# def read_network_files(network, cleandir):
-#     """
-#     """
-#     files = [] # Get files
-#     for item in s3.Bucket(bucket_name).objects.filter(Prefix = cleandir):
-#         file = str(item.key)
-#         files += [file]
-
-#     # Get cleaned station file and read in metadata
-#     station_file = [file for file in files if 'stationlist_' in file]
-#     obj = s3_cl.get_object(Bucket=bucket_name, Key=station_file[0])
-#     station_file = pd.read_csv(BytesIO(obj['Body'].read()))
-#     stations = station_file['ERA-ID'].dropna()
-#     files = list(filter(lambda f: f.endswith(".nc"), files)) # Get list of cleaned file names
-
-#     return files, stations
-=======
 ## Check if network files are in s3 bucket
 def file_on_s3(df, zarr):
     """Check if network files are in s3 bucket
@@ -171,54 +137,10 @@
 
     substring_in_filepath = df["era-id"].isin(file_st)
     return substring_in_filepath
->>>>>>> 6114eff1
 
 
 # ----------------------------------------------------------------------------
 ## Read network nc files
-<<<<<<< HEAD
-# def read_network_files_training():
-def read_network_files(network):
-    """ """
-    full_df = pd.read_csv("temp_clean_all_station_list.csv").loc[
-        :, ["era-id", "network"]
-    ]
-    full_df["rawdir"] = full_df["network"].apply(lambda row: "1_raw_wx/{}/".format(row))
-    full_df["cleandir"] = full_df["network"].apply(
-        lambda row: "2_clean_wx/{}/".format(row)
-    )
-    full_df["qaqcdir"] = full_df["network"].apply(
-        lambda row: "3_qaqc_wx/{}/".format(row)
-    )
-    full_df["mergedir"] = full_df["network"].apply(
-        lambda row: "4_merge_wx/{}/".format(row)
-    )
-    full_df["key"] = full_df.apply(
-        lambda row: row["cleandir"] + row["era-id"] + ".nc", axis=1
-    )
-    full_df["exist"] = np.zeros(len(full_df)).astype("bool")
-
-    df = pd.read_csv("qaqc_training_station_list.csv")
-    df["rawdir"] = df["network"].apply(lambda row: "1_raw_wx/{}/".format(row))
-    df["cleandir"] = df["network"].apply(lambda row: "2_clean_wx/{}/".format(row))
-    df["qaqcdir"] = df["network"].apply(lambda row: "3_qaqc_wx/{}/".format(row))
-    df["mergedir"] = df["network"].apply(lambda row: "4_merge_wx/{}/".format(row))
-    df["key"] = df.apply(lambda row: row["cleandir"] + row["era-id"] + ".nc", axis=1)
-    df["exist"] = np.zeros(len(df)).astype("bool")
-
-    # If it's a network (not training) run, keep it fast by only checking that network files on s3
-    if network != "TRAINING":
-        # df = df[df['network']==network]
-        df = full_df.copy()[
-            full_df["network"] == network
-        ]  # To use the full dataset for specific sample stations
-
-    for n in df["network"].unique():
-        ind = df["network"] == n
-        df.loc[ind, "exist"] = file_on_s3(df[ind])
-
-    df = df[df["exist"]]
-=======
 def read_network_files(network, zarr):
     """Read files for a network from AWS
 
@@ -239,7 +161,6 @@
         "s3://wecc-historical-wx/2_clean_wx/temp_clean_all_station_list.csv"
     )
     full_df = pd.read_csv(csv_filepath_s3).loc[:, ["era-id", "network"]]
->>>>>>> 6114eff1
 
     # Add path info as new columns
     full_df["rawdir"] = full_df["network"].apply(lambda row: "1_raw_wx/{}/".format(row))
@@ -281,7 +202,20 @@
 
     # If it's a network (not training) run, keep it fast by only checking that network files on s3
     else:
-<<<<<<< HEAD
+        df = full_df.copy()[
+            full_df["network"] == network
+        ]  # To use the full dataset for specific sample stations
+
+    # subset for specific network
+    for n in df["network"].unique():
+        ind = df["network"] == n
+        df.loc[ind, "exist"] = file_on_s3(df[ind], zarr=zarr)
+    df = df[df["exist"]]
+
+    # If it's a network (not training) run, return df as is
+    if network != "TRAINING":
+        return df
+    else:
         df["file_size"] = df["key"].apply(
             lambda row: s3_cl.head_object(Bucket=bucket_name, Key=row)["ContentLength"]
         )
@@ -292,7 +226,6 @@
         num_groups = len(df) // (72 * 3)
         total_size = df["file_size"].sum()
         target_size = total_size / num_groups
-        target_size
 
         groups = []
         current_group = []
@@ -312,63 +245,6 @@
 
         if current_group:
             groups.append(pd.DataFrame(current_group))
-
-        # Create a new DataFrame to hold the groups
-        final_df = (
-            pd.concat([df.assign(Group=i) for i, df in enumerate(groups)])
-            .reset_index(drop=True)
-            .drop(columns="Group")
-        )
-=======
-        df = full_df.copy()[
-            full_df["network"] == network
-        ]  # To use the full dataset for specific sample stations
-
-    # subset for specific network
-    for n in df["network"].unique():
-        ind = df["network"] == n
-        df.loc[ind, "exist"] = file_on_s3(df[ind], zarr=zarr)
-    df = df[df["exist"]]
->>>>>>> 6114eff1
-
-    # If it's a network (not training) run, return df as is
-    if network != "TRAINING":
-        return df
-    else:
-        df["file_size"] = df["key"].apply(
-            lambda row: s3_cl.head_object(Bucket=bucket_name, Key=row)["ContentLength"]
-        )
-        df = df.sort_values(by=["file_size", "network", "era-id"]).drop(columns="exist")
-
-        # Evenly distribute df by size to help with memory errors
-        # Number of groups is the total number of stations divided by the node size
-        num_groups = len(df) // (72 * 3)
-        total_size = df["file_size"].sum()
-        target_size = total_size / num_groups
-<<<<<<< HEAD
-        target_size
-=======
->>>>>>> 6114eff1
-
-        groups = []
-        current_group = []
-        current_group_size = 0
-
-        # Sort DataFrame by size to improve grouping efficiency
-        df_sorted = df.sort_values(by="file_size", ascending=False)
-
-        for index, row in df_sorted.iterrows():
-            if current_group_size + row["file_size"] > target_size and current_group:
-                groups.append(pd.DataFrame(current_group))
-                current_group = []
-                current_group_size = 0
-
-            current_group.append(row)
-            current_group_size += row["file_size"]
-
-        if current_group:
-            groups.append(pd.DataFrame(current_group))
-
         # Create a new DataFrame to hold the groups
         final_df = (
             pd.concat([df.assign(Group=i) for i, df in enumerate(groups)])
@@ -391,12 +267,6 @@
     qaqcdir,
     errors,
     end_api,
-<<<<<<< HEAD
-    verbose=False,
-    local=False,
-):
-    """ """
-=======
     zarr,
     verbose=False,
     local=False,
@@ -404,7 +274,6 @@
     """
     DOCUMENTATION NEEDED
     """
->>>>>>> 6114eff1
     # Convert back to dataset
     with warnings.catch_warnings():
         warnings.filterwarnings("ignore", category=RuntimeWarning)
@@ -453,14 +322,10 @@
 
     # Write station file to netcdf format
     try:
-<<<<<<< HEAD
-        filename = station + ".nc"  # Make file name
-=======
         if zarr == False:
             filename = station + ".nc"  # Make file name
         elif zarr == True:
             filename = station + ".zarr"
->>>>>>> 6114eff1
         filepath = qaqcdir + filename  # Writes file path
 
         tmpFile = tempfile.NamedTemporaryFile(
@@ -480,23 +345,15 @@
             verbose=verbose,
             flush=True,
         )
-<<<<<<< HEAD
-        s3.Bucket(bucket_name).upload_file(tmpFile.name, filepath)
-=======
         if zarr == False:  # Upload as netcdf
-            s3.Bucket(bucket_name).upload_file(tmpFile.name, filepath)
-        elif zarr == True:
-            filepath_s3 = "s3://{0}/{1}{2}".format(bucket_name, qaqcdir, filename)
             ds.to_zarr(
                 filepath_s3,
                 consolidated=True,  # https://docs.xarray.dev/en/stable/internals/zarr-encoding-spec.html
                 mode="w",  # Write & overwrite if file with same name exists already
             )
->>>>>>> 6114eff1
         printf(
             "Done saving/pushing file to AWS. Ellapsed time: {:.2f} s.".format(
                 time.time() - t0
-            ),
             log_file=log_file,
             verbose=verbose,
             flush=True,
@@ -1071,11 +928,6 @@
             verbose=verbose,
             flush=True,
         )
-<<<<<<< HEAD
-    ####
-=======
-
->>>>>>> 6114eff1
     printf(
         "Done QA/QC climatological outliers, Ellapsed time: {:.2f} s.\n".format(
             time.time() - t0
@@ -1179,9 +1031,6 @@
 # ==============================================================================
 ## Function: Conducts whole station qa/qc checks (lat-lon, within WECC, elevation)
 def whole_station_qaqc(
-<<<<<<< HEAD
-    network, cleandir, qaqcdir, rad_scheme, verbose=False, local=False, sample=None
-=======
     network,
     cleandir,
     qaqcdir,
@@ -1190,23 +1039,12 @@
     verbose=False,
     local=False,
     sample=None,
->>>>>>> 6114eff1
 ):
     """
     -----------------------------------
     for station in stations: # full run
     -----------------------------------
     """
-<<<<<<< HEAD
-    #    import pdb; pdb.set_trace()
-    #    if MPI.COMM_WORLD.Get_size()==1:
-    #        useMPI=False
-    #    else:
-    #        useMPI=True
-    #    print(useMPI)
-    #    smpi = simpleMPI(useMPI=useMPI)
-=======
->>>>>>> 6114eff1
     smpi = simpleMPI()
 
     specific_sample = None
@@ -1230,25 +1068,6 @@
                 test=e,
             )
 
-<<<<<<< HEAD
-        # pprint(len(files_df))
-        # pprint(files_df['network'].unique())
-        # pprint(files_df['exist'].values.any())
-
-        # TESTING SUBSET
-        if sample == "all":
-            stations_sample = list(files_df["era-id"].values)
-        elif all(char.isnumeric() for char in sample):
-            nSample = int(sample)
-            files_df = files_df.sample(nSample)
-            # print(len(files_df))
-            stations_sample = list(files_df["era-id"])
-            # print(stations_sample)
-        else:
-            files_df = files_df[files_df["era-id"] == sample]
-            if len(files_df) == 0:
-                # if smpi.rank==0:
-=======
         # When "sample" argument is passed to ALLNETWORKS, implements a smaller subset to test
         # Subsetting for a specific set of stations in a single network
         if specific_sample:
@@ -1270,20 +1089,12 @@
         else:
             files_df = files_df[files_df["era-id"] == sample]
             if len(files_df) == 0:
->>>>>>> 6114eff1
                 smpi.pprint(
                     f"Sample station '{sample}' not in network/stations_df. Please double-check names"
                 )
                 exit()
                 stations_sample = list(files_df["era-id"])
             stations_sample = [sample]
-<<<<<<< HEAD
-        smpi.pprint(
-            "Running {} files on {} network".format(len(stations_sample), network),
-            flush=True,
-        )
-        # stations_sample = ['RAWS_TS735']
-=======
 
         smpi.pprint(
             "Running {} files on {} network and these stations {}".format(
@@ -1291,7 +1102,6 @@
             ),
             flush=True,
         )
->>>>>>> 6114eff1
     else:
         stations_sample = None
         files_df = None
@@ -1299,27 +1109,10 @@
     files_df = smpi.comm.bcast(files_df, root=0)
     stations_sample = smpi.comm.bcast(stations_sample, root=0)
 
-<<<<<<< HEAD
-    # smpi.pprint(stations_sample)
-
-=======
->>>>>>> 6114eff1
     # if smpi.rank==0:
     stations_sample_scatter = smpi.scatterList(stations_sample)
 
     # Loop over stations
-<<<<<<< HEAD
-    # for station in stations_sample:
-    # for station in parfor(stations_sample):
-    for station in stations_sample_scatter:
-        try:
-            # ----------------------------------------------------------------------------
-            # Set up error handling.
-            errors, end_api, timestamp = setup_error_handling()
-
-            # ----------------------------------------------------------------------------
-            ## Set log file
-=======
     for station in stations_sample:
         # for station in parfor(stations_sample):
         try:
@@ -1329,7 +1122,6 @@
 
             # ----------------------------------------------------------------------------
             # Set log file
->>>>>>> 6114eff1
             global log_file
             ts = datetime.datetime.utcnow().strftime("%m-%d-%Y")
             log_fname = "qaqc_logs/qaqc_{}.{}.log".format(station, ts)
@@ -1342,35 +1134,17 @@
             open_log_file_gaps(log_file)
             open_log_file_frequent(log_file)
             open_log_file_clim(log_file)
-<<<<<<< HEAD
+
             # ----------------------------------------------------------------------------
-            # smpi.pprint(station)
-            # smpi.pprint(files_df['era-id'].values)
-            # pprint(files_df[files_df['era-id']==station])
-
-=======
-
-            # ----------------------------------------------------------------------------
->>>>>>> 6114eff1
             file_name = files_df.loc[files_df["era-id"] == station, "key"].values[0]
             qaqcdir = files_df.loc[files_df["era-id"] == station, "qaqcdir"].values[0]
             network_ds = files_df.loc[files_df["era-id"] == station, "network"].values[
                 0
             ]
 
-<<<<<<< HEAD
-            # smpi.pprint(station, file_name, qaqcdir, network_ds)
-            # exit()
-=======
->>>>>>> 6114eff1
             ###################################################################################################
             ## The file_df dataframe must have already checked if file exist in clean directory
             # if file_name not in files: # dont run qa/qc on a station that isn't cleaned
-            #     printf("{} was not cleaned - skipping qa/qc".format(station), log_file=log_file, verbose=verbose, flush=True)
-            #     message = "No cleaned data for this station, does not proceed to qa/qc: see cleaned station list for reason"
-            #     errors = print_qaqc_failed(errors, station="Whole network", end_api=end_api,
-            #                                message=message, test="whole_station_qaqc")
-            #     continue
             # else:
             ## The file_df dataframe must have already checked if file exist in clean directory
             ###################################################################################################
@@ -1414,25 +1188,10 @@
                             )
                 elif zarr == True:  # Or, read zarr
                     try:
-<<<<<<< HEAD
-                        printf(
-                            "Reading {}".format(aws_url),
-                            log_file=log_file,
-                            verbose=verbose,
-                            flush=True,
-                        )
-                        with warnings.catch_warnings():
-                            warnings.filterwarnings("ignore", category=RuntimeWarning)
-                            ds = xr.open_dataset(fileObj).load()
-                    except Exception as e:
-                        printf(
-                            "{} did not pass QA/QC - station not saved.".format(
-=======
                         ds = xr.open_zarr(aws_url)
                     except Exception as e:
                         printf(
                             "{} did not pass QA/QC because the file could not be opened and/or found in AWS - station not saved.".format(
->>>>>>> 6114eff1
                                 station
                             ),
                             log_file=log_file,
@@ -1485,11 +1244,7 @@
                     log_file=log_file,
                     verbose=verbose,
                     flush=True,
-<<<<<<< HEAD
-                )  # testing
-=======
                 )
->>>>>>> 6114eff1
                 df, attrs, var_attrs, era_qc_vars = run_qaqc_pipeline(
                     ds,
                     network_ds,
@@ -1522,10 +1277,7 @@
                         qaqcdir,
                         errors,
                         end_api,
-<<<<<<< HEAD
-=======
                         zarr,
->>>>>>> 6114eff1
                         verbose=verbose,
                         local=local,
                     )
@@ -1598,19 +1350,11 @@
             content = csv_buffer.getvalue()
 
             # Make sure error files save to correct directory
-<<<<<<< HEAD
-            # s3_cl.put_object(Bucket=bucket_name, Body=content, Key=qaqcdir+"errors_{}_{}.csv".format(network_ds, end_api))
-=======
->>>>>>> 6114eff1
             s3_cl.put_object(
                 Bucket=bucket_name,
                 Body=content,
                 Key=qaqcdir + "errors_{}_{}.csv".format(station, end_api),
             )
-<<<<<<< HEAD
-
-=======
->>>>>>> 6114eff1
     MPI.Finalize()
 
     return