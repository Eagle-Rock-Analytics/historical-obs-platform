--- conflicted
+++ resolved
@@ -23,12 +23,7 @@
 import time
 import tempfile
 
-<<<<<<< HEAD
-
-# Import qaqc stage calc functions
-=======
 # Import all qaqc script functions
->>>>>>> bf02f995
 try:
     from qaqc_plot import *
     from qaqc_utils import *
@@ -38,6 +33,7 @@
     from qaqc_frequent import *
     from qaqc_unusual_gaps import *
     from qaqc_unusual_large_jumps import *
+    from qaqc_climatological_outlier import *
 
 except Exception as e:
     print("Error importing qaqc script: {}".format(e))
@@ -334,147 +330,95 @@
     new_df = qaqc_world_record(stn_to_qaqc, verbose=verbose)
     if new_df is None:
         errors = print_qaqc_failed(errors, station, end_api, 
-<<<<<<< HEAD
+                                   message="Flagging problem with world record check", 
+                                   test="qaqc_world_record",
+                                   verbose=verbose
+                                  )
+    else:
+        stn_to_qaqc = new_df
+        if verbose:
+            print('pass qaqc_world_record')
+
+    #---------------------------------------------------------
+    ## Sensor height: air temperature
+    new_df = qaqc_sensor_height_t(stn_to_qaqc, verbose=verbose)
+    if new_df is None:
+        errors = print_qaqc_failed(errors, station, end_api, 
+                                   message="Flagging problem with thermometer sensor height", 
+                                   test="qaqc_sensor_height_t",
+                                   verbose=verbose
+                                  )
+    else:
+        stn_to_qaqc = new_df
+        if verbose:
+            print('pass qaqc_sensor_height_t')
+
+    #---------------------------------------------------------
+    ## Sensor height: wind
+    new_df = qaqc_sensor_height_w(stn_to_qaqc, verbose=verbose)
+    if new_df is None:
+        errors = print_qaqc_failed(errors, station, end_api, 
+                                   message="Flagging problem with anemometer sensor height", 
+                                   test="qaqc_sensor_height_w",
+                                   verbose=verbose
+                                  )
+    else:
+        stn_to_qaqc = new_df
+        if verbose:
+            print('pass qaqc_sensor_height_w')
+
+    #=========================================================
+    ## Part 2: Variable logic checks
+    
+    #---------------------------------------------------------
+    ## dew point temp cannot exceed air temperature
+    new_df = qaqc_crossvar_logic_tdps_to_tas_supersat(stn_to_qaqc, verbose=verbose)
+    if new_df is None:
+        errors = print_qaqc_failed(errors, station, end_api, 
+                                   message="Flagging problem with temperature cross-variable logic check for", 
+                                   test="qaqc_crossvar_logic_tdps_to_tas_supersat",
+                                   verbose=verbose
+                                  )
+    else:
+        stn_to_qaqc = new_df
+        if verbose:
+            print('pass qaqc_crossvar_logic_tdps_to_tas_supersat') 
+
+    #---------------------------------------------------------
+    ## dew point temp cannot exceed air temperature (wet bulb drying)  
+    new_df = qaqc_crossvar_logic_tdps_to_tas_wetbulb(stn_to_qaqc, verbose=verbose)
+    if new_df is None:
+        errors = print_qaqc_failed(errors, station, end_api, 
+                                   message="Flagging problem with temperature cross-variable logic check for", 
+                                   test="qaqc_crossvar_logic_tdps_to_tas_wetbulb",
+                                   verbose=verbose
+                                  )
+    else:
+        stn_to_qaqc = new_df
+        if verbose:
+            print('pass qaqc_crossvar_logic_tdps_to_tas_wetbulb')
+
+    #---------------------------------------------------------
+    ## precipitation is not negative
+    new_df = qaqc_precip_logic_nonegvals(stn_to_qaqc, verbose=verbose)
+    if new_df is None:
+        errors = print_qaqc_failed(errors, station, end_api, 
                                    message="Flagging problem with negative precipitation values", 
                                    test="qaqc_precip_logic_nonegvals",
-=======
-                                   message="Flagging problem with world record check", 
-                                   test="qaqc_world_record",
->>>>>>> bf02f995
-                                   verbose=verbose
-                                  )
-    else:
-        stn_to_qaqc = new_df
-        if verbose:
-            print('pass qaqc_world_record')
-
-    #---------------------------------------------------------
-    ## Sensor height: air temperature
-    new_df = qaqc_sensor_height_t(stn_to_qaqc, verbose=verbose)
-    if new_df is None:
-        errors = print_qaqc_failed(errors, station, end_api, 
-<<<<<<< HEAD
+                                   verbose=verbose
+                                  )
+    else:
+        stn_to_qaqc = new_df
+        if verbose:
+            print('pass qaqc_precip_logic_nonegvals')
+
+    #---------------------------------------------------------
+    ## precipitation duration logic
+    new_df = qaqc_precip_logic_accum_amounts(stn_to_qaqc, verbose=verbose)
+    if new_df is None:
+        errors = print_qaqc_failed(errors, station, end_api, 
                                    message="Flagging problem with precip duration logic check", 
                                    test="qaqc_precip_logic_accum_amounts",
-=======
-                                   message="Flagging problem with thermometer sensor height", 
-                                   test="qaqc_sensor_height_t",
->>>>>>> bf02f995
-                                   verbose=verbose
-                                  )
-    else:
-        stn_to_qaqc = new_df
-        if verbose:
-<<<<<<< HEAD
-            print('pass qaqc_precip_logic_accum_amounts') # testing
-
-    #======================================================================
-    ## Part 3 functions (individual variable/timestamp)
-    ## NDBC and MARITIME only
-
-    #----------------------------------------------------------------
-    ## Buoys with known issues with specific qaqc flags
-    if network == 'MARITIME' or network == 'NDBC':
-
-        new_df = spurious_buoy_check(stn_to_qaqc, era_qc_vars, verbose=verbose)
-        if new_df is None:
-            errors = print_qaqc_failed(errors, station, end_api, 
-                                       message="Flagging problematic buoy issue", 
-                                       test="spurious_buoy_check",
-                                   verbose=verbose
-                                  )
-        else:
-            stn_to_qaqc = new_df
-            if verbose:
-                print('pass spurious_buoy_check') # testing
-
-    #======================================================================
-    ## Part 4?
-=======
-            print('pass qaqc_sensor_height_t')
->>>>>>> bf02f995
-
-    #---------------------------------------------------------
-    ## Sensor height: wind
-    new_df = qaqc_sensor_height_w(stn_to_qaqc, verbose=verbose)
-    if new_df is None:
-        errors = print_qaqc_failed(errors, station, end_api, 
-                                   message="Flagging problem with anemometer sensor height", 
-                                   test="qaqc_sensor_height_w",
-                                   verbose=verbose
-                                  )
-    else:
-        stn_to_qaqc = new_df
-        if verbose:
-            print('pass qaqc_sensor_height_w')
-
-    #=========================================================
-    ## Part 2: Variable logic checks
-    
-    #---------------------------------------------------------
-    ## dew point temp cannot exceed air temperature
-    new_df = qaqc_crossvar_logic_tdps_to_tas_supersat(stn_to_qaqc, verbose=verbose)
-    if new_df is None:
-        errors = print_qaqc_failed(errors, station, end_api, 
-<<<<<<< HEAD
-                                   message="Flagging problem with thermometer sensor height", 
-                                   test="qaqc_sensor_height_t",
-=======
-                                   message="Flagging problem with temperature cross-variable logic check for", 
-                                   test="qaqc_crossvar_logic_tdps_to_tas_supersat",
->>>>>>> bf02f995
-                                   verbose=verbose
-                                  )
-    else:
-        stn_to_qaqc = new_df
-        if verbose:
-            print('pass qaqc_crossvar_logic_tdps_to_tas_supersat') 
-
-    #---------------------------------------------------------
-    ## dew point temp cannot exceed air temperature (wet bulb drying)  
-    new_df = qaqc_crossvar_logic_tdps_to_tas_wetbulb(stn_to_qaqc, verbose=verbose)
-    if new_df is None:
-        errors = print_qaqc_failed(errors, station, end_api, 
-<<<<<<< HEAD
-                                   message="Flagging problem with world record check", 
-                                   test="qaqc_world_record",
-=======
-                                   message="Flagging problem with temperature cross-variable logic check for", 
-                                   test="qaqc_crossvar_logic_tdps_to_tas_wetbulb",
->>>>>>> bf02f995
-                                   verbose=verbose
-                                  )
-    else:
-        stn_to_qaqc = new_df
-        if verbose:
-            print('pass qaqc_crossvar_logic_tdps_to_tas_wetbulb')
-
-    #---------------------------------------------------------
-    ## precipitation is not negative
-    new_df = qaqc_precip_logic_nonegvals(stn_to_qaqc, verbose=verbose)
-    if new_df is None:
-        errors = print_qaqc_failed(errors, station, end_api, 
-<<<<<<< HEAD
-                                   message="Flagging problem with temperature cross-variable logic check", 
-                                   test="qaqc_crossvar_logic_tdps_to_tas",
-=======
-                                   message="Flagging problem with negative precipitation values for", 
-                                   test="qaqc_precip_logic_nonegvals",
-                                   verbose=verbose
-                                  )
-    else:
-        stn_to_qaqc = new_df
-        if verbose:
-            print('pass qaqc_precip_logic_nonegvals')
-
-    #---------------------------------------------------------
-    ## precipitation duration logic
-    new_df = qaqc_precip_logic_accum_amounts(stn_to_qaqc, verbose=verbose)
-    if new_df is None:
-        errors = print_qaqc_failed(errors, station, end_api, 
-                                   message="Flagging problem with precip duration logic check for", 
-                                   test="qaqc_precip_logic_accum_amounts",
->>>>>>> bf02f995
                                    verbose=verbose
                                   )
     else:
@@ -487,7 +431,7 @@
     new_df = qaqc_crossvar_logic_calm_wind_dir(stn_to_qaqc, verbose=verbose)
     if new_df is None:
         errors = print_qaqc_failed(errors, station, end_api, 
-                                   message="Flagging problem with wind cross-variable logic check", 
+                                   message="Flagging problem with wind cross-variable logic check for", 
                                    test="qaqc_crossvar_logic_calm_wind_dir",
                                    verbose=verbose
                                   )
@@ -512,27 +456,22 @@
         new_df = spurious_buoy_check(stn_to_qaqc, era_qc_vars, verbose=verbose)
         if new_df is None:
             errors = print_qaqc_failed(errors, station, end_api, 
-                                       message="Flagging problematic buoy issue for", 
+                                       message="Flagging problematic buoy issue", 
                                        test="spurious_buoy_check",
                                    verbose=verbose
                                   )
         else:
             stn_to_qaqc = new_df
             if verbose:
-                print('pass spurious_buoy_check') # testing
+                print('pass spurious_buoy_check')
 
     #---------------------------------------------------------
     # frequent values
     new_df = qaqc_frequent_vals(stn_to_qaqc, rad_scheme=rad_scheme, verbose=verbose)
     if new_df is None:
         errors = print_qaqc_failed(errors, station, end_api, 
-<<<<<<< HEAD
-                                    message="Flagging problem with unusual gap distribution function", 
-                                    test="qaqc_unusual_gaps",
-=======
                                     message="Flagging problem with frequent values function for", 
                                     test="qaqc_frequent_vals",
->>>>>>> bf02f995
                                     verbose=verbose
                                     )
     else:
@@ -556,27 +495,6 @@
     
     #---------------------------------------------------------
     # climatological outliers
-
-    #---------------------------------------------------------
-    # unusual streaks
-   
-    #---------------------------------------------------------
-    # unusual large jumps (spikes)
-    new_df = qaqc_unusual_large_jumps(stn_to_qaqc, verbose=verbose)
-    if new_df is None:
-        errors = print_qaqc_failed(errors, station, end_api, 
-                                   message="Flagging problem with unusual large jumps (spike check) check", 
-                                   test="qaqc_unusual_large_jumps",
-                                   verbose=verbose
-                                  )
-    else:
-        stn_to_qaqc = new_df
-        if verbose:
-            print('pass qaqc_unusual_large_jumps')  
-
-<<<<<<< HEAD
-    #-----------------------------------------------------------------
-    # Climatological outlier check
     new_df = qaqc_climatological_outlier(stn_to_qaqc, verbose=verbose)
     if new_df is None:
         errors = print_qaqc_failed(errors, station, end_api,
@@ -588,14 +506,27 @@
         stn_to_qaqc = new_df
         if verbose:
             print('pass qaqc_climatological_outlier')
-    
-    #-----------------------------------------------------------------
-
-=======
+
+    #---------------------------------------------------------
+    # unusual streaks
+   
+    #---------------------------------------------------------
+    # unusual large jumps (spikes)
+    new_df = qaqc_unusual_large_jumps(stn_to_qaqc, verbose=verbose)
+    if new_df is None:
+        errors = print_qaqc_failed(errors, station, end_api, 
+                                   message="Flagging problem with unusual large jumps (spike check) check", 
+                                   test="qaqc_unusual_large_jumps",
+                                   verbose=verbose
+                                  )
+    else:
+        stn_to_qaqc = new_df
+        if verbose:
+            print('pass qaqc_unusual_large_jumps')  
+
 
     ## END QA/QC ASSESSMENT
     #=========================================================
->>>>>>> bf02f995
     # Re-index to original time/station values
     stn_to_qaqc = stn_to_qaqc.set_index(MultiIndex).drop(columns=['time','station'])
     
