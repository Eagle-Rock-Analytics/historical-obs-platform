"""
This is a script where Stage 3: QA/QC function(s) on unusually frequent values in the data observations are flagged. 
For use within the PIR-19-006 Historical Obsevations Platform.
"""

## Import Libraries
import boto3
import geopandas as gp
import numpy as np
import pandas as pd
import requests
import urllib
import datetime
import math
import shapely
import xarray as xr
import matplotlib.pyplot as plt
from io import BytesIO, StringIO
import scipy.stats as stats

try:
    from qaqc_utils import *
except Exception as e:
    print("Error importing qaqc_utils: {}".format(e))
    
def open_log_file_logic(file):
    global log_file
    log_file = file
#-----------------------------------------------------------------------------
## logic check: dew point must not exceed air temperature
def qaqc_crossvar_logic_tdps_to_tas_supersat(df, verbose=False):
    """
    Checks that dewpoint temperature does not exceed air temperature.
    If fails, only dewpoint temperature is flagged.

    Input:
    ------
        df [pd.DataFrame]: station dataset converted to dataframe through QAQC pipeline

    Output:
    -------
        if QAQC success:
            df [pd.DataFrame]: QAQC dataframe with flagged values (see below for flag meaning)
        if failure:
            None

    Flag meaning:
    -------------
        12,qaqc_crossvar_logic_tdps_to_tas_supersat,Cross-variable logic check failure: dewpoint temperature exceeds air temperature
    """ 

    printf("Running: qaqc_crossvar_logic_tdps_to_tas_supersat", log_file=log_file, verbose=verbose)

    try:
        # first check that tdps and/or tdps_derived are provided
        dew_vars = [col for col in df.columns if 'tdps' in col]
        all_dew_vars = [var for var in dew_vars if 'qc' not in var] # remove all qc variables so they do not also run through: raw, eraqc

        # dew point is not present
        if not all_dew_vars:
            printf('Station does not report dew point temperature - bypassing temperature cross-variable logic check', log_file=log_file, verbose=verbose)
        
        # dew point is present
        else:
            for var in all_dew_vars: 
                # only use valid obs for both dewpoint and air temp
                df_valid = df.loc[(df['tas_eraqc'].isnull() == True) & (df[var+'_eraqc'].isnull() == True)]                
                isBad = df_valid.loc[df_valid[var] > df_valid['tas']]
                df.loc[isBad.index, var + '_eraqc'] = 12 # see qaqc_flag_meanings.csv
                # printf('{0} eraqc flags (any other value than nan is an active flag!): {1}'.
                #       format(var, df[var + '_eraqc'].unique()), log_file=log_file, verbose=verbose)
        return df
    
    except Exception as e:
        printf("qaqc_crossvar_logic_tdps_to_tas_supersat failed with Exception: {}".format(e), log_file=log_file, verbose=verbose)
        return None

#----------------------------------------------------------------------
def qaqc_crossvar_logic_tdps_to_tas_wetbulb(df, verbose=False):
    '''
    Checks for extended periods of a dewpoint depression of 0°C.
    Extended period is defined as a 24-hour period
    If fails, only dewpoint temperature is flagged.

    Input:
    ------
        df [pd.DataFrame]: station dataset converted to dataframe through QAQC pipeline

    Output:
    -------
        if QAQC success:
            df [pd.DataFrame]: QAQC dataframe with flagged values (see below for flag meaning)
        if failure:
            None

    Flag meaning:
    -------------
        13,qaqc_crossvar_logic_tdps_to_tas_wetbulb,Cross-variable logic check failure: extended streak of a zero dewpoint depression (indicative of instrument failure)
    '''

    printf("Running: qaqc_crossvar_logic_tdps_to_tas_wetbulb", log_file=log_file, verbose=verbose)

    try:
        # first check that tdps and/or tdps_derived are provided
        dew_vars = [col for col in df.columns if 'tdps' in col]
        all_dew_vars = [var for var in dew_vars if 'qc' not in var] # remove all qc variables so they do not also run through: raw, eraqc

        # dew point is not present
        if not all_dew_vars:
            printf('Station does not report dew point temperature - bypassing temperature cross-variable logic check', log_file=log_file, verbose=verbose)
        
        # dew point is present
        else:
            for var in all_dew_vars:
                # only use valid obs for both dewpoint and air temp
                df_valid = df.loc[(df['tas_eraqc'].isnull() == True) & (df[var+'_eraqc'].isnull() == True)]                
                df_valid['dew_depression'] = df_valid['tas'] - df_valid[var]
                df_to_check = df_valid.loc[df_valid['dew_depression'] == 0]
                
                # identify and flag long streak of dew point depression values = 0
                for t in df_to_check.time:
                    dpd_to_check = df_valid.loc[(df_valid.time >= t) & (df_valid.time <= (t + datetime.timedelta(days=1)))]['dew_depression']

                    if all(v == 0 for v in dpd_to_check):
<<<<<<< HEAD
                        df.loc[
                            (df.time >= t) & (df.time <= (t + datetime.timedelta(days=1))), var+'_eraqc'
                            ] = 13 # see qaqc_flag_meanings.csv

                # only print warning flag once
                if 13 in df[var+'eraqc'].unique():
                    printf('Flagging extended streak in dewpoint depression', log_file=log_file, verbose=verbose)
=======
                        printf('Flagging extended streak in dewpoint depression', log_file=log_file)
                        df.loc[(df.time >= t) & (df.time <= (t + datetime.timedelta(days=1))),
                        var+'_eraqc'] = 13 # see qaqc_flag_meanings.csv
>>>>>>> 887fb058
        
        return df

    except Exception as e:
        printf("qaqc_crossvar_logic_tdps_to_tas_wetbulb failed with Exception: {}".format(e), log_file=log_file)
        return None

#----------------------------------------------------------------------
## logic check: precip does not have any negative values
def qaqc_precip_logic_nonegvals(df, verbose=False):
    """
    Ensures that precipitation values are positive. Negative values are flagged as impossible.
    Provides handling for the multiple precipitation variables presently in the cleaned data.

    Input:
    ------
        df [pd.DataFrame]: station dataset converted to dataframe through QAQC pipeline

    Output:
    -------
        if QAQC success:
            df [pd.DataFrame]: QAQC dataframe with flagged values (see below for flag meaning)
        if failure:
            None

    Flag meaning:
    -------------
        10,qaqc_precip_logic_nonegvals,Precipitation value reported below 0 (negative value)
    """

    printf("Running: qaqc_precip_logic_nonegvals", log_file=log_file, verbose=verbose)
    
    # identify which precipitation vars are reported by a station
    vars_to_remove = ['qc', 'duration', 'method']
    all_pr_vars = [var for var in df.columns if 'pr' in var] # can be variable length depending if there is a raw qc var
    pr_vars = [var for var in all_pr_vars if not any(True for item in vars_to_remove if item in var)] # remove all qc variables so they do not also run through: raw, eraqc, qaqc_process
    printf('Running qaqc_precip_logic_nonegvals on: {}'.format(pr_vars), log_file=log_file, verbose=verbose)

    try:
        if not pr_vars: # precipitation variable(s) is not present
<<<<<<< HEAD
            printf('Station does not report precipitation - bypassing precip logic nonnegvals check', log_file=log_file, verbose=verbose)
=======
            printf('Station does not report precipitation - bypassing precip logic nonnegvals check', log_file=log_file)
>>>>>>> 887fb058
        else:
            for item in pr_vars:
                # only use valid obs for precip vars
                df_valid = df.loc[df[item+'_eraqc'].isnull() == True]
                
                # printf('Precip range: {0}-{1}'.format(df_valid[item].min(), df_valid[item].max()), log_file=log_file, verbose=verbose)
                df.loc[df_valid[item] < 0, item+'_eraqc'] = 10 # see era_qaqc_flag_meanings.csv

                # printf('Precipitation eraqc flags (any other value than nan is an active flag!): {0}'.format(df[item+'_eraqc'].unique()),
                #         log_file=log_file, verbose=verbose)
        return df
    
    except Exception as e:
        printf("qaqc_precip_logic_nonegvals failed with Exception: {0}".format(e), log_file=log_file, verbose=verbose)
        return None

#----------------------------------------------------------------------
## logic check: precip accumulation amounts balance for time period
def qaqc_precip_logic_accum_amounts(df, verbose=False):
    """
    Ensures that precipitation accumulation amounts are consistent with reporting time frame.
    Only needs to be applied when 2 or more precipitation duration specific variables are present (pr_5min, pr_1h, pr_24h)
    For example: pr_5min should not be larger than pr_1h

    Rules:
    ------
        1) pr_5min < pr_1h < pr_24h
        2) pr_localmid should never exceed pr_24h

    Input:
    ------
        df [pd.DataFrame]: station dataset converted to dataframe through QAQC pipeline

    Output:
    -------
        if QAQC success:
            df [pd.DataFrame]: QAQC dataframe with flagged values (see below for flag meaning)
        if failure:
            None

    Flag meaning:
    -------------
        16,qaqc_precip_logic_accum_amounts,Cross-variable logic check failure: accumulated precipitation value in shorter window is larger than in longer window (e.g. pr_5min > pr_1h)
        17,qaqc_precip_logic_accum_amounts,Cross-variable logic check failure: accumulated precipitation value in longer window is smaller than in shorter window (e.g. pr_24h < pr_1h)
        18,qaqc_precip_logic_accum_amounts,Cross-variable logic check failure: accumulated precipitation in a 24h period is too low compared to accumulated precipitation since local midnight
    """

    printf("Running: qaqc_precip_logic_accum_amounts", log_file=log_file, verbose=verbose)

    # identify which precipitation vars are reported by a station
    vars_to_remove = ['qc', 'duration', 'method']
    all_pr_vars = [var for var in df.columns if 'pr' in var] # can be variable length depending if there is a raw qc var
    pr_vars = [var for var in all_pr_vars if not any(True for item in vars_to_remove if item in var)] # remove all qc variables so they do not also run through: raw, eraqc, qaqc_process

    try:
        # if not pr_vars: # precipitation variable(s) is not present
        #     printf('station does not report precipitation - bypassing precip logic accum check')
        #     return df
        
        # if station does not report any precipitation values, or only one, bypass
        if len(pr_vars) == 0 or len(pr_vars) == 1:
            printf('Station does not report multiple precipitation variables - bypassing precip logic accum check', log_file=log_file, verbose=verbose)
            return df

        # checks accumulated precip vars against each other
        # noting that these flags are essentially identical in operation
        # flag assignment is logically dependent on the first var to determine 
        # which flag is placed (i.e. to determine if too larges/small)

        # checks accumulated precip vars against each other
        # noting that these flags are essentially identical in operation
        # flag assignment is logically dependent on the first var to determine which flag is placed (i.e. to determine if too larges/small)
        
        if 'pr_5min' in pr_vars:
            if 'pr_1h' in pr_vars:
                # only use valid obs for precip vars
                df_valid = df.loc[(df['pr_5min_eraqc'].isnull() == True) & (df['pr_1h_eraqc'].isnull() == True)]
                df.loc[df_valid['pr_5min'] > df_valid['pr_1h'], 'pr_5min_eraqc'] = 16 # see era_qaqc_flag_meanings.csv
                
            if 'pr_24h' in pr_vars:
                df_valid = df.loc[(df['pr_5min_eraqc'].isnull() == True) & (df['pr_24h_eraqc'].isnull() == True)]
                df.loc[df_valid['pr_5min'] > df_valid['pr_24h'], 'pr_5min_eraqc'] = 16 # see era_qaqc_flag_meanings.csv
            # printf('Precip 5min eraqc flags (any other value than nan is an active flag!): {0}'.format(df['pr_5min_eraqc'].unique()),
            #         log_file=log_file, verbose=verbose)

        if 'pr_1h' in pr_vars:
            if 'pr_5min' in pr_vars:
                df_valid = df.loc[(df['pr_5min_eraqc'].isnull() == True) & (df['pr_1h_eraqc'].isnull() == True)]
                df.loc[df_valid['pr_1h'] < df_valid['pr_5min'], 'pr_1h_eraqc'] = 17 # see era_qaqc_flag_meanings.csv
                
            if 'pr_24h' in pr_vars:
                df_valid = df.loc[(df['pr_1h_eraqc'].isnull() == True) & (df['pr_24h_eraqc'].isnull() == True)]
                df.loc[df_valid['pr_1h'] > df_valid['pr_24h'], 'pr_1h_eraqc'] = 17 # see era_qaqc_flag_meanings.csv
            # printf('Precip 1h eraqc flags (any other value than nan is an active flag!): {0}'.format(df['pr_1h_eraqc'].unique()),
            #         log_file=log_file, verbose=verbose)

        if 'pr_24h' in pr_vars:
            if 'pr_5min' in pr_vars:
                df_valid = df.loc[(df['pr_5min_eraqc'].isnull() == True) & (df['pr_24h_eraqc'].isnull() == True)]
                df.loc[df_valid['pr_24h'] < df_valid['pr_5min'], 'pr_24h_eraqc'] = 17 # see era_qaqc_flag_meanings.csv
            
            if 'pr_1h' in pr_vars:
                df_valid = df.loc[(df['pr_1h_eraqc'].isnull() == True) & (df['pr_24h_eraqc'].isnull() == True)]
                df.loc[df_valid['pr_24h'] < df_valid['pr_1h'], 'pr_24h_eraqc'] = 17 # see era_qaqc_flag_meanings.csv        
            
            if 'pr_localmid' in pr_vars:
                df_valid = df.loc[(df['pr_localmid_eraqc'].isnull() == True) & (df['pr_24h_eraqc'].isnull() == True)]
                df.loc[df_valid['pr_24h'] < df_valid['pr_localmid'], 'pr_24h_eraqc'] = 18 # see era_qaqc_flag_meanings.csv
            # printf('Precip 24h eraqc flags (any other value than nan is an active flag!): {0}'.format(np.unique(df['pr_24h_eraqc'])), 
            #         log_file=log_file, verbose=verbose)

        return df

    except Exception as e:
        printf("qaqc_precip_logic_accum_amounts failed with Exception: {0}".format(e), log_file=log_file, verbose=verbose)
        return None

#----------------------------------------------------------------------
## logic check: wind direction must be 0 if wind speed is 0
def qaqc_crossvar_logic_calm_wind_dir(df, verbose=False):
    """
    Checks that wind direction is zero when wind speed is also zero.
    If fails, wind direction is flagged. 

    Input:
    ------
        df [pd.DataFrame]: station dataset converted to dataframe through QAQC pipeline

    Output:
    -------
        if QAQC success:
            df [pd.DataFrame]: QAQC dataframe with flagged values (see below for flag meaning)
        if failure:
            None

    Flag meaning:
    -------------
        14,qaqc_crossvar_logic_calm_wind_dir,Cross-variable logic check failure: wind direction is not zero when wind speed is zero
        15,qaqc_crossvar_logic_calm_wind_dir,Cross-variable logic check failure: wind direction manually reset to 360 to represent true northerly winds
    """

    printf("Running: qaqc_crossvar_logic_calm_wind_dir", log_file=log_file, verbose=verbose)

    try:
        # Noting that a wind direction value of 0 is a valid value
        # Only a problem when wind speed is also 0, where 0 now means no winds for there to be a direction

        # check that wind direction is provided
        if 'sfcWind_dir' not in df.columns:
            printf('Station does not report wind direction - bypassing wind cross-variable logic check', log_file=log_file, verbose=verbose)
            return df
            
        # use only valid observations
        df_valid = df.loc[(df['sfcWind_eraqc'].isnull() == True) & (df['sfcWind_dir_eraqc'].isnull() == True)]

        # identify calm winds but with incorrect wind directions
        isBad = df_valid.loc[(df_valid['sfcWind'] == 0) &
                            (df_valid['sfcWind_dir'] != 0) &
                            ~(df_valid['sfcWind_dir']).isnull()]
        df.loc[isBad.index, 'sfcWind_dir_eraqc'] = 14 # see qaqc_flag_meanings.csv
        
        # identify non-zero winds but with incorrect wind directions
        # non-zero northerly winds should be coded as 360 deg, not 0 deg
        isBad = df_valid.loc[(df_valid['sfcWind'] != 0) &
                            (df_valid['sfcWind_dir'] == 0)]
        df.loc[isBad.index, 'sfcWind_dir'] = 360
        df.loc[isBad.index, 'sfcWind_dir_eraqc'] = 15 # see qaqc_flag_meanings.csv
        
        # printf('sfcWind_dir eraqc flags (any value other than nan is an active flag!): {0}'.format(df['sfcWind_dir_eraqc'].unique()), 
        #         log_file=log_file, verbose=verbose)
        return df
        
    except Exception as e:
        printf("qaqc_crossvar_logic_calm_wind_dir failed with Exception: {}".format(e), log_file=log_file, verbose=verbose)
        return None<|MERGE_RESOLUTION|>--- conflicted
+++ resolved
@@ -122,7 +122,6 @@
                     dpd_to_check = df_valid.loc[(df_valid.time >= t) & (df_valid.time <= (t + datetime.timedelta(days=1)))]['dew_depression']
 
                     if all(v == 0 for v in dpd_to_check):
-<<<<<<< HEAD
                         df.loc[
                             (df.time >= t) & (df.time <= (t + datetime.timedelta(days=1))), var+'_eraqc'
                             ] = 13 # see qaqc_flag_meanings.csv
@@ -130,11 +129,6 @@
                 # only print warning flag once
                 if 13 in df[var+'eraqc'].unique():
                     printf('Flagging extended streak in dewpoint depression', log_file=log_file, verbose=verbose)
-=======
-                        printf('Flagging extended streak in dewpoint depression', log_file=log_file)
-                        df.loc[(df.time >= t) & (df.time <= (t + datetime.timedelta(days=1))),
-                        var+'_eraqc'] = 13 # see qaqc_flag_meanings.csv
->>>>>>> 887fb058
         
         return df
 
@@ -175,11 +169,7 @@
 
     try:
         if not pr_vars: # precipitation variable(s) is not present
-<<<<<<< HEAD
             printf('Station does not report precipitation - bypassing precip logic nonnegvals check', log_file=log_file, verbose=verbose)
-=======
-            printf('Station does not report precipitation - bypassing precip logic nonnegvals check', log_file=log_file)
->>>>>>> 887fb058
         else:
             for item in pr_vars:
                 # only use valid obs for precip vars
