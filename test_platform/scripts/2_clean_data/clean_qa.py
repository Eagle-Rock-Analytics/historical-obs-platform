--- conflicted
+++ resolved
@@ -215,11 +215,7 @@
 
 
 if __name__ == "__main__":
-<<<<<<< HEAD
     clean_qa('CW3E')
-=======
-    clean_qa('HADS')
->>>>>>> 9a73333a
 
     # List of all stations for ease of use here:
     # ASOSAWOS, CAHYDRO, CIMIS, CW3E, CDEC, CNRFC, CRN, CWOP, HADS, HNXWFO, HOLFUY, HPWREN, LOXWFO
