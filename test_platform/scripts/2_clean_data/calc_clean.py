"""
This is a script where Stage 2: Clean related common functions, conversions, and operations is stored for ease of use
for the Historical Observations Platform.
"""

## Process to call this script: from SCRIPT import FUNCTION
## Example: from calc_pull import get_wecc_poly

## Import Libraries
import geopandas as gp
import numpy as np
import string

## Useful functions
def get_wecc_poly(terrpath, marpath):
    """
    Identifies a bbox of WECC area to filter stations against
    Input vars: shapefiles for maritime and terrestrial WECC boundaries
    Returns: spatial objects for each shapefile, and bounding box for their union.
    """
    t = gp.read_file(terrpath)  ## Read in terrestrial WECC shapefile.
    m = gp.read_file(marpath)   ## Read in marine WECC shapefile.
    bbox = t.union(m).bounds    ## Combine polygons and get bounding box of union.
    return t,m, bbox


## Unit conversions, if required
## Temperature conversions: Desired working unit should be K
def _unit_degC_to_K(data):
    """
    Converts temperature from degC to K
    Inputs: temperature (degC)
    Returns: temperature (K)
    """
    data = data + 273.15
    return data

def _unit_degF_to_K(data):
    """
    Converts temperature from degF to K
    Inputs: temperature (degF)
    Returns: temperature (K)
    """
    data = (5/9) * (data - 32) + 273.15
    return data

## Air pressure conversions: Desired working unit should be Pa
def _unit_pres_hpa_to_pa(data):
    """
    Converts air pressure from hectopascals to pascals
    Inputs: air pressure (hPa)
    Returns: air pressure (Pa)
    Note: this also works for the conversion from mb
    """
    data = data * 100.
    return data

def _unit_pres_inHg_to_pa(data):
    """
    Converts air pressure from inHg to hectopascals
    Inputs: air pressure (inHg)
    Returns: air pressure (Pa)
    """
    data = data * 3386.39
    return data

## Wind speed conversions: Desired working unit should be m/s
def _unit_windspd_kts_to_ms(data):
    """
    Converts windspeed from knots to m/s
    Inputs: windspeed (knots)
    Returns: windspeed (m/s)
    """
    data = data / 1.94
    return data

def _unit_windspd_mph_to_ms(data):
    """
    Converts windspeed from miles-per-hour to m/s
    Inputs: windspeed (mph)
    Returns: windspeed (m/s)
    """
    data = data / 2.237
    return data

## Moisture conversions: Desired working unit should be  kg/kg
def _unit_moisture_gkg_to_kgkg(data):
    """
    Converts moisture ratios from g/kg to kg/kg
    Inputs: moisture ratio (g/kg)
    Returns: moisture ratio (kg/kg)
    """
    data = data / 1000.
    return data

## Precipitation conversions: Desired working unit should be mm/TIME
## Note on desired unit - the conversion to hourly as a rate will occur in calc_qaqc
def _unit_precip_in_to_mm(data):
    """
    Converts precipitation from inches to mm.
    Inputs: precipitation (inches)
    Returns: precipitation (mm)
    """
    data = data * 25.4
    return data

## Elevation conversions: Desired working unit should be meters
def _unit_elev_ft_to_m(data):
    """
    Converts elevation from feet to meters
    Input: elevation (feet)
    Returns: elevation (m)
    """
    data = data * 0.3048
    return data

## Latitude/Longitude conversions: Desired working unit should be decimal degrees N/W
## Need to also accomodate inputs such as: 41.56.54
def _lat_dms_to_dd(data):
    """
    Converts latitude from decimal-minutes-seconds to decimal degrees
    Input: latitude (DMS) example: 39.02.33
    Returns: latitude (dd) example: 39.16
    """
    data = float(data[:2]) + float(data[3:5])/60 + float(data[6:])/3600
    return data

def _lon_dms_to_dd(data): 
    """
    Converts longitude from decimal-minutes-seconds to decimal degrees
    and ensures that western hemisphere lons are negative by convention
    Input: longitude(DMS) example: 122.01.38
    Returns: longitude (dd) example: -122.02
    """
    # need to check if -180 to 180, or 0 to 360
<<<<<<< HEAD
    if data[0] != "-":
        _deg = float(data[:3])
        _min = float(data[4:6])
        _sec = float(data[7:])
=======
    if float(data) >= 0:
        _deg = float(data[:3])
        _min = float(data[3:5])
        _sec = float(data[6:])
>>>>>>> a1e972bf
        data = -1 * (_deg + _min/60 + _sec/3600)
    else:
        data = data.strip('-')
        _deg = float(data[:3])
<<<<<<< HEAD
        _min = float(data[4:6])
        _sec = float(data[7:])
        data = -1 * (_deg + _min/60 + _sec/3600)
    return data

def _lon_DMm_to_Dd(data):
    """
    This is specific to CWOP longitude data converting from LORAN (DM.m) coordinates to decimal-degrees (D.d) for the WESTERN HEMISPHERE.
    Input: longitude (DDDMM.mm) example: 12234.72
    Returns: longitude (D.d) example: 122.578
=======
        _min = float(data[3:5])
        _sec = float(data[6:])
        data = -1 * (_deg + _min/60 + _sec/3600)
    return data

import string

# don't use a mutable set for this purpose
GIVEN = frozenset(string.digits + '.' + 'NSEW' + "nsew")
def uses_other_chars(s, given=GIVEN):
    return not set(s) <= given

def _lon_DMm_to_Dd(data):
    """
    This is specific to CWOP longitude data converting from LORAN (DM.m) coordinates to decimal-degrees (D.d)
    for the WESTERN HEMISPHERE.
    Also includes handling because some stations do not report in LORAN coordinates.
>>>>>>> a1e972bf
    """
    _deg = float(data[:3])
    _mm = float(data[3:])
    data = -1 * (_deg + _mm/60)
    return data

def _lat_DMm_to_Dd(data):
    """
    This is specific to CWOP latitude data converting from LORAN (DM.m) coordinates to decimal-degrees (D.d).
<<<<<<< HEAD
    Input: latitude (DDMM.mm) example: 4413.95
    Returns: latitude (D.d) example: 44.2325
=======
    Also includes handling because some stations do not report in LORAN coordinates.
>>>>>>> a1e972bf
    """
    _deg = float(data[:2])
    _mm = float(data[2:])
    data = (_deg + _mm/60)
    return data

##---------------------------------------------------------------------------------------------
## Derived variable calculations
def _calc_dewpointtemp_opt1(tas, hurs):
    """
    Calculates dew point temperature, method 1
    Inputs: air temperature (K), relative humidity (0-100 scale)
    Returns: dew point temperature (K)
    """
    es = 0.611 * np.exp(5423 * ((1/273) - (1/tas)))   # calculates saturation vapor pressure
    e_vap = (es * hurs)/100.                        # calculates vapor pressure, IF NOT ALREADY OBSERVED -- will need ifelse statement
    tdps = ((1/273) - 0.0001844 * np.log(e_vap/0.611))**-1   # calculates dew point temperature, units = K
    return tdps

def _calc_dewpointtemp_opt2(e_vap):
    """
    Calculates dew point temperature, method 2
    Inputs: vapor pressure (Pa)
    Returns: dew point temperature (K)
    """
    tdps = ((1/273) - 0.0001844 * np.log(e_vap/0.611))**-1   # calculates dew point temperature, units = K
    return tdps

def _calc_relhumid(tas, tdps):
    """
    Calculate relative humidity
    Inputs: air temperature, dewpoint temperature (both K)
    Returns: realtive humidity (%, or 0-100 scale)
    """
    es = 0.611 * np.exp(5423 * ((1/273) - (1/tas)))   # calculates saturation vapor pressure using air temp
    e_vap = 0.611 * np.exp(5423 * ((1/273) - (1/tdps)))   # calculates vapor pressure using dew point temp
    hurs = 100 * (e_vap/es)
    return hurs

def _calc_windmag(u10, v10):
    """
    Calculates wind speed
    Inputs: u and v wind components (both m/s)
    Returns: wind speed/magnitude (m/s)
    """
    sfcWind = np.sqrt((u10)**2  + (v10)**2)   # calculates wind magnitude, units = ms-1
    return sfcWind

def _calc_winddir(u10, v10):    # This function would only be needed if wind components are provided, but direction is not
    """
    Calculates wind direction
    Inputs: u and v wind components (both m/s)
    Returns: wind direction (degrees)
    NOTE: this is not functional at the moment due to performance issues
    """
    pass        # this is a complicated calculation -- looking for options
    #return sfcWind_dir

def _calc_ps(psl, elev, temp):
    """
    Calculates station air pressure from sea level air pressure, if station pressure is not available
    Inputs: sea level pressure (Pa), elevation (m), and air temperature (K)
    Returns: air pressure (Pa)
    Note: this calculation checks with this formula, with differences due to rounding in the decimal place:
    https://keisan.casio.com/exec/system/1224575267
    """
    ps = psl / ((1 - ((0.0065 * elev)/(temp + 0.0065 * elev)))**-5.257)
    return ps

def _calc_ps_alt(alt, elev):
    """
    Calculates station air pressure from altimeter setting and station elevation, if station pressure is not available
    Inputs: altimeter setting (Pa) and station elevation (m)
    Returns: air pressure (Pa)
    Note: this calculation uses the following formula:
    https://www.weather.gov/media/epz/wxcalc/stationPressure.pdf
    """
    alt = alt / 3386.39 # Convert altimeter from Pa to inHg for use in formula
    ps = alt * ((288-0.0065*elev)/288)**5.2561
    ps = _unit_pres_inHg_to_pa(ps) # Convert back to Pa from inHg
    return ps<|MERGE_RESOLUTION|>--- conflicted
+++ resolved
@@ -133,22 +133,14 @@
     Returns: longitude (dd) example: -122.02
     """
     # need to check if -180 to 180, or 0 to 360
-<<<<<<< HEAD
     if data[0] != "-":
         _deg = float(data[:3])
         _min = float(data[4:6])
         _sec = float(data[7:])
-=======
-    if float(data) >= 0:
-        _deg = float(data[:3])
-        _min = float(data[3:5])
-        _sec = float(data[6:])
->>>>>>> a1e972bf
         data = -1 * (_deg + _min/60 + _sec/3600)
     else:
         data = data.strip('-')
         _deg = float(data[:3])
-<<<<<<< HEAD
         _min = float(data[4:6])
         _sec = float(data[7:])
         data = -1 * (_deg + _min/60 + _sec/3600)
@@ -159,40 +151,16 @@
     This is specific to CWOP longitude data converting from LORAN (DM.m) coordinates to decimal-degrees (D.d) for the WESTERN HEMISPHERE.
     Input: longitude (DDDMM.mm) example: 12234.72
     Returns: longitude (D.d) example: 122.578
-=======
-        _min = float(data[3:5])
-        _sec = float(data[6:])
-        data = -1 * (_deg + _min/60 + _sec/3600)
-    return data
-
-import string
-
-# don't use a mutable set for this purpose
-GIVEN = frozenset(string.digits + '.' + 'NSEW' + "nsew")
-def uses_other_chars(s, given=GIVEN):
-    return not set(s) <= given
-
-def _lon_DMm_to_Dd(data):
-    """
-    This is specific to CWOP longitude data converting from LORAN (DM.m) coordinates to decimal-degrees (D.d)
-    for the WESTERN HEMISPHERE.
-    Also includes handling because some stations do not report in LORAN coordinates.
->>>>>>> a1e972bf
-    """
-    _deg = float(data[:3])
-    _mm = float(data[3:])
-    data = -1 * (_deg + _mm/60)
-    return data
-
+     _min = float(data[:3])
+     _sec = float(data[3:])
+     data = -1 * (_deg + _mm/60)
+     return data
+     
 def _lat_DMm_to_Dd(data):
     """
     This is specific to CWOP latitude data converting from LORAN (DM.m) coordinates to decimal-degrees (D.d).
-<<<<<<< HEAD
     Input: latitude (DDMM.mm) example: 4413.95
     Returns: latitude (D.d) example: 44.2325
-=======
-    Also includes handling because some stations do not report in LORAN coordinates.
->>>>>>> a1e972bf
     """
     _deg = float(data[:2])
     _mm = float(data[2:])
