--- conflicted
+++ resolved
@@ -162,11 +162,7 @@
     """
     _min = float(data[:3])
     _sec = float(data[3:])
-<<<<<<< HEAD
-    data = -1 * (_deg + _mm/60)
-=======
     data = -1 * (_min + _sec/60)
->>>>>>> 5cbb05f7
     return data
 
 def _lat_DMm_to_Dd(data):
