"""
This script performs data cleaning for all non-ASOS/AWOS ISD networks for
ingestion into the Historical Observations Platform.
Approach:
(1) Read through variables, and calculates derived priority variables if not observed
(2) Drops unnecessary variables
(3) Converts station metadata to standard format, with unique identifier
(4) Converts data metadata to standard format, and converts units into standard units if not provided in standard units.
(5) Converts missing data to standard format
(6) Tracks existing qa/qc flag for review
(7) Merge files by station, and outputs cleaned variables as a single .nc file for an individual network.
Inputs: Raw data for ISD stations, with each file representing a month of a year.
Outputs: Cleaned data for an individual network, priority variables, all times. Organized by station as .nc file.
Reference: https://www.ncei.noaa.gov/data/global-hourly/doc/isd-format-document.pdf

Removed variables are not saved as removedvars.csv, due to the large number of variables available. These are documented in the ISD format document.
See ISD format document for list of available variables.
The QA/QC flag dictionary has been manually formatted and uploaded to the QAQC folder for ASOS/AWOS data.
"""

# Step 0: Environment set-up
# Import libraries
import os
import xarray as xr
from datetime import datetime, date, timedelta
import re
import numpy as np
import warnings

warnings.filterwarnings(
    action="ignore", category=FutureWarning
)  # Optional: Silence pandas' future warnings about regex (not relevant here)
import pandas as pd
import boto3
from io import BytesIO, StringIO
import random
from ftplib import FTP
from cleaning_helpers import var_to_unique_list, get_file_paths
import gzip
import math
import csv
import traceback

# To be able to open xarray files from S3, h5netcdf must also be installed, but doesn't need to be imported.

# Import calc_clean.py.
try:
    import calc_clean
except:
    print("Error importing calc_clean.py")
    pass


## Set AWS credentials
s3 = boto3.resource("s3")
s3_cl = boto3.client("s3")  # for lower-level processes

# Set relative paths to other folders and objects in repository.
bucket_name = "wecc-historical-wx"
wecc_terr = (
    "s3://wecc-historical-wx/0_maps/WECC_Informational_MarineCoastal_Boundary_land.shp"
)
wecc_mar = "s3://wecc-historical-wx/0_maps/WECC_Informational_MarineCoastal_Boundary_marine.shp"

# Set up directory to save files, if it doesn't already exist.
try:
    os.mkdir(
        "temp"
    )  # Make the directory to save data in. Except used to pass through code if folder already exists.
except:
    pass

## FUNCTION: Clean 'OtherISD' data.
# Input:
# homedir: path to git repository.
# workdir: path to where raw data is saved as .gz files, with each file representing a station's records for 1 year.
# savedir: path to where cleaned files should be saved.
# Output: Cleaned data for an individual network, priority variables, all times. Organized by station as .nc file.


def clean_otherisd(rawdir, cleandir):
    network = "OtherISD"

    # Set up error handling.
    errors = {"File": [], "Time": [], "Error": []}  # Set up error handling.
    end_api = datetime.now().strftime(
        "%Y%m%d%H%M"
    )  # Set end time to be current time at beginning of download: for error handling csv.
    timestamp = datetime.utcnow().strftime(
        "%m-%d-%Y, %H:%M:%S"
    )  # For attributes of netCDF file.

    try:
        # Get files
        files = []
        for item in s3.Bucket(bucket_name).objects.filter(Prefix=rawdir):
            file = str(item.key)
            files += [file]

        # Set up lat/lon bounds for filtering data
        try:
            t, m, bbox = calc_clean.get_wecc_poly(wecc_terr, wecc_mar)
            lonmin, lonmax = float(bbox["minx"]), float(bbox["maxx"])
            latmin, latmax = float(bbox["miny"]), float(bbox["maxy"])
        except:  # If geospatial call fails, hardcode.
            lonmin, lonmax = -139.047795, -102.03721
            latmin, latmax = 30.142739, 60.003861

        # Get station file and read in metadata.
        station_file = [file for file in files if "stationlist" in file]
        obj = s3_cl.get_object(Bucket=bucket_name, Key=station_file[0])
        station_file = pd.read_csv(BytesIO(obj["Body"].read()))
        stations = station_file["ISD-ID"].dropna().astype(str)

        # Remove error, station files
        files = [file for file in files if ".gz" in file]
        files = [file for file in files if "stationlist" not in file]
        files = [file for file in files if "error" not in file]

    except Exception as e:  # If unable to read files from rawdir, break function.
        print(e)
        errors["File"].append("Whole network")
        errors["Time"].append(end_api)
        errors["Error"].append("Whole network error: {}".format(e))

    else:
        # Use ID to grab all files linked to station.
        for id in stations:  # full clean
            # for id in samples(stations,5): # For testing, pick 3 stations.
            subfiles = list(filter(lambda f: id in f, files))
            subfiles = sorted(
                subfiles
            )  # Sort files by year in order to concatenate in correct order.
            file_count = len(subfiles)

            station = "OtherISD_" + id.replace("-", "")
            station_metadata = station_file.loc[station_file["ISD-ID"] == id]

            if bool(subfiles) is False:  # If ID returns no files, go to next ID.
                print("No raw data found for {} on AWS.".format(station))
                errors["File"].append(station)
                errors["Time"].append(end_api)
                errors["Error"].append("No raw data found for this station on AWS.")
                continue

            # Initialize list of dictionaries.
            data = {
                "station": [],
                "time": [],
                "lat": [],
                "lon": [],
                "elevation": [],
                "qaqc_process": [],
                "ps": [],
                "ps_qc": [],
                "ps_altimeter": [],
                "ps_altimeter_qc": [],
                "psl": [],
                "psl_qc": [],
                "tas": [],
                "tas_qc": [],
                "tdps": [],
                "tdps_qc": [],
                "pr": [],
                "pr_qc": [],
                "pr_duration": [],
                "pr_depth_qc": [],
                "hurs": [],
                "hurs_qc": [],
                "hurs_flag": [],
                "hurs_duration": [],
                "hurs_temp": [],
                "hurs_temp_qc": [],
                "hurs_temp_flag": [],
                "rsds": [],
                "rsds_duration": [],
                "rsds_qc": [],
                "rsds_flag": [],
                "sfcWind": [],
                "sfcWind_qc": [],
                "sfcWind_dir": [],
                "sfcWind_method": [],
                "sfcWind_dir_qc": [],
            }

            for file in subfiles:
                obj = s3.Object(bucket_name, file)
                try:
                    with gzip.GzipFile(fileobj=obj.get()["Body"]) as gzipped_csv_file:
                        csv_reader = csv.reader(
                            StringIO(gzipped_csv_file.read().decode())
                        )
                        for row in csv_reader:  # Each row is a record
<<<<<<< HEAD

=======
>>>>>>> 6114eff1
                            # Initialize all variables and set to be NA by default.
                            string = row[0]  # Unpack list.

                            # Filter station by latitude and longitude. Only keep obs in WECC.
                            # POS 29-34: GEOPHYSICAL-POINT-OBSERVATION latitude coordinate
                            lat = float(string[28:34]) / 1000  # Unit: degree
                            # POS 35-41: GEOPHYSICAL-POINT-OBSERVATION longitude coordinate
                            lon = float(string[34:41]) / 1000  # Unit: degree
                            if (
                                lat > latmax
                                or lat < latmin
                                or lon > lonmax
                                or lon < lonmin
                            ):
                                errors["File"].append(station)
                                errors["Time"].append(end_api)
                                errors["Error"].append(
                                    "File not in WECC: {}".format(file)
                                )  # some years hav valid lat/lon, others do not
                                break  # Go to next file.
                            else:
                                # POS 16-23: GEOPHYSICAL-POINT-OBSERVATION date, # POS 24-27: GEOPHYSICAL-POINT-OBSERVATION time (in UTC)
                                time = datetime.strptime(string[15:27], "%Y%m%d%H%M")

                                # POS 47-51: GEOPHYSICAL-POINT-OBSERVATION elevation dimension
                                elevation = float(string[46:51])
                                # POS 57-60: METEOROLOGICAL-POINT-OBSERVATION quality control process name
                                qaqc_process = string[56:60]
                                # V01 = No A or M Quality Control applied
                                # V02 = Automated Quality Control
                                # V03 = subjected to Quality Control

                                # Mandatory data

                                # POS: 61-63: WIND-OBSERVATION direction angle
                                sfcWind_dir = int(string[60:63])  # Units degrees

                                # POS: 64-64: WIND-OBSERVATION direction quality code
                                sfcWind_dir_qc = string[63]

                                # POS: 65-65 WIND-OBSERVATION type code
                                sfcWind_method = string[64]

                                # POS: 66-69: WIND-OBSERVATION speed rate
                                sfcWind = float(string[65:69]) / 10  # Units m/s

                                # POS: 70-70: WIND-OBSERVATION speed quality code
                                sfcWind_qc = string[69]
                                # Note: One row returns A here, this is an error.

                                # POS 88-92: AIR-TEMPERATURE-OBSERVATION air temperature
                                tas = float(string[87:92]) / 10

                                # POS 93: AIR-TEMPERATURE-OBSERVATION air temperature quality code
                                tas_qc = string[92]

                                # POS 94-98: AIR-TEMPERATURE-OBSERVATION dew point temperature
                                tdps = float(string[93:98]) / 10

                                # POS 99-99: AIR-TEMPERATURE-OBSERVATION dew point quality code
                                tdps_qc = string[98]

                                # POS 100-104: ATMOSPHERIC-PRESSURE-OBSERVATION sea level pressure
                                psl = (
                                    float(string[99:104]) / 10
                                )  # In hectopascals, CONVERT.

                                # POS 105-105: ATMOSPHERIC-PRESSURE-OBSERVATION sea level pressure quality code
                                psl_qc = string[104]

                                # Additional data - begins with ADD

                                # Liquid precipitation - begins with AA[1-4]

                                # Figure out length of precip. string.
                                precip_len = re.search(
                                    "(?<=AA1|AA2|AA3|AA4)[\da-zA-Z]{8}", string
                                )
                                if precip_len is not None:  # If precip data exists
                                    # Get everything after AA#
                                    # QA/QC codes include letters. So, use precip_length to pull string of correct length.
                                    precip = (
                                        precip_len.group()
                                    )  # Get the 8 strings after AA1/2/3/4
                                    pr_duration = int(precip[0:2])  # Hours
                                    pr = float(precip[2:6]) / 10  # In mm
                                    pr_depth_qc = int(
                                        precip[6:7]
                                    )  # QA for precipitation depth
                                    pr_qc = precip[7:8]  # QA for precipitation data.

                                    # Take first measurement as primary, unless missing.
                                    if (
                                        float(precip[2:6]) == 9999
                                    ):  # If precip depth of first report is missing.
                                        precip = re.search(
                                            "(?<=AA1|AA2|AA3|AA4)[\da-zA-Z]{16}", string
                                        )
                                        if precip is not None:
                                            precip = (
                                                precip.group()
                                            )  # Get second set of precip values.
                                            if precip[9:10].isnumeric():
                                                print(precip)
                                                pr_duration = int(precip[8:10])  # Hours
                                                pr = float(precip[10:14]) / 10  # In mm
                                                pr_depth_qc = int(
                                                    precip[14:15]
                                                )  # QA for precipitation depth
                                                pr_qc = precip[
                                                    15:16
                                                ]  # QA for precipitation data.
                                        else:
                                            pr = np.nan
                                            pr_qc = np.nan
                                            pr_duration = np.nan
                                            pr_depth_qc = np.nan

                                else:
                                    pr = np.nan
                                    pr_qc = np.nan
                                    pr_duration = np.nan
                                    pr_depth_qc = np.nan

                                # Relative humidity - shouldn't be in this dataset, but capture if it is.

                                hurs_string = re.search(
                                    "(?<=CH1|CH2)[\da-zA-Z]{15}", string
                                )  # Section starts with CH

                                if hurs_string is not None:  # If hurs data exists
                                    hurs_string = (
                                        hurs_string.group()
                                    )  # Access string from match.

                                    hurs_duration = int(hurs_string[0:2])  # Minutes
                                    hurs_temp = int(hurs_string[2:7]) / 10  # In deg. C
                                    hurs_temp_qc = hurs_string[7]
                                    hurs_temp_flag = int(hurs_string[8])
                                    hurs = int(hurs_string[9:13]) / 10  # In percent
                                    hurs_qc = hurs_string[13]
                                    hurs_flag = int(hurs_string[14])

                                else:
                                    hurs = np.nan
                                    hurs_qc = np.nan
                                    hurs_flag = np.nan
                                    hurs_duration = np.nan
                                    hurs_temp = np.nan
                                    hurs_temp_qc = np.nan
                                    hurs_temp_flag = np.nan

                                # Solar radiation - "global irradiance" in our dataset.
                                # Not keeping "direct beam irradiance", "diffuse irradiance" which are also provided in same string.
                                rsds_string = re.search(
                                    "(?<=GM1)[\da-zA-Z]{11}", string
                                )  # Section starts with CH

                                if rsds_string is not None:  # If rsds data exists
                                    rsds_string = (
                                        rsds_string.group()
                                    )  # Access string from match.

                                    rsds_duration = float(
                                        rsds_string[0:4]
                                    )  # Time period over which solar radiation integrated, in minutes
                                    rsds = float(rsds_string[4:8])  # In w/m2
                                    rsds_flag = rsds_string[8:10]
                                    rsds_qc = rsds_string[10:12]

                                else:
                                    rsds = np.nan
                                    rsds_duration = np.nan
                                    rsds_qc = np.nan
                                    rsds_flag = np.nan

                                # Station pressure
                                ps_string = re.search(
                                    "(?<=MA1)[\da-zA-Z]{12}", string
                                )  # Section starts with CH

                                if ps_string is not None:  # If pressure exists
                                    ps_string = (
                                        ps_string.group()
                                    )  # Access string from match.
                                    ps_altimeter = float(ps_string[0:5]) / 10  # HPa
                                    ps_altimeter_qc = ps_string[5]
                                    ps = float(ps_string[6:11]) / 10  # HPa
                                    ps_qc = ps_string[11]

                                else:
                                    ps = np.nan
                                    ps_qc = np.nan
                                    ps_altimeter = np.nan
                                    ps_altimeter_qc = np.nan

                                # Standardize NAs
                                try:
                                    if lat == 99.999 or lon == 99.999:
                                        continue  # If lat or lon values are NA, skip observation.
                                    if elevation == 9999:
                                        elevation = np.nan
                                    if ps == 9999.9:
                                        ps = np.nan
                                    if ps_altimeter == 9999.9:
                                        ps_altimeter = np.nan
                                    if psl == 9999.9:
                                        psl = np.nan
                                    if tas == 999.9:
                                        tas = np.nan
                                    if tdps == 999.9:
                                        tdps = np.nan
                                    if pr == 999.9:
                                        pr = np.nan
                                    if pr_duration == 99:
                                        pr_duration = np.nan
                                    if hurs == 999.9:
                                        hurs = np.nan
                                    if hurs_duration == 99:
                                        hurs_duration = np.nan
                                    if hurs_temp == 999.9:
                                        hurs_temp = np.nan
                                    if rsds == 9999:
                                        rsds = np.nan
                                    if rsds_duration == 9999:
                                        rsds_duration = np.nan
                                    if sfcWind_dir == 999:
                                        sfcWind_dir = np.nan
                                    if sfcWind == 999.9:
                                        sfcWind = np.nan
                                except Exception as e:
                                    print(
                                        e
                                    )  # Could add more robust error handling here if desired, but should not be necessary.

                                # For each row of data, append data to list.
                                columns = [
                                    "station",
                                    "time",
                                    "lat",
                                    "lon",
                                    "elevation",
                                    "qaqc_process",
                                    "ps",
                                    "ps_qc",
                                    "ps_altimeter",
                                    "ps_altimeter_qc",
                                    "psl",
                                    "psl_qc",
                                    "tas",
                                    "tas_qc",
                                    "tdps",
                                    "tdps_qc",
                                    "pr",
                                    "pr_qc",
                                    "pr_duration",
                                    "pr_depth_qc",
                                    "hurs",
                                    "hurs_qc",
                                    "hurs_flag",
                                    "hurs_duration",
                                    "hurs_temp",
                                    "hurs_temp_qc",
                                    "hurs_temp_flag",
                                    "rsds",
                                    "rsds_duration",
                                    "rsds_qc",
                                    "rsds_flag",
                                    "sfcWind",
                                    "sfcWind_qc",
                                    "sfcWind_dir",
                                    "sfcWind_method",
                                    "sfcWind_dir_qc",
                                ]
                                variables = [
                                    station,
                                    time,
                                    lat,
                                    lon,
                                    elevation,
                                    qaqc_process,
                                    ps,
                                    ps_qc,
                                    ps_altimeter,
                                    ps_altimeter_qc,
                                    psl,
                                    psl_qc,
                                    tas,
                                    tas_qc,
                                    tdps,
                                    tdps_qc,
                                    pr,
                                    pr_qc,
                                    pr_duration,
                                    pr_depth_qc,
                                    hurs,
                                    hurs_qc,
                                    hurs_flag,
                                    hurs_duration,
                                    hurs_temp,
                                    hurs_temp_qc,
                                    hurs_temp_flag,
                                    rsds,
                                    rsds_duration,
                                    rsds_qc,
                                    rsds_flag,
                                    sfcWind,
                                    sfcWind_qc,
                                    sfcWind_dir,
                                    sfcWind_method,
                                    sfcWind_dir_qc,
                                ]

                                for i, j in zip(columns, variables):
                                    data[i].append(j)

                                # For testing: progress update. Print status update every 1k rows.
                                # If station reports every 10 min, expect up to 50k observations per year.
                                if len(data) % 1000 == 0:
                                    print("{} observations parsed.".format(len(data)))

                except Exception as e:
                    print(file, e)
                    errors["File"].append(file)
                    errors["Time"].append(end_api)
                    errors["Error"].append("Error in pandas df set-up: {}".format(e))

            # Take all lists and convert to dataframe.
            # Remove any variables where all the data is nan.
            df = pd.DataFrame.from_dict(data)

            if df.empty is True:
                print(
                    "Station {} reports all nan meteorological data - not cleaned.".format(
                        station
                    )
                )

            if (
                df.empty is False
            ):  # If there is data in the dataframe, convert to xarray object.
                try:
                    # TIME FILTER: Remove any rows before Jan 01 1980 and after August 30 2022.
                    df = df.loc[
                        (df["time"] < "2022-09-01") & (df["time"] > "1979-12-31")
                    ]

                    ds = df.to_xarray()

                    # Update global attributes
                    ds = ds.assign_attrs(title="ISD (non-ASOS/AWOS networks) cleaned")
                    ds = ds.assign_attrs(institution="Eagle Rock Analytics / Cal Adapt")
                    ds = ds.assign_attrs(source="")
                    ds = ds.assign_attrs(
                        history="OtherISD_clean.py script run on {} UTC".format(
                            timestamp
                        )
                    )
                    ds = ds.assign_attrs(
                        comment="Intermediate data product: may not have been subject to any cleaning or QA/QC processing"
                    )
                    ds = ds.assign_attrs(license="")
                    ds = ds.assign_attrs(citation="")
                    ds = ds.assign_attrs(
                        disclaimer="This document was prepared as a result of work sponsored by the California Energy Commission (PIR-19-006). It does not necessarily represent the views of the Energy Commission, its employees, or the State of California. Neither the Commission, the State of California, nor the Commission's employees, contractors, or subcontractors makes any warranty, express or implied, or assumes any legal liability for the information in this document; nor does any party represent that the use of this information will not infringe upon privately owned rights. This document has not been approved or disapproved by the Commission, nor has the Commission passed upon the accuracy of the information in this document."
                    )

                    # Add station metadata
                    # Station name
                    ds = ds.assign_attrs(
                        station_name=station_metadata["STATION NAME"].values[0]
                    )

                    # Other station IDs - only add if not NA
                    ids = ["USAF", "WBAN", "ICAO"]
                    for i in ids:
                        if isinstance(
                            station_metadata[i].values[0], (int, str, np.integer)
                        ):
                            ds.attrs[i] = station_metadata[i].values[0]

                    # # Sensor heights
                    ds = ds.assign_attrs(
                        thermometer_height_m=np.nan
                    )  # Could be cross referenced with HOMR data, but currently unknown.
                    ds = ds.assign_attrs(
                        anemometer_height_m=1.5
                    )  # As per p. 99 of ISD manual.
                    ds = ds.assign_attrs(
                        barometer_elev_m=np.nan
                    )  # Could be cross referenced with HOMR data, but currently unknown.

                    ds = ds.assign_attrs(
                        raw_files_merged=file_count
                    )  # Keep count of how many files merged per station.

                    # Update dimensions and coordinates

                    # Add dimensions: station ID and time.
                    ds = ds.set_coords("time").swap_dims(
                        {"index": "time"}
                    )  # Swap index with time.
                    ds = ds.assign_coords(id=str(station))
                    ds = ds.expand_dims("id")  # Add station as index.
                    ds = ds.drop_vars(
                        ("station", "index")
                    )  # Drop station variable and index coordinate.
                    ds = ds.rename({"id": "station"})  # Rename id to station.

                    # Add coordinates: lat and longitude.
                    ds = ds.set_coords(("lat", "lon"))

                    # Update dimension and coordinate attributes.

                    # Time
                    ds["time"].attrs["long_name"] = "time"
                    ds["time"].attrs["standard_name"] = "time"
                    ds["time"].attrs["comment"] = "In UTC."

                    # Station ID
                    ds["station"].attrs["long_name"] = "station_id"
                    ds["station"].attrs[
                        "comment"
                    ] = "Unique ID created by Eagle Rock Analytics. Includes network name appended to original unique station ID provided by network."

                    # lat
                    ds["lat"].attrs["long_name"] = "latitude"
                    ds["lat"].attrs["standard_name"] = "latitude"
                    ds["lat"].attrs["units"] = "degrees_north"

                    # Longitude
                    ds["lon"].attrs["long_name"] = "longitude"
                    ds["lon"].attrs["standard_name"] = "longitude"
                    ds["lon"].attrs["units"] = "degrees_east"

                    # Elevation
                    ds["elevation"].attrs[
                        "standard_name"
                    ] = "height_above_mean_sea_level"
                    ds["elevation"].attrs["long_name"] = "station_elevation"
                    ds["elevation"].attrs["units"] = "meter"
                    ds["elevation"].attrs[
                        "positive"
                    ] = "up"  # Define which direction is positive

                    # Update variable attributes and do unit conversions

                    # tas: air surface temperature (K)
                    if "tas" in ds.keys():
                        ds["tas"] = calc_clean._unit_degC_to_K(ds["tas"])

                        ds["tas"].attrs["long_name"] = "air_temperature"
                        ds["tas"].attrs["standard_name"] = "air_temperature"
                        ds["tas"].attrs["units"] = "degree_Kelvin"
                        ds["tas"].attrs[
                            "ancillary_variables"
                        ] = "tas_qc"  # List other variables associated with variable (QA/QC)
                        ds["tas"].attrs["comment"] = "Converted from Celsius."

                    if "tas_qc" in ds.keys():
                        ds["tas_qc"].attrs[
                            "flag_values"
                        ] = "0 1 2 3 4 5 6 7 9 A C I M P R U"
                        ds["tas_qc"].attrs[
                            "flag_meanings"
                        ] = "See QA/QC csv for network."

                    # ps: surface air pressure (Pa)
                    if "ps" in ds.keys():
                        ds["ps"] = calc_clean._unit_pres_hpa_to_pa(ds["ps"])
                        ds["ps"].attrs["long_name"] = "station_air_pressure"
                        ds["ps"].attrs["standard_name"] = "air_pressure"
                        ds["ps"].attrs["units"] = "Pa"
                        ds["ps"].attrs[
                            "ancillary_variables"
                        ] = "ps_qc ps_altimeter ps_altimeter_qc"  # List other variables associated with variable (QA/QC)
                        ds["tas"].attrs["comment"] = "Converted from hPa to Pa."

                        # Delete sea level pressure if station pressure included.
                        if "psl" in ds.keys():
                            ds.drop(("psl", "psl_qc"))

                        if "ps_qc" in ds.keys():
                            ds["ps_qc"].attrs["flag_values"] = "0 1 2 3 4 5 6 7 M 9"
                            ds["ps_qc"].attrs[
                                "flag_meanings"
                            ] = "See QA/QC csv for network."

                        if "ps_altimeter" in ds.keys():
                            ds["ps_altimeter"] = calc_clean._unit_pres_hpa_to_pa(
                                ds["ps_altimeter"]
                            )
                            ds["ps_altimeter"].attrs["long_name"] = "altimeter_setting"
                            ds["ps_altimeter"].attrs["units"] = "Pa"
                            ds["ps_altimeter"].attrs[
                                "ancillary_variables"
                            ] = "ps ps_qc ps_altimeter ps_altimeter_qc"  # List other variables associated with variable (QA/QC)
                            ds["ps_altimeter"].attrs[
                                "comment"
                            ] = "Converted from hPa to Pa. The pressure value to which an aircraft altimeter is set so that it will indicate the altitude relative to mean sea level of an aircraft on the ground at the location for which the value was determined."  # Description of variable meaning, as not CF-standard.

                        if "ps_altimeter_qc" in ds.keys():
                            ds["ps_altimeter_qc"].attrs[
                                "flag_values"
                            ] = "0 1 2 3 4 5 6 7 M 9"
                            ds["ps_altimeter_qc"].attrs[
                                "flag_meanings"
                            ] = "See QA/QC csv for network."

                    # If station air pressure not reported, convert from sea level pressure.
                    # Inputs: sea level pressure (mb/hPa), elevation (m), and air temperature (K)
                    elif "psl" in ds.keys():
                        ds["psl"] = calc_clean._unit_pres_hpa_to_pa(ds["psl"])
                        ds["psl"].attrs["long_name"] = "sea_level_air_pressure"
                        ds["psl"].attrs["standard_name"] = "air_pressure_at_sea_level"
                        ds["psl"].attrs["units"] = "Pa"
                        ds["psl"].attrs[
                            "ancillary_variables"
                        ] = "psl_qc"  # List other variables associated with variable (QA/QC)
                        ds["psl"].attrs["comment"] = "Converted from hPa to Pa."

                    # tdps: dew point temperature (K)
                    # tdps always provided by ISD reports, so no need to calculate here.
                    if "tdps" in ds.keys():  # If variable already exists, rename.
                        ds["tdps"] = calc_clean._unit_degC_to_K(ds["tdps"])

                        ds["tdps"].attrs["long_name"] = "dew_point_temperature"
                        ds["tdps"].attrs["standard_name"] = "dew_point_temperature"
                        ds["tdps"].attrs["units"] = "degree_Kelvin"
                        ds["tdps"].attrs[
                            "ancillary_variables"
                        ] = "tdps_qc"  # List other variables associated with variable (QA/QC)
                        ds["tdps"].attrs["comment"] = "Converted from Celsius."

                    if "tdps_qc" in ds.keys():
                        ds["tdps_qc"].attrs[
                            "flag_values"
                        ] = "0 1 2 3 4 5 6 7 9 A C I M P R U"
                        ds["tdps_qc"].attrs[
                            "flag_meanings"
                        ] = "See QA/QC csv for network."

                    # pr: precipitation (Flag for discussion about CF compliance and units)
                    if "pr" in ds.keys():
                        # Note leave final conversion here to next stage.
                        ds["pr"].attrs["long_name"] = "precipitation_accumuation"
                        ds["pr"].attrs["units"] = "mm/?"  # Flag for discussion.
                        ds["pr"].attrs[
                            "ancillary_variables"
                        ] = "pr_qc pr_depth_qc pr_duration"  # List other variables associated with variable (QA/QC)
                        ds["pr"].attrs["comment"] = ""  # To be completed.

                        ds["pr_duration"].attrs[
                            "long_name"
                        ] = "precipitation measurement interval"
                        ds["pr_duration"].attrs["units"] = "hours"
                        ds["pr_duration"].attrs[
                            "ancillary_variables"
                        ] = "pr pr_qc pr_depth_qc"  # List other variables associated with variable (QA/QC)

                    if "pr_qc" in ds.keys():
                        ds["pr_qc"].attrs[
                            "flag_values"
                        ] = "0 1 2 3 4 5 6 7 9 A I M P R U"
                        ds["pr_qc"].attrs[
                            "flag_meanings"
                        ] = "See QA/QC csv for network."
                        ds["pr_depth_qc"].attrs[
                            "flag_values"
                        ] = "1 2 3 4 5 6 7 8 E I J 9"
                        ds["pr_depth_qc"].attrs[
                            "flag_meanings"
                        ] = "See QA/QC csv for network."

                    # hurs: relative humidity
                    if "hurs" in ds.keys():
                        ds["hurs"].attrs["long_name"] = "average_relative_humidity"
                        ds["hurs"].attrs["standard_name"] = "relative_humidity"
                        ds["hurs"].attrs["units"] = "percent"
                        ds["hurs"].attrs[
                            "ancillary_variables"
                        ] = "hurs_qc hurs_flag hurs_duration hurs_temp hurs_temp_qc hurs_temp_flag"  # List other variables associated with variable (QA/QC)

                        ds["hurs_duration"].attrs[
                            "long_name"
                        ] = "relative_humidity_duration"
                        ds["hurs_duration"].attrs["units"] = "minutes"
                        ds["hurs_duration"].attrs[
                            "ancillary_variables"
                        ] = "hurs hurs_qc hurs_flag hurs_temp hurs_temp_qc hurs_temp_flag"  # List other variables associated with variable (QA/QC)

                        ds["hurs_temp"].attrs[
                            "long_name"
                        ] = "average_air_temperature_at_hurs_instrument"
                        ds["hurs_temp"].attrs["units"] = "degree_celsius"
                        ds["hurs_temp"].attrs[
                            "ancillary_variables"
                        ] = "hurs hurs_qc hurs_flag hurs_temp hurs_temp_qc hurs_temp_flag"  # List other variables associated with variable (QA/QC)

                    if "hurs_qc" in ds.keys():
                        ds["hurs_qc"].attrs["flag_values"] = "1 3 9"
                        ds["hurs_qc"].attrs[
                            "flag_meanings"
                        ] = "passed_all_qc_checks failed_all_qc_checks missing"

                        ds["hurs_flag"].attrs["flag_values"] = "0 1 2 3 4 5 6 7 8 9"
                        ds["hurs_flag"].attrs[
                            "flag_meanings"
                        ] = "See QA/QC csv for network."

                        ds["hurs_temp_qc"].attrs["flag_values"] = "1 3 9"
                        ds["hurs_temp_qc"].attrs[
                            "flag_meanings"
                        ] = "passed_all_qc_checks failed_all_qc_checks missing"

                        ds["hurs_temp_flag"].attrs[
                            "flag_values"
                        ] = "0 1 2 3 4 5 6 7 8 9"
                        ds["hurs_temp_flag"].attrs[
                            "flag_meanings"
                        ] = "See QA/QC csv for network."

                    # rsds: surface_downwelling_shortwave_flux_in_air (solar radiation, w/m2)
                    if "rsds" in ds.keys():
                        ds["rsds"].attrs["long_name"] = "solar_radiation"
                        ds["rsds"].attrs[
                            "standard_name"
                        ] = "surface_downwelling_shortwave_flux_in_air"
                        ds["rsds"].attrs["units"] = "W m-2"
                        ds["rsds"].attrs[
                            "ancillary_variables"
                        ] = "rsds_duration rsds_qc rsds_flag"  # List other variables associated with variable (QA/QC)
                        ds["rsds"].attrs[
                            "comment"
                        ] = "Waveband ranges from 0.4 - 2.3 micrometers."

                        ds["rsds_duration"].attrs["long_name"] = "time_period"
                        ds["rsds_duration"].attrs["units"] = "minutes"
                        ds["rsds_duration"].attrs[
                            "ancillary_variables"
                        ] = "rsds rsds_qc rsds_flag"  # List other variables associated with variable (QA/QC)
                        ds["rsds_duration"].attrs[
                            "comment"
                        ] = "Time period over which solar radiation is integrated."

                        if "rsds_qc" in ds.keys():
                            ds["rsds_qc"].attrs["flag_values"] = "0 1 2 3 9"
                            ds["rsds_qc"].attrs[
                                "flag_meanings"
                            ] = "See QA/QC csv for network."

                            ds["rsds_flag"].attrs[
                                "flag_values"
                            ] = "00 01 02 03 04 05 06 07 08 09 10-93 94-97 98 99"
                            ds["rsds_flag"].attrs[
                                "flag_meanings"
                            ] = "See QA/QC csv for network."

                    # sfcWind : wind speed (m/s) (Method of calculation may vary, standardize during hourly merge or QA/QC process.)
                    if (
                        "sfcWind" in ds.keys()
                    ):  # No conversions needed, do not add raw column.
                        ds["sfcWind"].attrs["long_name"] = "wind_speed"
                        ds["sfcWind"].attrs["standard_name"] = "wind_speed"
                        ds["sfcWind"].attrs["units"] = "m s-1"
                        ds["sfcWind"].attrs[
                            "ancillary_variables"
                        ] = "sfcWind_qc sfcWind_method"  # List other variables associated with variable (QA/QC)
                        ds["sfcWind"].attrs[
                            "comment"
                        ] = "Method of wind speed calculation varies, see sfcWind_method."

                    if "sfcWind_method" in ds.keys():
                        ds["sfcWind_method"].attrs[
                            "long_name"
                        ] = "wind_speed_calculation_method"
                        ds["sfcWind_method"].attrs[
                            "flag_values"
                        ] = "A B C H N R Q T V 9"
                        ds["sfcWind_method"].attrs[
                            "flag_meanings"
                        ] = "abridged_beaufort beaufort calm 5-minute_average normal 60-minute_average squall 180-minute_average variable missing"

                    if "sfcWind_qc" in ds.keys():
                        ds["sfcWind_method"].attrs["flag_values"] = "0 1 2 3 4 5 6 7 9"
                        ds["sfcWind_method"].attrs[
                            "flag_meanings"
                        ] = "See QA/QC csv for network."

                    # sfcWind_dir: wind direction
                    if (
                        "sfcWind_dir" in ds.keys()
                    ):  # No conversions needed, do not make raw column.
                        ds["sfcWind_dir"].attrs["long_name"] = "wind_direction"
                        ds["sfcWind_dir"].attrs["standard_name"] = "wind_from_direction"
                        ds["sfcWind_dir"].attrs[
                            "units"
                        ] = "degrees_clockwise_from_north"
                        ds["sfcWind_dir"].attrs[
                            "ancillary_variables"
                        ] = "sfcWind_dir_qc"  # List other variables associated with variable (QA/QC)

                    if "sfcWind_dir_qc" in ds.keys():
                        ds["sfcWind_dir_qc"].attrs["flag_values"] = "0 1 2 3 4 5 6 7 9"
                        ds["sfcWind_dir_qc"].attrs[
                            "flag_meanings"
                        ] = "See QA/QC csv for network."

                    # Update attributes for any non-standard variables

                    # QAQC process
                    if "qaqc_process" in ds.keys():
                        ds["qaqc_process"].attrs["long_name"] = "qaqc_process_type"
                        ds["qaqc_process"].attrs["flag_values"] = "V01 V02 V03"
                        ds["qaqc_process"].attrs[
                            "flag_meanings"
                        ] = "no_qaqc automated_qaqc subjected_to_qaqc"

                    # Data source
                    if "data_source" in ds.keys():
                        ds["data_source"].attrs["long_name"] = "source_of_data"
                        ds["data_source"].attrs[
                            "flag_values"
                        ] = "1 2 3 4 5 6 7 8 A B C D E F G H I J K L M N O 9"
                        ds["data_source"].attrs[
                            "flag_meanings"
                        ] = "See QA/QC csv for network."

                    # For QA/QC flags, replace np.nan with "nan" to avoid h5netcdf overwrite to blank.
                    for key in ds.keys():
                        if "qc" in key:
                            ds[key] = ds[key].astype(
                                str
                            )  # Coerce all values in key to string

                    # drop any column that does not have any valid (non-nan data)
                    # need to keep elevation separate, as it does have "valid" nan value, only drop if all other variables are also nans
                    for key in ds.keys():
                        try:
                            if key != "elevation":
                                if np.isnan(ds[key].values).all():
                                    print(
                                        "Dropping empty var: {}".format(key)
                                    )  # could be deleted to cleanup terminal output?
                                    ds = ds.drop(key)

                            # only drop elevation if all other variables are also nans
                            if (key == "elevation") & (
                                len(ds.keys()) == 1
                            ):  # only elevation remains
                                print(
                                    "Dropping empty var: {}".format(key)
                                )  # slightly unnecessary since the entire dataset will be empty too
                                ds = ds.drop(key)
                                continue
                        except (
                            Exception
                        ) as e:  # Add to handle errors for unsupported data types
                            next

                    # # Reorder variables
                    # In following order:
                    desired_order = [
                        "ps",
                        "tas",
                        "tdps",
                        "pr",
                        "hurs",
                        "rsds",
                        "sfcWind",
                        "sfcWind_dir",
                    ]
                    desired_order = [
                        i for i in desired_order if i in list(ds.keys())
                    ]  # Only keep vars which are in ds.
                    rest_of_vars = [
                        i for i in list(ds.keys()) if i not in desired_order
                    ]  # Retain rest of variables at the bottom.
                    new_index = desired_order + rest_of_vars
                    ds = ds[new_index]

                    # Testing: Manually check values to see that they seem correctly scaled, no unexpected NAs.
                    # for var in ds.variables:
                    #     try:
                    #         print([var, float(ds[var].min()), float(ds[var].max())])
                    #     except:
                    #         next

                except Exception as e:  # If error in xarray reorganization
                    print(file, e)
                    traceback.print_exc()
                    errors["File"].append(station)
                    errors["Time"].append(end_api)
                    errors["Error"].append("Error in ds set-up: {}".format(e))

                # Write station file to netcdf.
                if (
                    ds is None
                ):  # Should be caught be error handling above, but add in case.
                    print(
                        "Station {} does not report any valid meteorological data - not cleaned.".format(
                            file
                        )
                    )
                    errors["File"].append(file)
                    errors["Time"].append(end_api)
                    errors["Error"].append(
                        "Station reports all nan meteorological data."
                    )
                    continue

                else:
                    try:
                        filename = station + ".nc"  # Make file name
                        filepath = cleandir + filename  # Write file path

                        # Write locally
                        ds.to_netcdf(
                            path="temp/temp.nc", engine="netcdf4"
                        )  # Save station file.

                        # Push file to AWS with correct file name.
                        s3.Bucket(bucket_name).upload_file("temp/temp.nc", filepath)

                        print("Saving {} with dims {}".format(filename, ds.dims))
                        ds.close()  # Close dataframe.
                        continue
                    except Exception as e:
                        print(filename, e)
                        errors["File"].append(filename)
                        errors["Time"].append(end_api)
                        errors["Error"].append(
                            "Error saving ds as .nc file to AWS bucket: {}".format(e)
                        )
                        continue

    # Write errors to csv
    finally:
        # print(errors) # For testing
        errors = pd.DataFrame(errors)
        csv_buffer = StringIO()
        errors.to_csv(csv_buffer)
        content = csv_buffer.getvalue()
        s3_cl.put_object(
            Bucket=bucket_name,
            Body=content,
            Key=cleandir + "errors_otherisd_{}.csv".format(end_api),
        )


# Run function
if __name__ == "__main__":
    rawdir, cleandir, qaqcdir = get_file_paths("OtherISD")
    print(rawdir, cleandir, qaqcdir)
    clean_otherisd(rawdir, cleandir)

# -----------------------------------------------------------------------------------------------------
## Testing:
# import random # To get random subsample
# import s3fs # To read in .nc files

# # # ## Import file.
# files = []
# for item in s3.Bucket(bucket_name).objects.filter(Prefix = cleandir):
#     file = str(item.key)
#     files += [file]

# files = list(filter(lambda f: f.endswith(".nc"), files)) # Get list of file names
# files = [file for file in files if "error" not in file] # Remove error handling files.
# files = [file for file in files if "station" not in file] # Remove station files.
# files = random.sample(files, 4)

# # File 1:
# fs = s3fs.S3FileSystem()
# aws_urls = ["s3://wecc-historical-wx/"+file for file in files]

# with fs.open(aws_urls[0]) as fileObj:
#     test = xr.open_dataset(fileObj)
#     print(test)
#     for var in test.keys():
#         print(var)
#         print(test[var])
#     test.close()

# # File 2:
# # Test: multi-year merges work as expected.
# with fs.open(aws_urls[1]) as fileObj:
#     test = xr.open_dataset(fileObj, engine='h5netcdf')
#     print(str(test['time'].min())) # Get start time
#     print(str(test['time'].max())) # Get end time
#     test.close()


# # File 3:
# # Test: Inspect vars and attributes
# with fs.open(aws_urls[2]) as fileObj:
#     test = xr.open_dataset(fileObj, engine='h5netcdf')
#     for var in test.variables:
#         try:
#             print([var, float(test[var].min()), float(test[var].max())])
#         except:
#             continue
#     test.close()<|MERGE_RESOLUTION|>--- conflicted
+++ resolved
@@ -191,10 +191,6 @@
                             StringIO(gzipped_csv_file.read().decode())
                         )
                         for row in csv_reader:  # Each row is a record
-<<<<<<< HEAD
-
-=======
->>>>>>> 6114eff1
                             # Initialize all variables and set to be NA by default.
                             string = row[0]  # Unpack list.
 
