"""
This script performs data cleaning for networks pulled through Synoptic API for
ingestion into the Historical Observations Platform.
Approach:
(1) Read through variables and drop unnecessary variables
(2) Converts station metadata to standard format, with unique identifier
(3) Converts data metadata to standard format, and converts units into standard units if not provided in standard units.
(4) Converts missing data to standard format
(5) Tracks existing qa/qc flag for review
(6) Merge files by station, and outputs cleaned variables as a single .nc file for each station in an individual network.
Inputs: Raw data for the network's stations, with each csv file representing a station.
Outputs: Cleaned data for an individual network, priority variables, all times. Organized by station as .nc file.
Reference: https://www.ncei.noaa.gov/data/global-hourly/doc/isd-format-document.pdf
"""

# Step 0: Environment set-up
# Import libraries
import os
import xarray as xr
from datetime import datetime, date
import re
import numpy as np
import warnings

warnings.filterwarnings(
    action="ignore", category=FutureWarning
)  # Optional: Silence pandas' future warnings about regex (not relevant here)
import pandas as pd
import requests
from collections import Counter
import boto3
from io import BytesIO, StringIO
import smart_open
import traceback
import botocore
from random import sample
from cleaning_helpers import get_file_paths

# To be able to open xarray files from S3, h5netcdf must also be installed, but doesn't need to be imported.


# Import calc_clean.py.
try:
    import calc_clean
except:
    print("Error importing calc_clean.py")
    pass

# Import config.py
try:
    import config  # Import API keys.
except:
    print("Missing config.py file with API token. Make file if necessary.")
    exit()

## Set AWS credentials
s3 = boto3.resource("s3")
s3_cl = boto3.client("s3")  # for lower-level processes

# Set relative paths to other folders and objects in repository.
bucket_name = "wecc-historical-wx"
wecc_terr = (
    "s3://wecc-historical-wx/0_maps/WECC_Informational_MarineCoastal_Boundary_land.shp"
)
wecc_mar = "s3://wecc-historical-wx/0_maps/WECC_Informational_MarineCoastal_Boundary_marine.shp"

# Set up directory to save files temporarily, if it doesn't already exist.
try:
    os.mkdir(
        "temp"
    )  # Make the directory to save data in. Except used to pass through code if folder already exists.
except:
    pass

# Get units
unitstocheck = ["Pascals", "%", "m/s", "Celsius", "QC_type", "Degrees", "Millimeters"]


## FUNCTION: Get MADIS QA/QC flag data and parse into csv.
# Input: API url for QAQC metadata.
# Output: parsed table of QAQC codes and flag values, saved as csv.
# Note: this function does not need to be run daily, just occasionally.
def get_qaqc_flags(token, bucket_name, qaqcdir, network):
    url = "https://api.synopticdata.com/v2/qctypes?token={}".format(token)
    # print(url)
    request = requests.get(url).json()
    ids = []
    for each in request["QCTYPES"]:
        ids.append([each["ID"], each["SHORTNAME"], each["NAME"]])
    ids = pd.DataFrame(
        ids, columns=["FLAG", "SHORTNAME", "NAME"]
    )  # Sort by start date (note some stations return 'None' here)

    # Save to AWS bucket.
    # print(ids)
    print("Saving QAQC flags to csv file.")

    csv_buffer = StringIO()
    ids.to_csv(csv_buffer, index=False)
    content = csv_buffer.getvalue()
    s3_cl.put_object(
        Bucket=bucket_name,
        Body=content,
        Key=qaqcdir + "qaqcdict_{}.csv".format(network),
    )
    return ids


## FUNCTION: Clean MADIS data.
# Input:
# bucket_name: name of AWS bucket.
# rawdir: path to where raw data is saved as .csv files, with each file representing a station's records from download start date to present (by default 01-01-1980).
# Some stations have more than one csv file, with the second file named 2_[STID].csv, and so on.
# cleandir: path to where cleaned files should be saved.
# Output: Cleaned data for an individual network, priority variables, all times. Organized by station as .nc file.
# Note: files are already filtered by bbox in the pull step, so additional geospatial filtering is not required here.


# Function: parse the headers of the MADIS CSV file.
def parse_madis_headers(file):
    url = "s3://{}/{}".format(bucket_name, file)
    index = 0
    # If no data available for station, both of these variables will remain as NaN
    units = np.nan
    first_row = np.nan
    for line in smart_open.open(url, mode="rb"):
        if index > 10:
            return
        index += 1

        # row = (line.decode('utf-8'))
        row = line.decode(
            errors="ignore"
        )  # fix for non-ASCII character, safe for all stations

        if "STATION:" in row:  # Skip first row.
            station_id = row.partition(": ")[2].replace(" ", "").replace("\n", "")
            continue
        elif "STATION NAME:" in row:
            station_name = str(
                row.partition(": ")[2].replace("']", "").replace("\n", "")
            )
            station_name = station_name.replace(")", "")
            continue
        elif "LATITUDE" in row:
            latitude = float(row.partition(": ")[2].replace("']", ""))
            continue
        elif "LONGITUDE" in row:
            longitude = float(row.partition(": ")[2].replace("']", ""))
            continue
        elif "ELEVATION" in row:
            if row.partition(": ")[2].replace("\n", "") == "None":
                elevation = np.nan
            else:
                elevation = float(row.partition(": ")[2].replace("']", ""))  # In feet.
            continue
        elif "STATE" in row:
            state = row.partition(": ")[2].replace("']", "").replace("\n", "")
            continue

        elif "Station_ID" in row:
            columns = row
            columns = columns.split(",")
            columns = [
                k.replace("\n", "") for k in columns
            ]  # Clean: Remove line break from list
            continue

        elif any(unit in row for unit in unitstocheck):
            units = row
            units = units.replace("\n", "")
            continue

        else:
            # Get row where data begins (station ID first appears)
            if station_id in row:
                first_row = index
                break
            else:
                continue

    # Read in entire csv starting at first_row, using pandas.
    # First, some error handling.

    # Check for duplicated columns. If duplicated names, manually rename as 1 and 2, and then check for duplicates after reading in.
    if set([x for x in columns if columns.count(x) > 1]):
        dup = True  # Add dup flag.
        dup_col = set([x for x in columns if columns.count(x) > 1])
        # Manually rename second iteration of column.
        d = {
            a: list(range(1, b + 1)) if b > 1 else ""
            for a, b in Counter(columns).items()
        }
        columns = [i + str(d[i].pop(0)) if len(d[i]) else i for i in columns]
    else:
        dup = False
        dup_col = []

    headers = {
        "station_id": station_id,
        "station_name": station_name,
        "latitude": latitude,
        "longitude": longitude,
        "elevation": elevation,
        "state": state,
        "columns": columns,
        "units": units,
        "first_row": first_row,
        "dup": dup,
        "dup_col": dup_col,
    }
    # print(first_row)
    return headers


# Function: take heads, read csv into pandas db and clean.
def parse_madis_to_pandas(file, headers, errors, removedvars):
<<<<<<< HEAD

=======
>>>>>>> 6114eff1
    ### TEMPORARY MISMATCH METADATA FIX
    if (
        len(file) > 24
    ):  # identifies files whose name is longer than 24 characters; for CWOP standard is 23 chars, update pull files are 32
        return  # skips any file whose name is longer than 24 characters --> targets the CWOP_STID-20YY-MM-DD files
    ###

    # Read in CSV, removing header.
    obj = s3_cl.get_object(Bucket=bucket_name, Key=file)
    try:
        df = pd.read_csv(
            BytesIO(obj["Body"].read()),
            names=headers["columns"],
            header=headers["first_row"] - 1,
            low_memory=False,
        )  # Ignore dtype warning here, we resolve this manually below.
    except:
        print(
            "Raw data file {} is either empty or does not report data within v1 period (1/1980 - 8/2022). Not cleaned.".format(
                file
            )
        )
        return

    if len(df.index) == 0:
        print("Raw data file for {} is empty, station not cleaned.".format(file))
        return

    # Handling for timeout errors
    # If a timeout occurs, the last line of valid data is repeated in the next file and is skipped, but if that is the only line of data, script breaks
    # Remove "status" error rows
    if (
        len(
            df[
                df.isin([' "message": "Request could not complete. Timeout."}']).any(
                    axis=1
                )
            ]
        )
        != 0
    ):
        df = df.drop(df.tail(1).index)
    elif len(df[df.isin(['{"status": 408']).any(axis=1)]) != 0:
        df = df.drop(df.tail(1).index)

    # Drop any columns that only contain NAs.
    df = df.dropna(axis=1, how="all")

    # If columns duplicated, check to see if they are identical and drop second if so.
    if headers["dup"] is True:
        for i in headers["dup_col"]:  # For each duplicated column
            cols = df.filter(like=i).columns
            if df[cols[0]].equals(df[cols[1]]):
                # print("Dropping duplicate column {}".format(cols[1]))
                df.drop(cols[1], axis=1, inplace=True)
                # print(df.columns)
            else:
                print("Non-identical duplicate columns found.")  # For testing
                errors["File"].append(file)
                errors["Time"].append(end_api)
                errors["Error"].append(
                    "Non-identical duplicate columns found. Columns: {}".format(i)
                )
                continue

    # Fix time format issues caused by "Timeout" errors.
    df["Date_Time"] = pd.to_datetime(
        df["Date_Time"], errors="coerce"
    )  # Convert time to datetime and catch any incorrectly formatted columns.
    df = df[pd.notnull(df["Date_Time"])]  # Remove any rows where time is missing.

    df = df.loc[
        (df["Date_Time"] < "09-01-2022") & (df["Date_Time"] > "12-31-1979")
    ]  # TIME FILTER: Remove any rows before Jan 01 1980 and after August 30 2022.
    # note this will return an empty df if all data is outside these time bounds
    if len(df.index) == 0:
        print(
            "No data for {} during v1 period (1/1980 - 8/2022), station not cleaned.".format(
                file
            )
        )
        return  # exits the function

    # Remove any non-essential columns.
    coltokeep = [
        "Station_ID",
        "Date_Time",
        "altimeter_set_1",
        "altimeter_set_1_qc",
        "air_temp_set_1",
        "air_temp_set_1_qc",
        "relative_humidity_set_1",
        "relative_humidity_set_1_qc",
        "wind_speed_set_1",
        "wind_speed_set_1_qc",
        "wind_direction_set_1",
        "wind_direction_set_1_qc",
        "precip_accum_since_local_midnight_set_1",
        "precip_accum_since_local_midnight_set_1_qc",
        "precip_accum_24_hour_set_1",
        "precip_accum_24_hour_set_1_qc",
        "dew_point_temperature_set_1d",
        "pressure_set_1d",
        "pressure_set_1",
        "pressure_set_1_qc",
        "dew_point_temperature_set_1",
        "dew_point_temperature_set_1_qc",
        "precip_accum_one_hour_set_1",
        "precip_accum_one_hour_set_1_qc",
        "solar_radiation_set_1",
        "solar_radiation_set_1_qc",
        "precip_accum_set_1",
        "precip_accum_set_1_qc",
        "precip_accum_five_minute_set_1",
        "precip_accum_five_minute_set_1_qc",
    ]

    othercols = [
        col for col in df.columns if col not in coltokeep and col not in removedvars
    ]
    removedvars += (
        othercols  # Add any new columns from drop list to removedvars, to save later.
    )
    df = df.drop(
        columns=[col for col in df if col not in coltokeep]
    )  # Drop all columns not in coltokeep list.

    # # Manually convert "None" to np.nan
    df.replace(to_replace="None", value=np.nan, inplace=True)

    return df


def clean_madis(bucket_name, rawdir, cleandir, network, cwop_letter=None):
    # Ensuring that non-CWOP networks do not accidentally subset
    if network != "CWOP":
        cwop_letter = None

    try:
        files = []
        for item in s3.Bucket(bucket_name).objects.filter(Prefix=rawdir):
            file = str(item.key)
            files += [file]

        files = list(
            filter(lambda f: f.endswith(".csv"), files)
        )  # Get list of file names
        files = [
            file for file in files if "error" not in file
        ]  # Remove error handling files.
        files = [
            file for file in files if "station" not in file
        ]  # Remove error handling files.

        # Set up error handling.
        errors = {"File": [], "Time": [], "Error": []}  # Set up error handling.
        end_api = datetime.now().strftime(
            "%Y%m%d%H%M"
        )  # Set end time to be current time at beginning of download: for error handling csv.
        timestamp = datetime.utcnow().strftime(
            "%m-%d-%Y, %H:%M:%S"
        )  # For attributes of netCDF file.

        # Set up list of variables to be removed
        removedvars = []

        # # Get list of station IDs from filename and clean.
        ids = list()
        for file in files:
            id = file.split("/")[-1]  # Remove leading folders
            id = re.sub(".csv", "", id)  # Remove file extension
            id_mult = id.split("_")  # Split on _ char in two cases
            if len(id_mult[0]) <= 2:  # timeout split files go up to 11_STID so far
                id = id_mult[-1]  # X_STID timeout split files, id is after _
            elif len(id_mult[-1]) == 10:
                id = id_mult[0]  # STID_20YY-MM-DD update pull files, id is before _
            if id not in ids:
                ids.append(id)

        # Get sensor metadata from QA/QC folder
        sensor_filepath = (
            "s3://wecc-historical-wx/3_qaqc_wx/{}/sensorlist_{}.csv".format(
                network, network
            )
        )
        sensor_data = pd.read_csv(smart_open.smart_open(sensor_filepath))

    except Exception as e:  # If unable to read files from cleandir, break function.
        print("Whole network error.")
        errors["File"].append("Whole network")
        errors["Time"].append(end_api)
        errors["Error"].append("Whole network error: {}".format(e))

    else:  # If files read successfully, continue.
<<<<<<< HEAD

=======
>>>>>>> 6114eff1
        dfs = []  # intialize empty df for appending

        ## Procedure for grouping of data in CWOP to split up 7k+ stations by first letter
        not_ABCDEFG = (
            "A",
            "B",
            "C",
            "D",
            "E",
            "F",
            "G",
        )  # catch-all single letter stations (K, L, M, P, S, T, U, W at present)
        if network == "CWOP" and cwop_letter != None:
            if (
                "other" in cwop_letter and len(cwop_letter) == 5
            ):  # cwop_letter = "other"
                ids = [id for id in ids if not id.startswith(not_ABCDEFG)]

            elif (
                "other" in cwop_letter and len(cwop_letter) != 5
            ):  # additional letters + other category called, ex: cwop_letter = "ABC + other"
                letter_to_clean = cwop_letter.replace(" ", "")
                letter_to_clean = letter_to_clean.replace(
                    "other", ""
                )  # so it doesn't clean "o t h e r"
                letter_to_clean = letter_to_clean.replace("+", "")
                letter_ids = tuple(letter_to_clean)
                other_ids = [id for id in ids if not id.startswith(not_ABCDEFG)]
                letter_ids = [id for id in ids if id.startswith(letter_ids)]
                ids = other_ids + letter_ids

            if len(cwop_letter) == 1:  # single letter cleaning, ex: cwop_letter = "A"
                ids = [id for id in ids if id.startswith(str(cwop_letter))]

            if (
                "other" not in cwop_letter and len(cwop_letter) != 1
            ):  # more than one letter provided, but not other category, ex: cwop_letter = "ACD"
                letter_ids = tuple(cwop_letter)
                ids = [id for id in ids if id.startswith(letter_ids)]

            print(
                "CWOP batch cleaning for '{0}' stations: batch-size of {1} stations".format(
                    cwop_letter, len(ids)
                )
            )

        elif (
            network == "CWOP" and cwop_letter == None
        ):  # This a full network clean with no batch sub-setting, ex: cwop_letter = None
            print(
                "Warning: Setting cwop_letter = None is for an entire network clean of CWOP, estimated 1 week to complete."
            )  # warninig, could delete
            ids = ids

        else:  # network should not be CWOP, and will complete full clean
            ids = ids

        for i in ids:
            try:
                stat_files = [
                    k for k in files if i in k
                ]  # Get list of files with station ID in them.
                station_id = (
                    "{}_".format(network) + i.upper()
                )  # Save file ID as uppercase always.
                headers = (
                    []
                )  # Iterate through files to clean. Each file represents a station's data.

                if not stat_files:  # If no files left in list
                    print("No raw data found for {} on AWS.".format(station_id))
                    errors["File"].append(station_id)
                    errors["Time"].append(end_api)
                    errors["Error"].append("No raw data found for this station on AWS.")
                    continue  # Skip this station

                for file in stat_files:
                    try:
                        skip = 0
                        header = parse_madis_headers(file)
                        # If units are NaN, this signifies an empty dataframe. Write to errors, but do not clean station.
                        if isinstance(header["units"], float) and np.isnan(
                            header["units"]
                        ):
                            print(
                                "{} reports empty data file -- not cleaned.".format(
                                    station_id
                                )
                            )
                            errors["File"].append(file)
                            errors["Time"].append(end_api)
                            errors["Error"].append(
                                "No data available for station. Cleaning stage skipped."
                            )
                            stat_files.remove(file)  # Remove from file list
                            continue
                        headers.append(header)

                    except Exception as e:
                        print(
                            "Error parsing MADIS headers, please check for {}.".format(
                                station_id
                            )
                        )
                        errors["File"].append(file)
                        errors["Time"].append(end_api)
                        errors["Error"].append("Error parsing MADIS headers.")
                        continue

                # If more than one file for station, metadata should be identical. Test this.
                if all(a == headers[0] for a in headers[1:]):
                    headers = headers[0]
                else:  # If not, provide user input option to proceed.
                    ### TEMPORARY MISMATCH METADATA FIX
                    headers = headers[0]
                    # resp = input("Station files provide conflicting metadata for station {0}. Which file's metadata would you like to use (0-{1})?".format(station_id, len(headers)-1))
                    # try:
                    #     headers = headers[int(resp)]
                    # except ValueError:
                    #     errors['File'].append(stat_files)
                    #     errors['Time'].append(end_api)
                    #     errors['Error'].append("Invalid response to metadata query. Skipping file.")
                    #     print("Invalid response. Skipping file {}.")
                    #     continue
                    ###

                try:
                    dfs = [
                        parse_madis_to_pandas(file, headers, errors, removedvars)
                        for file in stat_files
                    ]

                except (
                    Exception
                ) as e:  # Note: error handling will be slightly coarse here bc of list comprehension.
                    errors["File"].append(stat_files)
                    errors["Time"].append(end_api)
                    errors["Error"].append(
                        "Error in parsing MADIS files to pandas dfs: {}".format(e)
                    )
                    continue

            except Exception as e:
                errors["File"].append(
                    i
                )  # If stat_files is none, this will default to saving ID of station.
                errors["Time"].append(end_api)
                errors["Error"].append("Error in stat_files set-up: {}".format(e))
                continue

            try:
                station_name = headers["station_name"]  # Get station name
                file_count = len(dfs)
                if file_count == 0:
                    print(
                        "{} is having dfs appending issues, please check".format(i)
                    )  # AP907 is one (timeout issue)
                    errors["File"].append(i)
                    errors["Time"].append(end_api)
                    errors["Error"].append("Dataframe appending issue, please check")
                    continue  # skip station

                elif (
                    all(df is None for df in dfs) == True
                ):  # If all files for a station do not have data within time bound range
                    errors["File"].append(stat_files)
                    errors["Time"].append(end_api)
                    errors["Error"].append(
                        "All raw data files do not report data for 1/1980 - 8/2022. Not cleaned"
                    )
                    continue  # skip station

                df_stat = pd.concat(
                    dfs, axis=0, ignore_index=True
                )  # fixes mismatch in num. of cols if sensor is added to station in newer raw datafile

                # Deal with units
                units = pd.DataFrame(
                    list(zip(headers["columns"], list(headers["units"].split(",")))),
                    columns=["column", "units"],
                )
                varstokeep = list(df_stat.columns)
                units = units[
                    units.column.isin(varstokeep)
                ]  # Only keep non-removed cols
                units = units[
                    units["units"] != "QC_type"
                ]  # Only keep non qa-qc data types
                if (
                    "Fahrenheit" in units["units"]
                ):  # Pull code set to get units as metric. Break if this condition is not met.
                    print("Units not standardized! Fix code")
                    exit()

                # Fix multi-type columns
                # If column has QC in it, force to string.
                for b in df_stat.columns:
                    multitype = set(type(x).__name__ for x in df_stat[b])
                    if len(multitype) > 1:
                        if "qc" in b:
                            df_stat[b] = df_stat[b].astype(
                                str
                            )  # Coerce to string (to handle multiple QA/QC flags)
                            df_stat[b] = df_stat[b].str.replace(
                                ".0", ""
                            )  # Remove trailing .0 from float conversion.
                        elif "wind_cardinal_direction" in b:
                            df_stat[b] = df_stat[b].astype(str)  # Coerce to string
                        elif "sea_level_pressure_set" in b:
                            df_stat[b] = df_stat[b].astype(float)  # Coerce to float.
                        elif "wind_gust_set_1" in b:
                            df_stat[b] = df_stat[b].astype(float)  # Coerce to float.
                        elif "heat_index_set_1" in b:
                            df_stat[b] = df_stat[b].astype(float)  # Coerce to float.
                        elif "wind_direction_set_1" in b:
                            df_stat[b] = df_stat[b].astype(float)  # Coerce to float.
                        else:
                            print(
                                "Multitype error for column {} with data types {}. Please resolve".format(
                                    b, multitype
                                )
                            )  # Code to flag novel exceptions, correct and add explicit handling above.
                            errors["File"].append(file)
                            errors["Time"].append(end_api)
                            errors["Error"].append(
                                "Multitype error for column {} with data types {}. Please resolve".format(
                                    b, multitype
                                )
                            )
                            continue
                    else:
                        if "qc" in b:
                            df_stat[b] = df_stat[b].astype(
                                str
                            )  # Coerce QA/QC flag to string in all instances.
                            df_stat[b] = df_stat[b].str.replace(
                                ".0", ""
                            )  # Remove trailing .0 from float conversion.

                # Fix issue with "nan" and nan causing comparison errors
                df_stat = df_stat.replace("nan", np.nan)

                # Sort by time and remove any overlapping timestamps.
                df_stat = df_stat.sort_values(by="Date_Time")
                df_stat = df_stat.drop_duplicates()

                # Move df to xarray object.
                ds = df_stat.to_xarray()

                # Update global attributes
                ds = ds.assign_attrs(title="{} cleaned".format(network))
                ds = ds.assign_attrs(institution="Eagle Rock Analytics / Cal Adapt")
                ds = ds.assign_attrs(source="")
                ds = ds.assign_attrs(
                    history="MADIS_clean.py script run on {} UTC".format(timestamp)
                )
                ds = ds.assign_attrs(
                    comment="Intermediate data product: may not have been subject to any cleaning or QA/QC processing"
                )
                ds = ds.assign_attrs(license="")
                ds = ds.assign_attrs(citation="")
                ds = ds.assign_attrs(
                    disclaimer="This document was prepared as a result of work sponsored by the California Energy Commission (PIR-19-006). It does not necessarily represent the views of the Energy Commission, its employees, or the State of California. Neither the Commission, the State of California, nor the Commission's employees, contractors, or subcontractors makes any warranty, express or implied, or assumes any legal liability for the information in this document; nor does any party represent that the use of this information will not infringe upon privately owned rights. This document has not been approved or disapproved by the Commission, nor has the Commission passed upon the accuracy of the information in this document."
                )
                ds = ds.assign_attrs(station_name=station_name.replace("\n", ""))
                ds = ds.assign_attrs(
                    raw_files_merged=file_count
                )  # Keep count of how many files merged per station.

                # Update dimensions and coordinates

                # Add dimensions: station ID and time.
                ds = ds.rename({"Date_Time": "time"})  # Rename time variable.
                ds = ds.set_coords("time").swap_dims(
                    {"index": "time"}
                )  # Swap index with time.
                ds = ds.assign_coords(id=str(station_id))
                ds = ds.expand_dims("id")  # Add station_id as index.
                ds = ds.drop_vars(
                    ("index")
                )  # Drop station_id variable and index coordinate.
                ds = ds.rename({"id": "station"})  # Rename id to station_id.

                # Add coordinates: latitude and longitude.
                lat = np.asarray([headers["latitude"]] * len(ds["time"]))
                lat.shape = (1, len(ds["time"]))

                lon = np.asarray([headers["longitude"]] * len(ds["time"]))
                lon.shape = (1, len(ds["time"]))

                # reassign lat and lon as coordinates
                ds = ds.assign_coords(
                    lat=(["station", "time"], lat), lon=(["station", "time"], lon)
                )

                # If any observation is missing lat or lon coordinates, drop these observations.
                if np.count_nonzero(np.isnan(ds["lat"])) != 0:
                    # print("Dropping missing lat values") # For testing.
                    ds = ds.where(~np.isnan(ds["lat"]))

                if np.count_nonzero(np.isnan(ds["lon"])) != 0:
                    # print("Dropping missing lon values") # For testing.
                    ds = ds.where(~np.isnan(ds["lon"]))

                # Add variable: elevation
                elev = np.asarray([headers["elevation"]] * len(ds["time"]))
                elev.shape = (1, len(ds["time"]))
                ds["elevation"] = (["station", "time"], elev)

                # Update dimension and coordinate attributes.

                # Convert column to datetime (and remove any rows that cannot be coerced).
                ds["time"] = pd.to_datetime(
                    ds["time"], utc=True
                )  # Convert from string to incorrect time format.
                ds["time"] = pd.to_datetime(ds["time"], unit="ns")  # Fix time format.

                # Update attributes.
                ds["time"].attrs["long_name"] = "time"
                ds["time"].attrs["standard_name"] = "time"
                ds["time"].attrs["comment"] = "In UTC."

                # Station ID
                ds["station"].attrs["long_name"] = "station_id"
                ds["station"].attrs[
                    "comment"
                ] = "Unique ID created by Eagle Rock Analytics. Includes network name appended to original unique station ID provided by network."

                # Latitude
                ds["lat"].attrs["long_name"] = "latitude"
                ds["lat"].attrs["standard_name"] = "latitude"
                ds["lat"].attrs["units"] = "degrees_north"

                # Longitude
                ds["lon"].attrs["long_name"] = "longitude"
                ds["lon"].attrs["standard_name"] = "longitude"
                ds["lon"].attrs["units"] = "degrees_east"

                # Elevation
                # Convert from feet to meters.
                ds["elevation"] = calc_clean._unit_elev_ft_to_m(
                    ds["elevation"]
                )  # Convert feet to meters.

                ds["elevation"].attrs["standard_name"] = "height_above_mean_sea_level"
                ds["elevation"].attrs["long_name"] = "station_elevation"
                ds["elevation"].attrs["units"] = "meters"
                ds["elevation"].attrs[
                    "positive"
                ] = "up"  # Define which direction is positive
                ds["elevation"].attrs["comment"] = "Converted from feet to meters."

                # Update sensor metadata
                station_sensors = sensor_data.loc[
                    sensor_data.STID == i
                ]  # May be multiple rows if sensors added/removed over time.
                sensorheights = station_sensors[
                    [x for x in station_sensors.columns if "position" in x]
                ].drop_duplicates()  # Get all position columns, dropping duplicate rows

                # If sensor heights is completely NA, ignore.
                if sensorheights.isnull().all().all():
                    ds = ds.assign_attrs(anemometer_height_m=np.nan)
                    ds = ds.assign_attrs(thermometer_height_m=np.nan)
                    ds = ds.assign_attrs(barometer_elevation_m=np.nan)

                else:
                    # For wind direction, air temp and barometer sensors, keep multiple sensor heights if there are more than one.

                    # Wind speed & direction (m)
                    if (
                        "wind_speed_1_position" in sensorheights.columns
                        and True in sensorheights.wind_speed_1_position.notnull().values
                    ):  # If any value not null
                        if (
                            len(sensorheights.wind_speed_1_position) > 1
                            and sensorheights.wind_speed_1_position.nunique() != 1
                        ):
                            print(
                                f"{station_id} has more than one wind sensor height. Check these are saved as expected."
                            )  # Testing, to flag cases of this.
                            # If more than one anemometer sensor w/ diff heights
                            # Use time column to name attributes

                            # Get start date for each sensor height
                            start_dates = (
                                station_sensors.sort_values("wind_speed_1_start")
                                .groupby("wind_speed_1_position")
                                .head(1)
                            )
                            start_dates = start_dates[
                                ["wind_speed_1_position", "wind_speed_1_start"]
                            ]

                            # Get end date for each sensor height
                            end_dates = (
                                station_sensors.sort_values("wind_speed_1_end")
                                .groupby("wind_speed_1_position")
                                .tail(1)
                            )
                            end_dates = end_dates[
                                ["wind_speed_1_position", "wind_speed_1_end"]
                            ]

                            # Join by sensor heights
                            dates = start_dates.merge(
                                end_dates, on="wind_speed_1_position"
                            )
                            row["names"] = np.nan  # Add names column

                            # generate attribute names
                            for index, row in dates.iterrows():
                                row["names"] = (
                                    f"anemometer_height_m_{row.wind_speed_1_start[0:10]}_{row.wind_speed_1_end[0:10]}"
                                )
                                ds.attrs[row["names"]] = float(
                                    row["wind_speed_1_position"]
                                )

                        else:
                            sensor_height = (
                                sensorheights.wind_speed_1_position.dropna().unique()
                            )  # Get all unique values from column.
                            ds = ds.assign_attrs(
                                anemometer_height_m=float(sensor_height[0])
                            )
                    else:
                        ds = ds.assign_attrs(anemometer_height_m=np.nan)

                    # Air temperature (m)
                    if (
                        "air_temp_1_position" in sensorheights.columns
                        and True in sensorheights.air_temp_1_position.notnull().values
                    ):  # If any value not null
                        if (
                            len(sensorheights.air_temp_1_position) > 1
                            and sensorheights.air_temp_1_position.nunique() != 1
                        ):
                            print(
                                f"{station_id} has more than one air temp sensor height. Check these are saved as expected."
                            )  # Testing, to flag cases of this.
                            # If more than one anemometer sensor w/ diff heights
                            # Use time column to name attributes

                            # Get start date for each sensor height
                            start_dates = (
                                station_sensors.sort_values("air_temp_1_start")
                                .groupby("air_temp_1_position")
                                .head(1)
                            )
                            start_dates = start_dates[
                                ["air_temp_1_position", "air_temp_1_start"]
                            ]

                            # Get end date for each sensor height
                            end_dates = (
                                station_sensors.sort_values("air_temp_1_end")
                                .groupby("air_temp_1_position")
                                .tail(1)
                            )
                            end_dates = end_dates[
                                ["air_temp_1_position", "air_temp_1_end"]
                            ]

                            # Join by sensor heights
                            dates = start_dates.merge(
                                end_dates, on="air_temp_1_position"
                            )
                            row["names"] = np.nan  # Add names column

                            # generate attribute names
                            for index, row in dates.iterrows():
                                row["names"] = (
                                    f"thermometer_height_m_{row.air_temp_1_start[0:10]}_{row.air_temp_1_end[0:10]}"
                                )
                                ds.attrs[row["names"]] = float(
                                    row["air_temp_1_position"]
                                )
                        else:
                            sensor_height = (
                                sensorheights.air_temp_1_position.dropna().unique()
                            )  # Get all unique values from column.
                            ds = ds.assign_attrs(
                                thermometer_height_m=float(sensor_height[0])
                            )
                    else:
                        ds = ds.assign_attrs(thermometer_height_m=np.nan)

                    # Barometer elevation (convert from height)
                    if (
                        "pressure_1_position" in sensorheights.columns
                        and True in sensorheights.pressure_1_position.notnull().values
                    ):  # If any value not null
<<<<<<< HEAD

=======
>>>>>>> 6114eff1
                        if (
                            len(sensorheights.pressure_1_position) > 1
                            and sensorheights.pressure_1_position.nunique() != 1
                        ):
                            print(
                                f"{station_id} has more than one pressure sensor height. Check these are saved as expected."
                            )  # Testing, to flag cases of this.
                            # If more than one anemometer sensor w/ diff heights
                            # Use time column to name attributes

                            # Get start date for each sensor height
                            start_dates = (
                                station_sensors.sort_values("pressure_1_start")
                                .groupby("pressure_1_position")
                                .head(1)
                            )
                            start_dates = start_dates[
                                ["pressure_1_position", "pressure_1_start"]
                            ]

                            # Get end date for each sensor height
                            end_dates = (
                                station_sensors.sort_values("pressure_1_end")
                                .groupby("pressure_1_position")
                                .tail(1)
                            )
                            end_dates = end_dates[
                                ["pressure_1_position", "pressure_1_end"]
                            ]

                            # Join by sensor heights
                            dates = start_dates.merge(
                                end_dates, on="pressure_1_position"
                            )
                            row["names"] = np.nan  # Add names column

                            if pd.notnull(ds["elevation"].values[0]):
                                # generate attribute names
                                for index, row in dates.iterrows():
                                    row["names"] = (
                                        f"barometer_elevation_m_{row.pressure_1_start[0:10]}_{row.pressure_1_end[0:10]}"
                                    )
                                    ds.attrs[row["names"]] = float(
                                        row["pressure_1_position"]
                                    ) + float(ds["elevation"].values[0])
                            else:
                                for index, row in dates.iterrows():
                                    row["names"] = (
                                        f"barometer_height_m_{row.pressure_1_start[0:10]}_{row.pressure_1_end[0:10]}"
                                    )
                                    ds.attrs[row["names"]] = float(
                                        row["pressure_1_position"]
                                    )
                                    ds = ds.assign_attrs(barometer_elevation_m=np.nan)

                        else:
                            if pd.notnull(
                                ds["elevation"].values[0]
                            ):  # If station has elevation
                                sensor_height = (
                                    sensorheights.pressure_1_position.dropna().unique()
                                )  # Get all unique values from column.
                                barometer_elev = sensor_height[0] + float(
                                    ds["elevation"].values[0]
                                )
                                ds = ds.assign_attrs(
                                    barometer_elevation_m=barometer_elev
                                )
                            else:  # if no station elevation, keep barometer height and record barometer elevation as NaN
                                sensor_height = (
                                    sensorheights.pressure_1_position.dropna().unique()
                                )  # Get all unique values from column.
                                ds = ds.assign_attrs(
                                    barometer_height_m=sensor_height[0]
                                )
                                ds = ds.assign_attrs(barometer_elevation_m=np.nan)

                    else:
                        ds = ds.assign_attrs(barometer_elevation_m=np.nan)

                    # Any other sensors with values
                    sensorheights = sensorheights.dropna(
                        axis="columns", how="all"
                    )  # Drop all-na columns

                    # For precip columns, get single value
                    precip_heights = sensorheights[
                        [col for col in sensorheights.columns if "precip" in col]
                    ]
                    if not precip_heights.isnull().values.all():  # if any value not NaN
                        if (
                            len(precip_heights.columns) > 1
                        ):  # If multiple rainfall columns
                            if (
                                precip_heights.nunique(axis=1).eq(1).all()
                            ):  # If all values the same in row
                                ds = ds.assign_attrs(
                                    rain_gauge_height_m=float(
                                        precip_heights.values[0][0]
                                    )
                                )
                            else:
                                print("Competing rain gauge height values")
                                exit()  # To do!
                        else:
                            ds = ds.assign_attrs(
                                rain_gauge_height_m=float(precip_heights.values[0])
                            )

                    # Currently, these only take one sensor height if there is more than one provided.
                    for col in sensorheights.columns:
                        if col not in [
                            "altimeter_1_position",
                            "wind_speed_1_position",
                            "pressure_1_position",
                        ]:
<<<<<<< HEAD

=======
>>>>>>> 6114eff1
                            sensor_height = sensorheights[col].dropna().unique()
                            if col == "relative_humidity_1_position":
                                ds = ds.assign_attrs(
                                    humidity_height_m=float(sensor_height[0])
                                )
                            if col == "dew_point_temperature_1_position":
                                ds = ds.assign_attrs(
                                    dew_point_temperature_height_m=float(
                                        sensor_height[0]
                                    )
                                )
                            if col == "solar_radiation_1_position":
                                ds = ds.assign_attrs(
                                    pyranometer_height_m=float(sensor_height[0])
                                )
                            if col == "wind_direction_1_position":
                                ds = ds.assign_attrs(
                                    wind_vane_height_m=float(sensor_height[0])
                                )

                # Update variable attributes and do unit conversions

                # tas: air surface temperature (K)
                if "air_temp_set_1" in ds.keys():
                    ds["tas"] = calc_clean._unit_degC_to_K(ds["air_temp_set_1"])
                    ds = ds.drop("air_temp_set_1")

                    if "air_temp_set_1_qc" in ds.keys():
                        # Flag values are listed in this column and separated with ; when more than one is used for a given observation.
                        flagvals = ds["air_temp_set_1_qc"].values.tolist()[0]
                        flagvals = [
                            x for x in flagvals if pd.isnull(x) == False
                        ]  # Remove nas
                        flagvals = list(np.unique(flagvals))  # Get unique values
                        flagvals = list(
                            np.unique(
                                [
                                    split_item
                                    for item in flagvals
                                    for split_item in str(item).split(";")
                                ]
                            )
                        )  # Split any rows with multiple flags and run unique again.

                        if flagvals == [
                            "nan"
                        ]:  # This should not occur, but leave in here for additional robustness.
                            # print("Flag value is {}".format(flagvals)) # For testing.
                            ds = ds.drop("air_temp_set_1_qc")
                            ds["tas"].attrs["long_name"] = "air_temperature"
                            ds["tas"].attrs["standard_name"] = "air_temperature"
                            ds["tas"].attrs["units"] = "degree_Kelvin"
                            ds["tas"].attrs[
                                "comment"
                            ] = "Converted from Celsius to Kelvin."

                        else:
                            ds = ds.rename({"air_temp_set_1_qc": "tas_qc"})
                            flagvals = [
                                ele.replace(".0", "") for ele in flagvals
                            ]  # Reformat to match csv.
                            ds["tas_qc"].attrs[
                                "flag_values"
                            ] = flagvals  # Generate values from unique values from dataset.
                            ds["tas_qc"].attrs[
                                "flag_meanings"
                            ] = "See QA/QC csv for network."

                            ds["tas"].attrs["long_name"] = "air_temperature"
                            ds["tas"].attrs["standard_name"] = "air_temperature"
                            ds["tas"].attrs["units"] = "degree_Kelvin"
                            ds["tas"].attrs[
                                "ancillary_variables"
                            ] = "tas_qc"  # List other variables associated with variable (QA/QC)
                            ds["tas"].attrs[
                                "comment"
                            ] = "Converted from Celsius to Kelvin."

                    else:
                        ds["tas"].attrs["long_name"] = "air_temperature"
                        ds["tas"].attrs["standard_name"] = "air_temperature"
                        ds["tas"].attrs["units"] = "degree_Kelvin"
                        ds["tas"].attrs["comment"] = "Converted from Celsius to Kelvin."

                # ps: surface air pressure (Pa)
                # Note here that if "pressure_set_1" has values this is a direct station observation reading.
                # Otherwise, if "pressure_set_1d" has values this is a derived value calculated from altimeter and elevation.
                # We will manually recalculate this here.

                # Set up column.

                if (
                    "pressure_set_1" in ds.keys()
                ):  # If station pressure directly observed
                    if not np.isnan(
                        ds["pressure_set_1"].values
                    ).all():  # If station pressure directly observed
                        ds = ds.rename({"pressure_set_1": "ps"})

                        # Set attributes
                        ds["ps"].attrs["long_name"] = "station_air_pressure"
                        ds["ps"].attrs["standard_name"] = "air_pressure"
                        ds["ps"].attrs["units"] = "Pa"

                        if "sea_level_pressure_set_1" in ds.keys():
                            ds = ds.drop(
                                "sea_level_pressure_set_1"
                            )  # Drop psl if station pressure available

                if (
                    "ps" not in ds.keys()
                ):  # If this didn't work, look for sea level pressure
                    if "sea_level_pressure_set_1" in ds.keys():
                        ds = ds.rename({"sea_level_pressure_set_1": "psl"})
                        ds["psl"].attrs["long_name"] = "sea_level_air_pressure"
                        ds["psl"].attrs["standard_name"] = "air_pressure"
                        ds["psl"].attrs["units"] = "Pa"

                if "pressure_set_1_qc" in ds.keys():  # If QA/QC exists.
                    flagvals = ds["pressure_set_1_qc"].values.tolist()[0]
                    flagvals = [
                        x for x in flagvals if pd.isnull(x) == False
                    ]  # Remove nas
                    flagvals = list(np.unique(flagvals))  # Get unique values
                    flagvals = list(
                        np.unique(
                            [
                                split_item
                                for item in flagvals
                                for split_item in str(item).split(";")
                            ]
                        )
                    )  # Split any rows with multiple flags and run unique again.

                    if flagvals == [
                        "nan"
                    ]:  # This should not occur, but leave in here for additional check.
                        # print("Flag value is {}".format(flagvals)) # For testing.
                        ds = ds.drop("pressure_set_1_qc")
                    else:
                        ds = ds.rename({"pressure_set_1_qc": "ps_qc"})
                        flagvals = [
                            ele.replace(".0", "") for ele in flagvals
                        ]  # Reformat to match csv.
                        ds["ps_qc"].attrs[
                            "flag_values"
                        ] = flagvals  # Generate values from unique values from dataset.
                        ds["ps_qc"].attrs[
                            "flag_meanings"
                        ] = "See QA/QC csv for network."
                        if "ps" in ds.keys():
                            ds["ps"].attrs["ancillary_variables"] = "ps_qc"

                if "sea_level_pressure_set_1_qc" in ds.keys():  # If QA/QC exists.
                    if "psl" in ds.keys():
                        flagvals = ds["sea_level_pressure_set_1_qc"].values.tolist()[0]
                        flagvals = [
                            x for x in flagvals if pd.isnull(x) == False
                        ]  # Remove nas
                        flagvals = list(np.unique(flagvals))  # Get unique values
                        flagvals = list(
                            np.unique(
                                [
                                    split_item
                                    for item in flagvals
                                    for split_item in str(item).split(";")
                                ]
                            )
                        )  # Split any rows with multiple flags and run unique again.

                        if flagvals == [
                            "nan"
                        ]:  # This should not occur, but leave in as additional check.
                            ds = ds.drop("sea_level_pressure_set_1_qc")
                        else:
                            ds = ds.rename({"sea_level_pressure_set_1_qc": "psl_qc"})
                            flagvals = [
                                ele.replace(".0", "") for ele in flagvals
                            ]  # Reformat to match csv.
                            ds["psl_qc"].attrs[
                                "flag_values"
                            ] = flagvals  # Generate values from unique values from dataset.
                            ds["psl_qc"].attrs[
                                "flag_meanings"
                            ] = "See QA/QC csv for network."
                            ds["psl"].attrs["ancillary_variables"] = "psl_qc"
                    else:  # if no sea level pressure, drop QC flags.
                        ds = ds.drop("sea_level_pressure_set_1_qc")

                # tdps: dew point temperature (K)
                # if raw dew point temperature observed, use that.
                if "dew_point_temperature_set_1" in ds.keys():
                    ds["tdps"] = calc_clean._unit_degC_to_K(
                        ds["dew_point_temperature_set_1"]
                    )
                    ds = ds.drop("dew_point_temperature_set_1")

                    # Set attributes for conversion.
                    ds["tdps"].attrs["long_name"] = "dew_point_temperature"
                    ds["tdps"].attrs["standard_name"] = "dew_point_temperature"
                    ds["tdps"].attrs["units"] = "degree_Kelvin"
                    ds["tdps"].attrs["comment"] = "Converted from Celsius to Kelvin."

                    # QAQC flag
                    if "dew_point_temperature_set_1_qc" in ds.keys():
                        # Flag values are listed in this column and separated with ; when more than one is used for a given observation.
                        flagvals = ds["dew_point_temperature_set_1_qc"].values.tolist()[
                            0
                        ]
                        flagvals = [
                            x for x in flagvals if pd.isnull(x) == False
                        ]  # Remove nas
                        flagvals = list(np.unique(flagvals))  # Get unique values
                        flagvals = list(
                            np.unique(
                                [
                                    split_item
                                    for item in flagvals
                                    for split_item in str(item).split(";")
                                ]
                            )
                        )  # Split any rows with multiple flags and run unique again.

                        if flagvals == [
                            "nan"
                        ]:  # This should not occur, but leave in as additional check.
                            # print("Flag value is {}".format(flagvals)) # For testing.
                            ds = ds.drop("dew_point_temperature_set_1_qc")
                        else:
                            ds = ds.rename(
                                {"dew_point_temperature_set_1_qc": "tdps_qc"}
                            )
                            flagvals = [
                                ele.replace(".0", "") for ele in flagvals
                            ]  # Reformat to match csv.
                            ds["tdps_qc"].attrs[
                                "flag_values"
                            ] = flagvals  # Generate values from unique values from dataset.
                            ds["tdps_qc"].attrs[
                                "flag_meanings"
                            ] = "See QA/QC csv for network."

                            ds["tdps"].attrs[
                                "ancillary_variables"
                            ] = "tdps_qc"  # List other variables associated with variable (QA/QC)

                # pr: precipitation
                # We have 4 different raw precipitation variables for precip.
                # precip_accum_24_hour_set_1 # Precipitation from last 24 hours.
                # precip_accum_since_local_midnight_set_1 # Precipitation from local midnight.
                # precip_accum_set_1 # Precipitation since last record.
                # precip_accum_one_hour_set_1 # Precipitation in last hour.

                # At this stage, no infilling. So we will keep all columns with data and simply rename them.

                # Reformat remaining columns
                if "precip_accum_24_hour_set_1" in ds.keys():
                    ds = ds.rename({"precip_accum_24_hour_set_1": "pr_24h"})
                    ds["pr_24h"].attrs["long_name"] = "24_hr_precipitation_amount"
                    ds["pr_24h"].attrs["units"] = "mm/24hr"
                    ds["pr_24h"].attrs[
                        "comment"
                    ] = "Precipitation accumulated in previous 24 hour period."

                    if "precip_accum_24_hour_set_1_qc" in ds.keys():
                        ds = ds.rename({"precip_accum_24_hour_set_1_qc": "pr_24h_qc"})

                if "precip_accum_since_local_midnight_set_1" in ds.keys():
                    ds = ds.rename(
                        {"precip_accum_since_local_midnight_set_1": "pr_localmid"}
                    )
                    ds["pr_localmid"].attrs[
                        "long_name"
                    ] = "precipitation_since_local_midnight"
                    ds["pr_localmid"].attrs[
                        "units"
                    ] = "mm"  # since local midnight, including "midnight" in unit will break xr read in for time unit
                    ds["pr_localmid"].attrs[
                        "comment"
                    ] = "Precipitation accumulated since local midnight."

                    if "precip_accum_since_local_midnight_set_1_qc" in ds.keys():
                        ds = ds.rename(
                            {
                                "precip_accum_since_local_midnight_set_1_qc": "pr_localmid_qc"
                            }
                        )

                if "precip_accum_set_1" in ds.keys():
                    ds = ds.rename({"precip_accum_set_1": "pr"})
                    ds["pr"].attrs["long_name"] = "precipitation_amount"
                    ds["pr"].attrs["units"] = "mm/interval"
                    ds["pr"].attrs[
                        "comment"
                    ] = "Precipitation accumulated since previous measurement."

                    if "precip_accum_set_1_qc" in ds.keys():
                        ds = ds.rename({"precip_accum_set_1_qc": "pr_qc"})

                if "precip_accum_one_hour_set_1" in ds.keys():
                    ds = ds.rename({"precip_accum_one_hour_set_1": "pr_1h"})
                    ds["pr_1h"].attrs["long_name"] = "hourly_precipitation_amount"
                    ds["pr_1h"].attrs["units"] = "mm/hr"
                    ds["pr_1h"].attrs[
                        "comment"
                    ] = "Precipitation accumulated in previous hour."

                    if "precip_accum_one_hour_set_1_qc" in ds.keys():
                        ds = ds.rename({"precip_accum_one_hour_set_1_qc": "pr_1h_qc"})

                if "precip_accum_five_minute_set_1" in ds.keys():
                    ds = ds.rename({"precip_accum_five_minute_set_1": "pr_5min"})
                    ds["pr_5min"].attrs["long_name"] = "5_minute_precipitation_amount"
                    ds["pr_5min"].attrs["units"] = "mm/5 min"
                    ds["pr_5min"].attrs[
                        "comment"
                    ] = "Precipitation accumulated in previous 5 minutes."

                    if "precip_accum_five_minute_set_1_qc" in ds.keys():
                        ds = ds.rename(
                            {"precip_accum_five_minute_set_1_qc": "pr_5min_qc"}
                        )

                # Reformat qc columns
                if "pr_24h_qc" in ds.keys():
                    flagvals = ds["pr_24h_qc"].values.tolist()[0]
                    flagvals = [
                        x for x in flagvals if pd.isnull(x) == False
                    ]  # Remove nas
                    flagvals = list(np.unique(flagvals))  # Get unique values
                    flagvals = list(
                        np.unique(
                            [
                                split_item
                                for item in flagvals
                                for split_item in str(item).split(";")
                            ]
                        )
                    )  # Split any rows with multiple flags and run unique again.

                    if flagvals == [
                        "nan"
                    ]:  # This should not occur, but leave in as additional check.
                        # print("Flag value is {}".format(flagvals)) # For testing.
                        ds = ds.drop("pr_24h_qc")
                    else:
                        flagvals = [
                            ele.replace(".0", "") for ele in flagvals
                        ]  # Reformat to match csv.
                        ds["pr_24h_qc"].attrs[
                            "flag_values"
                        ] = flagvals  # Generate values from unique values from dataset.
                        ds["pr_24h_qc"].attrs[
                            "flag_meanings"
                        ] = "See QA/QC csv for network."

                        ds["pr_24h"].attrs[
                            "ancillary_variables"
                        ] = "pr_24h_qc"  # List other variables associated with variable (QA/QC)

                if "pr_localmid_qc" in ds.keys():
                    flagvals = ds["pr_localmid_qc"].values.tolist()[0]
                    flagvals = [
                        x for x in flagvals if pd.isnull(x) == False
                    ]  # Remove nas
                    flagvals = list(np.unique(flagvals))  # Get unique values
                    flagvals = list(
                        np.unique(
                            [
                                split_item
                                for item in flagvals
                                for split_item in str(item).split(";")
                            ]
                        )
                    )  # Split any rows with multiple flags and run unique again.

                    if flagvals == [
                        "nan"
                    ]:  # This should not occur, but leave in as additional check.
                        # print("Flag value is {}".format(flagvals)) # For testing.
                        ds = ds.drop("pr_localmid_qc")
                    else:
                        flagvals = [
                            ele.replace(".0", "") for ele in flagvals
                        ]  # Reformat to match csv.
                        ds["pr_localmid_qc"].attrs[
                            "flag_values"
                        ] = flagvals  # Generate values from unique values from dataset.
                        ds["pr_localmid_qc"].attrs[
                            "flag_meanings"
                        ] = "See QA/QC csv for network."

                        ds["pr_localmid"].attrs[
                            "ancillary_variables"
                        ] = "pr_localmid_qc"  # List other variables associated with variable (QA/QC)

                if "pr_qc" in ds.keys():
                    flagvals = ds["pr_qc"].values.tolist()[0]
                    flagvals = [
                        x for x in flagvals if pd.isnull(x) == False
                    ]  # Remove nas
                    flagvals = list(np.unique(flagvals))  # Get unique values
                    flagvals = list(
                        np.unique(
                            [
                                split_item
                                for item in flagvals
                                for split_item in str(item).split(";")
                            ]
                        )
                    )  # Split any rows with multiple flags and run unique again.

                    if flagvals == [
                        "nan"
                    ]:  # This should not occur, but leave in as additional check.
                        # print("Flag value is {}".format(flagvals)) # For testing.
                        ds = ds.drop("pr_qc")
                    else:
                        flagvals = [
                            ele.replace(".0", "") for ele in flagvals
                        ]  # Reformat to match csv.
                        ds["pr_qc"].attrs[
                            "flag_values"
                        ] = flagvals  # Generate values from unique values from dataset.
                        ds["pr_qc"].attrs[
                            "flag_meanings"
                        ] = "See QA/QC csv for network."

                        ds["pr"].attrs[
                            "ancillary_variables"
                        ] = "pr_qc"  # List other variables associated with variable (QA/QC)

                if "pr_1h_qc" in ds.keys():
                    flagvals = ds["pr_1h_qc"].values.tolist()[0]
                    flagvals = [
                        x for x in flagvals if pd.isnull(x) == False
                    ]  # Remove nas
                    flagvals = list(np.unique(flagvals))  # Get unique values
                    flagvals = list(
                        np.unique(
                            [
                                split_item
                                for item in flagvals
                                for split_item in str(item).split(";")
                            ]
                        )
                    )  # Split any rows with multiple flags and run unique again.

                    if flagvals == [
                        "nan"
                    ]:  # This should not occur, but leave in as additional check.
                        # print("Flag value is {}".format(flagvals)) # For testing.
                        ds = ds.drop("pr_1h_qc")
                    else:
                        flagvals = [
                            ele.replace(".0", "") for ele in flagvals
                        ]  # Reformat to match csv.
                        ds["pr_1h_qc"].attrs[
                            "flag_values"
                        ] = flagvals  # Generate values from unique values from dataset.
                        ds["pr_1h_qc"].attrs[
                            "flag_meanings"
                        ] = "See QA/QC csv for network."

                        ds["pr_1h"].attrs[
                            "ancillary_variables"
                        ] = "pr_1h_qc"  # List other variables associated with variable (QA/QC)

                if "pr_5min_qc" in ds.keys():
                    flagvals = ds["pr_5min_qc"].values.tolist()[0]
                    flagvals = [
                        x for x in flagvals if pd.isnull(x) == False
                    ]  # Remove nas
                    flagvals = list(np.unique(flagvals))  # Get unique values
                    flagvals = list(
                        np.unique(
                            [
                                split_item
                                for item in flagvals
                                for split_item in str(item).split(";")
                            ]
                        )
                    )  # Split any rows with multiple flags and run unique again.

                    if flagvals == [
                        "nan"
                    ]:  # This should not occur, but leave in as additional check.
                        # print("Flag value is {}".format(flagvals)) # For testing.
                        ds = ds.drop("pr_5min_qc")
                    else:
                        flagvals = [
                            ele.replace(".0", "") for ele in flagvals
                        ]  # Reformat to match csv.
                        ds["pr_5min_qc"].attrs[
                            "flag_values"
                        ] = flagvals  # Generate values from unique values from dataset.
                        ds["pr_5min_qc"].attrs[
                            "flag_meanings"
                        ] = "See QA/QC csv for network."

                        ds["pr_5min"].attrs[
                            "ancillary_variables"
                        ] = "pr_5min_qc"  # List other variables associated with variable (QA/QC)

                # Set ancillary variables based on other precip cols
                precip_cols = [elem for elem in ds.keys() if "pr" in elem]
                precip_cols = [elem for elem in precip_cols if "pressure" not in elem]

                if precip_cols:  # if list not empty
                    if len(precip_cols) > 1:  # If list has more than one var in it.
                        for col in precip_cols:
                            relcols = [
                                k for k in precip_cols if col not in k
                            ]  # Get list of all vars other than col.
                            ds[col].attrs["ancillary_variables"] = " ".join(relcols)

                # hurs: relative humidity
                if "relative_humidity_set_1" in ds.keys():
                    ds = ds.rename({"relative_humidity_set_1": "hurs"})
                    # Set attributes
                    ds["hurs"].attrs["long_name"] = "relative_humidity"
                    ds["hurs"].attrs["standard_name"] = "relative_humidity"
                    ds["hurs"].attrs["units"] = "percent"

                    # If QA/QC column exists
                    if "relative_humidity_set_1_qc" in ds.keys():
                        flagvals = ds["relative_humidity_set_1_qc"].values.tolist()[0]
                        flagvals = [
                            x for x in flagvals if pd.isnull(x) == False
                        ]  # Remove nas
                        flagvals = list(np.unique(flagvals))  # Get unique values
                        flagvals = list(
                            np.unique(
                                [
                                    split_item
                                    for item in flagvals
                                    for split_item in str(item).split(";")
                                ]
                            )
                        )  # Split any rows with multiple flags and run unique again.

                        if flagvals == [
                            "nan"
                        ]:  # This should not occur, but leave in as additional check.
                            # print("Flag value is {}".format(flagvals)) # For testing.
                            ds = ds.drop("relative_humidity_set_1_qc")
                        else:
                            ds = ds.rename({"relative_humidity_set_1_qc": "hurs_qc"})
                            flagvals = [
                                ele.replace(".0", "") for ele in flagvals
                            ]  # Reformat to match csv.
                            ds["hurs_qc"].attrs[
                                "flag_values"
                            ] = flagvals  # Generate values from unique values from dataset.
                            ds["hurs_qc"].attrs[
                                "flag_meanings"
                            ] = "See QA/QC csv for network."
                            ds["hurs"].attrs[
                                "ancillary_variables"
                            ] = "hurs_qc"  # List other variables associated with variable (QA/QC)

                # rsds: surface_downwelling_shortwave_flux_in_air (solar radiation, w/m2)

                if (
                    "solar_radiation_set_1" in ds.keys()
                ):  # Already in w/m2, no need to convert units.
                    # If column exists, rename.
                    ds = ds.rename({"solar_radiation_set_1": "rsds"})

                    # Set attributes
                    ds["rsds"].attrs["long_name"] = "solar_radiation"
                    ds["rsds"].attrs[
                        "standard_name"
                    ] = "surface_downwelling_shortwave_flux_in_air"
                    ds["rsds"].attrs["units"] = "W m-2"

                # rsds: QA/QC flags
                if "solar_radiation_set_1_qc" in ds.keys():
                    flagvals = ds["solar_radiation_set_1_qc"].values.tolist()[0]
                    flagvals = [
                        x for x in flagvals if pd.isnull(x) == False
                    ]  # Remove nas
                    flagvals = list(np.unique(flagvals))  # Get unique values
                    flagvals = list(
                        np.unique(
                            [
                                split_item
                                for item in flagvals
                                for split_item in str(item).split(";")
                            ]
                        )
                    )  # Split any rows with multiple flags and run unique again.

                    if flagvals == [
                        "nan"
                    ]:  # This should not occur, but leave in as additional check.
                        ds = ds.drop("solar_radiation_set_1_qc")
                    else:
                        ds = ds.rename({"solar_radiation_set_1_qc": "rsds_qc"})
                        flagvals = [
                            ele.replace(".0", "") for ele in flagvals
                        ]  # Reformat to match csv.
                        ds["rsds_qc"].attrs[
                            "flag_values"
                        ] = flagvals  # Generate values from unique values from dataset.
                        ds["rsds_qc"].attrs[
                            "flag_meanings"
                        ] = "See QA/QC csv for network."

                        ds["rsds"].attrs[
                            "ancillary_variables"
                        ] = "rsds_qc"  # List other variables associated with variable (QA/QC)

                # sfcWind : wind speed (m/s)
                if "wind_speed_set_1" in ds.keys():  # Data already in m/s.
                    ds = ds.rename({"wind_speed_set_1": "sfcWind"})
                    ds["sfcWind"].attrs["long_name"] = "wind_speed"
                    ds["sfcWind"].attrs["standard_name"] = "wind_speed"
                    ds["sfcWind"].attrs["units"] = "m s-1"
                    ds["sfcWind"].attrs[
                        "comment"
                    ] = "Method of wind speed calculation varies within network, with 2-minute mean as CWOP sampling standard."
                    # (Method of calculation may vary and is unknown source by source.)
                    # See: https://weather.gladstonefamily.net/CWOP_Guide.pdf
                    # FLAG: HOW TO DEAL WITH SOURCE-unique sampling standards in MADIS_clean????

                if "wind_speed_set_1_qc" in ds.keys():
                    flagvals = ds["wind_speed_set_1_qc"].values.tolist()[0]
                    flagvals = [
                        x for x in flagvals if pd.isnull(x) == False
                    ]  # Remove nas
                    flagvals = list(np.unique(flagvals))  # Get unique values
                    flagvals = list(
                        np.unique(
                            [
                                split_item
                                for item in flagvals
                                for split_item in str(item).split(";")
                            ]
                        )
                    )  # Split any rows with multiple flags and run unique again.

                    if flagvals == [
                        "nan"
                    ]:  # This should not occur, but leave in as additional check.
                        ds = ds.drop("wind_speed_set_1_qc")
                    else:  # Otherwise, rename and reformat.
                        ds = ds.rename({"wind_speed_set_1_qc": "sfcWind_qc"})
                        flagvals = [
                            ele.replace(".0", "") for ele in flagvals
                        ]  # Reformat to match csv.

                        ds["sfcWind_qc"].attrs["flag_values"] = flagvals
                        ds["sfcWind_qc"].attrs[
                            "flag_meanings"
                        ] = "See QA/QC csv for network."
                        ds["sfcWind"].attrs[
                            "ancillary_variables"
                        ] = "sfcWind_qc"  # List other variables associated with variable (QA/QC)

                # sfcWind_dir: wind direction
                if (
                    "wind_direction_set_1" in ds.keys()
                ):  # No conversions needed, do not make raw column.
                    ds = ds.rename({"wind_direction_set_1": "sfcWind_dir"})
                    ds["sfcWind_dir"].attrs["long_name"] = "wind_direction"
                    ds["sfcWind_dir"].attrs["standard_name"] = "wind_from_direction"
                    ds["sfcWind_dir"].attrs["units"] = "degrees_clockwise_from_north"
                    ds["sfcWind_dir"].attrs[
                        "comment"
                    ] = "Wind direction is defined by the direction that the wind is coming from (i.e., a northerly wind originates in the north and blows towards the south)."

                if "wind_direction_set_1_qc" in ds.keys():
                    flagvals = ds["wind_direction_set_1_qc"].values.tolist()[0]
                    flagvals = [
                        x for x in flagvals if pd.isnull(x) == False
                    ]  # Remove nas
                    flagvals = list(np.unique(flagvals))  # Get unique values
                    flagvals = list(
                        np.unique(
                            [
                                split_item
                                for item in flagvals
                                for split_item in str(item).split(";")
                            ]
                        )
                    )  # Split any rows with multiple flags and run unique again.

                    if flagvals == [
                        "nan"
                    ]:  # This should not occur, but leave in as additional check.
                        ds = ds.drop("wind_direction_set_1_qc")
                    else:  # Otherwise, rename and reformat.
                        ds = ds.rename({"wind_direction_set_1_qc": "sfcWind_dir_qc"})
                        flagvals = [
                            ele.replace(".0", "") for ele in flagvals
                        ]  # Reformat to match csv.

                        ds["sfcWind_dir_qc"].attrs["flag_values"] = flagvals
                        ds["sfcWind_dir_qc"].attrs[
                            "flag_meanings"
                        ] = "See QA/QC csv for network."
                        ds["sfcWind_dir"].attrs[
                            "ancillary_variables"
                        ] = "sfcWind_dir_qc"  # List other variables associated with variable (QA/QC)

                # Other variables: rename to match format
                if "altimeter_set_1" in ds.keys():
                    ds = ds.rename({"altimeter_set_1": "ps_altimeter"})
                if "altimeter_set_1_qc" in ds.keys():
                    ds = ds.rename({"altimeter_set_1_qc": "ps_altimeter_qc"})
                if "dew_point_temperature_set_1d" in ds.keys():
                    ds = ds.rename({"dew_point_temperature_set_1d": "tdps_derived"})
                if "pressure_set_1d" in ds.keys():
                    ds = ds.rename({"pressure_set_1d": "ps_derived"})

                if "ps_altimeter" in ds.keys():
                    ds["ps_altimeter"].attrs["long_name"] = "altimeter"
                    ds["ps_altimeter"].attrs["units"] = "Pa"
                    ds["ps_altimeter"].attrs["ancillary_variables"] = "ps"

                if "tdps_derived" in ds.keys():
                    ds["tdps_derived"] = calc_clean._unit_degC_to_K(ds["tdps_derived"])
                    ds["tdps_derived"].attrs[
                        "long_name"
                    ] = "derived_dew_point_temperature"
                    ds["tdps_derived"].attrs["units"] = "degree_Kelvin"
                    ds["tdps_derived"].attrs[
                        "comment"
                    ] = "Derived by Synoptic. Converted from Celsius to Kelvin."

                if "ps_derived" in ds.keys():
                    ds["ps_derived"].attrs["long_name"] = "derived_station_pressure"
                    ds["ps_derived"].attrs["units"] = "Pa"
                    ds["ps_derived"].attrs["comment"] = "Derived by Synoptic."

                ds = ds.drop("Station_ID")  # Drop repeated Station_ID column.

                # Testing: Manually check values to see that they seem correctly scaled, no unexpected NAs.
                # for var in ds.variables:
                #     try:
                #         print([var, float(ds[var].min()), float(ds[var].max())])
                #     except:
                #         next
                # #Note: here we have tdps and hurs values of 0. This is what causes the "dividing by 0" errors, likely.
                # Address in QA/QC stage (and recalc tdps if needed).

                # Quality control: if any variable is completely empty, drop it.
                for key in ds.keys():
                    try:
                        if np.isnan(ds[key].values).all():
                            if "elevation" not in key:  # Don't drop elevation if NaN
                                print("Dropping {}".format(key))
                                ds = ds.drop(key)
                    except (
                        Exception
                    ) as e:  # Add to handle errors for unsupported data types
                        next

                # For QA/QC flags, replace np.nan with "nan" to avoid h5netcdf overwrite to blank.
                for key in ds.keys():
                    if "qc" in key:
                        ds[key] = ds[key].astype(
                            str
                        )  # Coerce all values in key to string.

                # Reorder variables
                desired_order = [
                    "ps",
                    "tas",
                    "tdps",
                    "pr",
                    "hurs",
                    "rsds",
                    "sfcWind",
                    "sfcWind_dir",
                ]
                actual_order = [i for i in desired_order if i in list(ds.keys())]
                rest_of_vars = [
                    i for i in list(ds.keys()) if i not in desired_order
                ]  # Retain rest of variables at the bottom.
                new_index = actual_order + rest_of_vars
                ds = ds[new_index]

            except Exception as e:
                print(traceback.format_exc())
                # print(e)
                errors["File"].append(stat_files)
                errors["Time"].append(end_api)
                errors["Error"].append("Error in ds set-up: {}".format(e))
                continue  # Move on to next station

            # Write station file to netcdf.
            if (
                len(ds.keys()) == 0
            ):  # skip station if the entire dataset will be empty because no data is observed
                print(
                    "{} has no data for all meteorological variables of interest throughout its current reporting; station not cleaned.".format(
                        station_id
                    )
                )
                errors["File"].append(station_id)
                errors["Time"].append(end_api)
                errors["Error"].append("Station reports all nan meteorological data.")
                continue

            elif (
                len(ds.time) == 0
            ):  # this should not be necessary, but placing for testing
                print(
                    "No data for {} during v1 period (1/1980 - 8/2022), station not cleaned.".format(
                        station_id
                    )
                )
                errors["File"].append(stat_files)
                errors["Time"].append(end_api)
                errors["Error"].append(
                    "No data for this station during v1 period (1/1980 - 8/2022"
                )
                continue

            else:
                try:
                    filename = station_id + ".nc"  # Make file name
                    filepath = cleandir + filename  # Write file path

                    # Write locally
                    ds.to_netcdf(
                        path="temp/temp.nc", engine="netcdf4"
                    )  # Previously engine="h5netcdf" but was breaking on macOS

                    # Push file to AWS with correct file name.
                    s3.Bucket(bucket_name).upload_file("temp/temp.nc", filepath)

                    print("Saving {} with dims {}".format(filename, ds.dims))

                    ds.close()  # Close dataframe.
                except Exception as e:
                    print(e)
                    errors["File"].append(stat_files)
                    errors["Time"].append(end_api)
                    errors["Error"].append(
                        "Error saving ds as .nc file to AWS bucket: {}".format(e)
                    )
                    continue

        # # Write the list of removed variables to csv for future reference. Keep these in one centralized "removedvars.csv" file that gets appended to
        # Read in existing removedvars.csv from AWS folder, if it already exists.
        # If removedvars.csv already in file list, save it to append to.
        key = cleandir + "removedvars.csv"
        removedvars = pd.DataFrame(removedvars, columns=["Variable"])
        try:
            test = s3.Bucket(bucket_name).Object(key).get()
            removedvarscsv = pd.read_csv(test["Body"])
            removedvars = pd.concat(
                [removedvarscsv, removedvars], axis=0, ignore_index=True
            )
            removedvars = removedvars[["Variable"]].drop_duplicates(ignore_index=True)
            # print(removedvars) # For testing

            csv_buffer = StringIO()
            removedvars.to_csv(csv_buffer)
            content = csv_buffer.getvalue()
            s3_cl.put_object(
                Bucket=bucket_name, Body=content, Key=cleandir + "removedvars.csv"
            )
            # print("Updated removedvars.csv") # For testing

        except botocore.exceptions.ClientError as ex:
            if (
                ex.response["Error"]["Code"] == "NoSuchKey"
            ):  # If removed vars doesn't already exist, save.
                # Save to AWS
                csv_buffer = StringIO()
                removedvars.to_csv(csv_buffer)
                content = csv_buffer.getvalue()
                s3_cl.put_object(
                    Bucket=bucket_name, Body=content, Key=cleandir + "removedvars.csv"
                )
                # print("Created removedvars.csv") # For testing

            else:  # If some other error occurs.
                errors["File"].append("Whole network error")
                errors["Time"].append(end_api)
                errors["Error"].append(ex.response)

    # Write errors.csv
    finally:  # Always execute this.
        errors = pd.DataFrame(errors)
        csv_buffer = StringIO()
        errors.to_csv(csv_buffer)
        content = csv_buffer.getvalue()
        s3_cl.put_object(
            Bucket=bucket_name,
            Body=content,
            Key=cleandir + "errors_{}_{}.csv".format(network, end_api),
        )


# # Run functions
if __name__ == "__main__":
    network = "CWOP"
    rawdir, cleandir, qaqcdir = get_file_paths(network)
    print(rawdir, cleandir, qaqcdir)
    get_qaqc_flags(
        token=config.token, bucket_name=bucket_name, qaqcdir=qaqcdir, network=network
    )
    clean_madis(
        bucket_name, rawdir, cleandir, network, cwop_letter=None
    )  # if cwop_letter is not None, argument must be passed as a string


# List of MADIS network names
# 'CAHYDRO', 'CDEC', 'CNRFC', 'CRN', 'CWOP', 'HNXWFO', 'HOLFUY', 'HPWREN',
# 'LOXWFO', 'MAP', 'MTRWFO', 'NCAWOS', 'NOS-NWLON', 'NOS-PORTS',
# 'RAWS', 'SGXWFO', 'SHASAVAL', 'VCAPCD', 'HADS'

# Note: CWOP, RAWS, and HADS will take a long time to run to complete full network clean

# ---------------------------------------------------------------------------------------------------------
### Testing
# import random # To get random subsample
# import s3fs # To read in .nc files

# # # ## Import file.
# files = []
# for item in s3.Bucket(bucket_name).objects.filter(Prefix = cleandir):
#     file = str(item.key)
#     files += [file]

# files = list(filter(lambda f: f.endswith(".nc"), files)) # Get list of file names
# files = [file for file in files if "error" not in file] # Remove error handling files.
# files = [file for file in files if "station" not in file] # Remove error handling files.
# files = random.sample(files, 4)

# # File 1:
# fs = s3fs.S3FileSystem()
# aws_urls = ["s3://wecc-historical-wx/"+file for file in files]

# with fs.open(aws_urls[0]) as fileObj:
#     test = xr.open_dataset(fileObj)
#     print(test)
#     for var in test.keys():
#         print(var)
#         print(test[var])
#     test.close()

# # File 2:
# # Test: multi-year merges work as expected.
# with fs.open(aws_urls[1]) as fileObj:
#     test = xr.open_dataset(fileObj, engine='h5netcdf')
#     print(str(test['time'].min())) # Get start time
#     print(str(test['time'].max())) # Get end time
#     test.close()


# # File 3:
# # Test: Inspect vars and attributes
# with fs.open(aws_urls[2]) as fileObj:
#     test = xr.open_dataset(fileObj, engine='h5netcdf')
#     for var in test.variables:
#         try:
#             print([var, float(test[var].min()), float(test[var].max())])
#         except:
#             continue
#     test.close()<|MERGE_RESOLUTION|>--- conflicted
+++ resolved
@@ -215,10 +215,6 @@
 
 # Function: take heads, read csv into pandas db and clean.
 def parse_madis_to_pandas(file, headers, errors, removedvars):
-<<<<<<< HEAD
-
-=======
->>>>>>> 6114eff1
     ### TEMPORARY MISMATCH METADATA FIX
     if (
         len(file) > 24
@@ -413,10 +409,6 @@
         errors["Error"].append("Whole network error: {}".format(e))
 
     else:  # If files read successfully, continue.
-<<<<<<< HEAD
-
-=======
->>>>>>> 6114eff1
         dfs = []  # intialize empty df for appending
 
         ## Procedure for grouping of data in CWOP to split up 7k+ stations by first letter
@@ -910,10 +902,6 @@
                         "pressure_1_position" in sensorheights.columns
                         and True in sensorheights.pressure_1_position.notnull().values
                     ):  # If any value not null
-<<<<<<< HEAD
-
-=======
->>>>>>> 6114eff1
                         if (
                             len(sensorheights.pressure_1_position) > 1
                             and sensorheights.pressure_1_position.nunique() != 1
@@ -1030,10 +1018,6 @@
                             "wind_speed_1_position",
                             "pressure_1_position",
                         ]:
-<<<<<<< HEAD
-
-=======
->>>>>>> 6114eff1
                             sensor_height = sensorheights[col].dropna().unique()
                             if col == "relative_humidity_1_position":
                                 ds = ds.assign_attrs(
