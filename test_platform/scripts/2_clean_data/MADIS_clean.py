"""
This script performs data cleaning for networks pulled through Synoptic API for
ingestion into the Historical Observations Platform.
Approach:
(1) Read through variables and drop unnecessary variables
(2) Converts station metadata to standard format, with unique identifier
(3) Converts data metadata to standard format, and converts units into standard units if not provided in standard units.
(4) Converts missing data to standard format
(5) Tracks existing qa/qc flag for review
(6) Merge files by station, and outputs cleaned variables as a single .nc file for each station in an individual network.
Inputs: Raw data for the network's stations, with each csv file representing a station.
Outputs: Cleaned data for an individual network, priority variables, all times. Organized by station as .nc file.
Reference: https://www.ncei.noaa.gov/data/global-hourly/doc/isd-format-document.pdf
"""

# Step 0: Environment set-up
# Import libraries
import os
import xarray as xr
from datetime import datetime, date
import re
import numpy as np
import warnings
warnings.filterwarnings(action = 'ignore', category = FutureWarning) # Optional: Silence pandas' future warnings about regex (not relevant here)
import pandas as pd
import requests
from collections import Counter
import boto3
from io import BytesIO, StringIO
import smart_open
import traceback
import botocore
from random import sample
from cleaning_helpers import get_file_paths
# To be able to open xarray files from S3, h5netcdf must also be installed, but doesn't need to be imported.


# Import calc_clean.py.
try:
    import calc_clean
except:
    print("Error importing calc_clean.py")
    pass

# Import config.py
try:
    import config # Import API keys.
except:
    print("Missing config.py file with API token. Make file if necessary.")
    exit()

## Set AWS credentials
s3 = boto3.resource("s3")
s3_cl = boto3.client('s3') # for lower-level processes

# Set relative paths to other folders and objects in repository.
bucket_name = "wecc-historical-wx"
wecc_terr = "s3://wecc-historical-wx/0_maps/WECC_Informational_MarineCoastal_Boundary_land.shp"
wecc_mar = "s3://wecc-historical-wx/0_maps/WECC_Informational_MarineCoastal_Boundary_marine.shp"

# Set up directory to save files temporarily, if it doesn't already exist.
try:
    os.mkdir('temp') # Make the directory to save data in. Except used to pass through code if folder already exists.
except:
    pass

# Get units
unitstocheck = ['Pascals', '%', 'm/s', 'Celsius', 'QC_type', 'Degrees', 'Millimeters']

<<<<<<< HEAD
=======
# Given a network name, return all relevant AWS filepaths for other functions.
def get_file_paths(network):
    rawdir = "1_raw_wx/{}/".format(network)
    cleandir = "2_clean_wx/{}/".format(network)
    qaqcdir = "3_qaqc_wx/{}/".format(network)
    return rawdir, cleandir, qaqcdir

>>>>>>> 05740cd9

## FUNCTION: Get MADIS QA/QC flag data and parse into csv.
# Input: API url for QAQC metadata.
# Output: parsed table of QAQC codes and flag values, saved as csv.
# Note: this function does not need to be run daily, just occasionally.
def get_qaqc_flags(token, bucket_name, qaqcdir, network):
    url = "https://api.synopticdata.com/v2/qctypes?token={}".format(token)
    #print(url)
    request = requests.get(url).json()
    ids = []
    for each in request['QCTYPES']:
        ids.append([each['ID'], each['SHORTNAME'], each['NAME']])
    ids = pd.DataFrame(ids, columns = ['FLAG', 'SHORTNAME', 'NAME']) # Sort by start date (note some stations return 'None' here)

    # Save to AWS bucket.
    #print(ids)
    print("Saving QAQC flags to csv file.")

    csv_buffer = StringIO()
    ids.to_csv(csv_buffer, index = False)
    content = csv_buffer.getvalue()
    s3_cl.put_object(Bucket=bucket_name, Body=content, Key=qaqcdir+"qaqcdict_{}.csv".format(network))
    return ids

## FUNCTION: Clean MADIS data.
# Input:
# bucket_name: name of AWS bucket.
# rawdir: path to where raw data is saved as .csv files, with each file representing a station's records from download start date to present (by default 01-01-1980).
# Some stations have more than one csv file, with the second file named 2_[STID].csv, and so on.
# cleandir: path to where cleaned files should be saved.
# Output: Cleaned data for an individual network, priority variables, all times. Organized by station as .nc file.
# Note: files are already filtered by bbox in the pull step, so additional geospatial filtering is not required here.


# Function: parse the headers of the MADIS CSV file.
def parse_madis_headers(file):
    url = "s3://{}/{}".format(bucket_name, file)
    index = 0
    # If no data available for station, both of these variables will remain as NaN
    units = np.nan
    first_row = np.nan
    for line in smart_open.open(url, mode = 'rb'):
        if index>10:
            return
        index += 1
        row = (line.decode('utf-8'))

        if "STATION:" in row: # Skip first row.
            station_id = row.partition(": ")[2].replace(" ", "").replace("\n", "")
            #print(station_id) # For testing
            continue
        if "STATION NAME" in row:
            station_name = row.partition(": ")[2].replace("']", "").replace("\n", "")
            station_name = station_name.replace(")", "")
            continue
        elif "LATITUDE" in row:
            latitude = float(row.partition(": ")[2].replace("']", ""))
            continue
        elif "LONGITUDE" in row:
            longitude = float(row.partition(": ")[2].replace("']", ""))
            continue
        elif "ELEVATION" in row:
            elevation = float(row.partition(": ")[2].replace("']", "")) # In feet.
            continue
        elif "STATE" in row:
            state = row.partition(": ")[2].replace("']", "").replace("\n", "")
            continue

        elif "Station_ID" in row:
            columns = row
            columns = columns.split(",")
            columns = [k.replace("\n", "") for k in columns] # Clean: Remove line break from list
            continue

        elif any(unit in row for unit in unitstocheck):
            units = row
            units = units.replace("\n", "")
            continue

        else:
            # Get row where data begins (station ID first appears)
            if station_id in row:
                first_row = index
                break
            else:
                continue

    # Read in entire csv starting at first_row, using pandas.
    # First, some error handling.

    #Check for duplicated columns. If duplicated names, manually rename as 1 and 2, and then check for duplicates after reading in.
    if set([x for x in columns if columns.count(x) > 1]):
        dup = True # Add dup flag.
        dup_col = set([x for x in columns if columns.count(x) > 1])
        # Manually rename second iteration of column.
        d = {a:list(range(1, b+1)) if b>1 else '' for a,b in Counter(columns).items()}
        columns = [i+str(d[i].pop(0)) if len(d[i]) else i for i in columns]
    else:
        dup = False
        dup_col = []

    headers = {'station_id':station_id, 'station_name':station_name, 'latitude':latitude, 'longitude':longitude, 'elevation':elevation, 'state':state, 'columns':columns,
                'units': units, 'first_row': first_row, 'dup': dup, 'dup_col': dup_col}

<<<<<<< HEAD
=======
    #print(headers) # For testing.

>>>>>>> 05740cd9
    return headers

# Function: take heads, read csv into pandas db and clean.
def parse_madis_to_pandas(file, headers, errors, removedvars):

    # Read in CSV, removing header.
    obj = s3_cl.get_object(Bucket=bucket_name, Key=file)
    df = pd.read_csv(BytesIO(obj['Body'].read()), names = headers['columns'], header = headers['first_row']-1, low_memory=False) # Ignore dtype warning here, we resolve this manually below.

    # Drop any columns that only contain NAs.
    df = df.dropna(axis = 1, how = 'all')

    # If columns duplicated, check to see if they are identical and drop second if so.
    if headers['dup'] is True:
        for i in headers['dup_col']: # For each duplicated column
            cols = df.filter(like=i).columns
            if df[cols[0]].equals(df[cols[1]]):
                #print("Dropping duplicate column {}".format(cols[1]))
                df.drop(cols[1], axis = 1, inplace = True)
                #print(df.columns)
            else:
                print("Non-identical duplicate columns found.") # For testing
                errors['File'].append(file)
                errors['Time'].append(end_api)
                errors['Error'].append("Non-identical duplicate columns found. Columns: {}".format(i))
                continue

    # Fix time format issues caused by "Timeout" errors.
    df['Date_Time'] = pd.to_datetime(df['Date_Time'], errors = 'coerce') # Convert time to datetime and catch any incorrectly formatted columns.
    df = df[pd.notnull(df['Date_Time'])] # Remove any rows where time is missing.

    df = df.loc[(df['Date_Time']<'09-01-2022') & (df['Date_Time']>'12-31-1979')]# TIME FILTER: Remove any rows before Jan 01 1980 and after August 30 2022.

    # Remove any non-essential columns.
    coltokeep = ['Station_ID', 'Date_Time', 'altimeter_set_1', 'altimeter_set_1_qc',
                'air_temp_set_1', 'air_temp_set_1_qc', 'relative_humidity_set_1',
                'relative_humidity_set_1_qc', 'wind_speed_set_1', 'wind_speed_set_1_qc',
                'wind_direction_set_1', 'wind_direction_set_1_qc', 'precip_accum_since_local_midnight_set_1',
                'precip_accum_since_local_midnight_set_1_qc',
                'precip_accum_24_hour_set_1', 'precip_accum_24_hour_set_1_qc',
                'dew_point_temperature_set_1d', 'pressure_set_1d',
                'pressure_set_1', 'pressure_set_1_qc', 'dew_point_temperature_set_1', 'dew_point_temperature_set_1_qc',
                'precip_accum_one_hour_set_1', 'precip_accum_one_hour_set_1_qc', 'solar_radiation_set_1', 'solar_radiation_set_1_qc',
                'precip_accum_set_1', 'precip_accum_set_1_qc', 'precip_accum_five_minute_set_1', 'precip_accum_five_minute_set_1_qc']
<<<<<<< HEAD
=======

    othercols = [col for col in df.columns if col not in coltokeep and col not in removedvars]
    #print(removedvars)
    #print(othercols)
>>>>>>> 05740cd9

    othercols = [col for col in df.columns if col not in coltokeep and col not in removedvars]
    removedvars += othercols # Add any new columns from drop list to removedvars, to save later.
    df = df.drop(columns=[col for col in df if col not in coltokeep]) # Drop all columns not in coltokeep list.

    # # Manually convert "None" to np.nan
    df.replace(to_replace="None", value=np.nan, inplace=True)

    # Remove "status" error rows
    df = df.loc[df["Station_ID"].str.contains("status")==False]

    return df

def clean_madis(bucket_name, rawdir, cleandir, network):
    try:
        files = []
        for item in s3.Bucket(bucket_name).objects.filter(Prefix = rawdir):
            file = str(item.key)
            files += [file]

        files = list(filter(lambda f: f.endswith(".csv"), files)) # Get list of file names
        files = [file for file in files if "error" not in file] # Remove error handling files.
        files = [file for file in files if "station" not in file] # Remove error handling files.

        # Set up error handling.
        errors = {'File':[], 'Time':[], 'Error':[]} # Set up error handling.
        end_api = datetime.now().strftime('%Y%m%d%H%M') # Set end time to be current time at beginning of download: for error handling csv.
        timestamp = datetime.utcnow().strftime("%m-%d-%Y, %H:%M:%S") # For attributes of netCDF file.


        # Set up list of variables to be removed
        removedvars = []

        # # Get list of station IDs from filename and clean.
        ids = list()
        for file in files:
            id = file.split("/")[-1] # Remove leading folders
            id = id.split("_")[-1] # Remove leading prefixes (for mult files)
            id = re.sub('.csv', "", id) # Remove file extension.
            if id not in ids:
                ids.append(id)

        # Get sensor metadata from QA/QC folder
        sensor_filepath = "s3://wecc-historical-wx/3_qaqc_wx/{}/sensorlist_{}.csv".format(network, network)
        sensor_data = pd.read_csv(smart_open.smart_open(sensor_filepath))

    except Exception as e: # If unable to read files from cleandir, break function.
        errors['File'].append("Whole network")
        errors['Time'].append(end_api)
<<<<<<< HEAD
        errors['Error'].append("Whole network error: {}".format(e))

    else: # If files read successfully, continue.

        for i in ids: # For each station (full run)
        # for i in sample(ids, 3):
=======
        errors['Error'].append(e)

    else: # If files read successfully, continue.

        #for i in ids: # For each station (full run)
        for i in sample(ids, 5):

>>>>>>> 05740cd9
            try:
                stat_files = [k for k in files if i in k] # Get list of files with station ID in them.
                station_id = "{}_".format(network)+i.upper() # Save file ID as uppercase always.
                headers = []
                    # Iterate through files to clean. Each file represents a station's data.
                for file in stat_files:
                    try:
                        skip = 0
                        header = parse_madis_headers(file)
                        # If units are NaN, this signifies an empty dataframe. Write to errors, but do not clean station.
                        if isinstance(header['units'], float) and np.isnan(header['units']):
                            errors['File'].append(file)
                            errors['Time'].append(end_api)
                            errors['Error'].append("No data available for station. Cleaning stage skipped.")
                            stat_files.remove(file) # Remove from file list
                            continue
                        headers.append(header)
                    except Exception as e:
                        errors['File'].append(file)
                        errors['Time'].append(end_api)
                        errors['Error'].append("Error in appending parsed MADIS headers: {}".format(e))
                        continue

                if not stat_files: # If no files left in list
<<<<<<< HEAD
                    print('No raw data found for {} on AWS.'.format(station_id))
                    errors['File'].append(station_id)
                    errors['Time'].append(end_api)
                    errors['Error'].append('No raw data found for this station on AWS.')
                    continue # Skip this station
=======
                    continue
>>>>>>> 05740cd9

                # If more than one station, metadata should be identical. Test this.
                if(all(a == headers[0] for a in headers[1:])):
                    headers = headers[0]
                else: # If not, provide user input option to proceed.
                    print("Station files provide conflicting metadata for station {}. Examine manually to determine which station data to use.".format(station_id))
                    for k in headers:
                        print("File {}:".format(i), headers[k])
                        resp = input("Which file's metadata would you like to use (0-n)?")
                        try:
                            int(resp)
                            headers = headers[resp]
                        except ValueError:
                            errors['File'].append(stat_files)
                            errors['Time'].append(end_api)
                            errors['Error'].append("Invalid response to metadata query. Skipping file.")
                            print("Invalid response. Skipping file {}.")
                            continue

                try:
                    dfs = [parse_madis_to_pandas(file, headers, errors, removedvars) for file in stat_files]
                except Exception as e: # Note: error handling will be slightly coarse here bc of list comprehension.
                    errors['File'].append(stat_files)
                    errors['Time'].append(end_api)
<<<<<<< HEAD
                    errors['Error'].append("Error in parsing MADIS files to pandas dfs: {}".format(e))
=======
                    errors['Error'].append(e)
>>>>>>> 05740cd9

            except Exception as e:
                errors['File'].append(i) # If stat_files is none, this will default to saving ID of station.
                errors['Time'].append(end_api)
                errors['Error'].append("Error in stat_files set-up: {}".format(e))
                continue

            try:
                station_name = headers['station_name'] # Get station name
                file_count = len(dfs)
                df_stat = pd.concat(dfs)

                # Deal with units

                units = pd.DataFrame(list(zip(headers['columns'], list(headers['units'].split(",")))), columns = ['column', 'units'])
                varstokeep = list(df_stat.columns)
                units = units[units.column.isin(varstokeep)] # Only keep non-removed cols
                units = units[units['units'] != "QC_type"] # Only keep non qa-qc data types
                if 'Fahrenheit' in units['units']: # Pull code set to get units as metric. Break if this condition is not met.
                    print("Units not standardized! Fix code")
                    exit()

                # Fix multi-type columns
                # If column has QC in it, force to string.
                for b in df_stat.columns:
                    multitype = set(type(x).__name__ for x in df_stat[b])
                    if len(multitype)>1:
                        if 'qc' in b:
                            df_stat[b] = df_stat[b].astype(str) # Coerce to string (to handle multiple QA/QC flags)
                            df_stat[b] = df_stat[b].str.replace(".0", "") # Remove trailing .0 from float conversion.
                        elif 'wind_cardinal_direction' in b:
                            df_stat[b] = df_stat[b].astype(str) # Coerce to string
                        elif 'sea_level_pressure_set' in b:
                            df_stat[b] = df_stat[b].astype(float) # Coerce to float.
                        elif 'wind_gust_set_1' in b:
                            df_stat[b] = df_stat[b].astype(float) # Coerce to float.
                        elif 'heat_index_set_1' in b:
                            df_stat[b] = df_stat[b].astype(float) # Coerce to float.
                        else:
                            print("Multitype error for column {} with data types {}. Please resolve".format(b, multitype)) # Code to flag novel exceptions, correct and add explicit handling above.
                            errors['File'].append(file)
                            errors['Time'].append(end_api)
                            errors['Error'].append("Multitype error for column {} with data types {}. Please resolve".format(b, multitype))
                            continue
                    else:
                        if 'qc' in b:
                            df_stat[b] = df_stat[b].astype(str) # Coerce QA/QC flag to string in all instances.
                            df_stat[b] = df_stat[b].str.replace(".0", "") # Remove trailing .0 from float conversion.

                # Fix issue with "nan" and nan causing comparison errors
                df_stat = df_stat.replace("nan", np.nan)

                # Sort by time and remove any overlapping timestamps.
                df_stat = df_stat.sort_values(by = "Date_Time")
                df_stat = df_stat.drop_duplicates()

                # Move df to xarray object.
                ds = df_stat.to_xarray()

                # Update global attributes
                ds = ds.assign_attrs(title = "{} cleaned".format(network))
                ds = ds.assign_attrs(institution = "Eagle Rock Analytics / Cal Adapt")
                ds = ds.assign_attrs(source = "")
                ds = ds.assign_attrs(history = "MADIS_clean.py script run on {} UTC".format(timestamp))
                ds = ds.assign_attrs(comment = "Intermediate data product: may not have been subject to any cleaning or QA/QC processing")
                ds = ds.assign_attrs(license = "")
                ds = ds.assign_attrs(citation = "")
                ds = ds.assign_attrs(disclaimer = "This document was prepared as a result of work sponsored by the California Energy Commission (PIR-19-006). It does not necessarily represent the views of the Energy Commission, its employees, or the State of California. Neither the Commission, the State of California, nor the Commission's employees, contractors, or subcontractors makes any warranty, express or implied, or assumes any legal liability for the information in this document; nor does any party represent that the use of this information will not infringe upon privately owned rights. This document has not been approved or disapproved by the Commission, nor has the Commission passed upon the accuracy of the information in this document.")
                ds = ds.assign_attrs(station_name = station_name.replace("\n", ""))
                ds = ds.assign_attrs(raw_files_merged = file_count) # Keep count of how many files merged per station.

                # Update dimensions and coordinates

                # Add dimensions: station ID and time.
                ds = ds.rename({'Date_Time': 'time'}) # Rename time variable.
                ds = ds.set_coords('time').swap_dims({'index': 'time'}) # Swap index with time.
                ds = ds.assign_coords(id = str(station_id))
                ds = ds.expand_dims("id") # Add station_id as index.
                ds = ds.drop_vars(("index")) # Drop station_id variable and index coordinate.
                ds = ds.rename({'id': 'station'}) # Rename id to station_id.


                # Add coordinates: latitude and longitude.
                lat = np.asarray([headers['latitude']]*len(ds['time']))
                lat.shape = (1, len(ds['time']))

                lon = np.asarray([headers['longitude']]*len(ds['time']))
                lon.shape = (1, len(ds['time']))

                # reassign lat and lon as coordinates
                ds = ds.assign_coords(lat = (["station","time"],lat), lon = (["station","time"], lon))

                # If any observation is missing lat or lon coordinates, drop these observations.
                if np.count_nonzero(np.isnan(ds['lat'])) != 0:
                    #print("Dropping missing lat values") # For testing.
                    ds = ds.where(~np.isnan(ds['lat']))

                if np.count_nonzero(np.isnan(ds['lon'])) != 0:
                    #print("Dropping missing lon values") # For testing.
                    ds = ds.where(~np.isnan(ds['lon']))

                # Add variable: elevation
                elev = np.asarray([headers['elevation']]*len(ds['time']))
                elev.shape = (1, len(ds['time']))
                ds['elevation'] = (['station', 'time'], elev)

                # Update dimension and coordinate attributes.

                # Convert column to datetime (and remove any rows that cannot be coerced).
                ds['time'] = pd.to_datetime(ds['time'], utc = True) # Convert from string to incorrect time format.
                ds['time'] = pd.to_datetime(ds['time'], unit = 'ns') # Fix time format.

                # Update attributes.
                ds['time'].attrs['long_name'] = "time"
                ds['time'].attrs['standard_name'] = "time"
                ds['time'].attrs['comment'] = "In UTC."

                # Station ID
                ds['station'].attrs['long_name'] = "station_id"
                ds['station'].attrs['comment'] = "Unique ID created by Eagle Rock Analytics. Includes network name appended to original unique station ID provided by network."

                # Latitude
                ds['lat'].attrs['long_name'] = "latitude"
                ds['lat'].attrs['standard_name'] = "latitude"
                ds['lat'].attrs['units'] = "degrees_north"

                # Longitude
                ds['lon'].attrs['long_name'] = "longitude"
                ds['lon'].attrs['standard_name'] = "longitude"
                ds['lon'].attrs['units'] = "degrees_east"

                # Elevation
                # Convert from feet to meters.
                ds['elevation'] = calc_clean._unit_elev_ft_to_m(ds['elevation']) # Convert feet to meters.

                ds['elevation'].attrs['standard_name'] = "height_above_mean_sea_level"
                ds['elevation'].attrs['long_name'] = "station_elevation"
                ds['elevation'].attrs['units'] = "meters"
                ds['elevation'].attrs['positive'] = "up" # Define which direction is positive
                ds['elevation'].attrs['comment'] = "Converted from feet to meters."


                # Update sensor metadata
                station_sensors = sensor_data.loc[sensor_data.STID==i] # May be multiple rows if sensors added/removed over time.
                sensorheights = station_sensors[[x for x in station_sensors.columns if 'position' in x]].drop_duplicates() # Get all position columns, dropping duplicate rows

                # If sensor heights is completely NA, ignore.
                if sensorheights.isnull().all().all():
                    ds = ds.assign_attrs(anemometer_height_m = np.nan)
                    ds = ds.assign_attrs(thermometer_height_m = np.nan)
                    ds = ds.assign_attrs(barometer_elevation_m = np.nan)

                else:
                    # For wind direction, air temp and barometer sensors, keep multiple sensor heights if there are more than one.

                    # Wind speed & direction (m)
                    if 'wind_speed_1_position' in sensorheights.columns and True in sensorheights.wind_speed_1_position.notnull().values: # If any value not null
                        if len(sensorheights.wind_speed_1_position)>1 and sensorheights.wind_speed_1_position.nunique() != 1:
                            print(f"{station_id} has more than one wind sensor height. Check these are saved as expected.") # Testing, to flag cases of this.
                            # If more than one anemometer sensor w/ diff heights
                            # Use time column to name attributes

                            # Get start date for each sensor height
                            start_dates = station_sensors.sort_values('wind_speed_1_start').groupby('wind_speed_1_position').head(1)
                            start_dates = start_dates[['wind_speed_1_position', 'wind_speed_1_start']]

                            # Get end date for each sensor height
                            end_dates = station_sensors.sort_values('wind_speed_1_end').groupby('wind_speed_1_position').tail(1)
                            end_dates = end_dates[['wind_speed_1_position', 'wind_speed_1_end']]

                            # Join by sensor heights
                            dates = start_dates.merge(end_dates, on = 'wind_speed_1_position')
                            row['names'] = np.nan # Add names column

                            # generate attribute names
                            for index, row in dates.iterrows():
                                row['names'] = f'anemometer_height_m_{row.wind_speed_1_start[0:10]}_{row.wind_speed_1_end[0:10]}'
                                ds.attrs[row['names']] = float(row['wind_speed_1_position'])

                        else:
                            sensor_height = sensorheights.wind_speed_1_position.dropna().unique() # Get all unique values from column.
                            ds = ds.assign_attrs(anemometer_height_m = float(sensor_height[0]))
                    else:
                        ds = ds.assign_attrs(anemometer_height_m = np.nan)


                    # Air temperature (m)
                    if 'air_temp_1_position' in sensorheights.columns and True in sensorheights.air_temp_1_position.notnull().values: # If any value not null
                        if len(sensorheights.air_temp_1_position)>1 and sensorheights.air_temp_1_position.nunique() != 1:
                            print(f"{station_id} has more than one air temp sensor height. Check these are saved as expected.") # Testing, to flag cases of this.
                            # If more than one anemometer sensor w/ diff heights
                            # Use time column to name attributes

                            # Get start date for each sensor height
                            start_dates = station_sensors.sort_values('air_temp_1_start').groupby('air_temp_1_position').head(1)
                            start_dates = start_dates[['air_temp_1_position', 'air_temp_1_start']]

                            # Get end date for each sensor height
                            end_dates = station_sensors.sort_values('air_temp_1_end').groupby('air_temp_1_position').tail(1)
                            end_dates = end_dates[['air_temp_1_position', 'air_temp_1_end']]

                            # Join by sensor heights
                            dates = start_dates.merge(end_dates, on = 'air_temp_1_position')
                            row['names'] = np.nan # Add names column

                            # generate attribute names
                            for index, row in dates.iterrows():
                                row['names'] = f'thermometer_height_m_{row.air_temp_1_start[0:10]}_{row.air_temp_1_end[0:10]}'
                                ds.attrs[row['names']] = float(row['air_temp_1_position'])
                        else:
                            sensor_height = sensorheights.air_temp_1_position.dropna().unique() # Get all unique values from column.
                            ds = ds.assign_attrs(thermometer_height_m = float(sensor_height[0]))
                    else:
                        ds = ds.assign_attrs(thermometer_height_m = np.nan)


                    # Barometer elevation (convert from height)
                    if 'pressure_1_position' in sensorheights.columns and True in sensorheights.pressure_1_position.notnull().values: # If any value not null

                        if len(sensorheights.pressure_1_position)>1 and sensorheights.pressure_1_position.nunique() != 1:
                            print(f"{station_id} has more than one pressure sensor height. Check these are saved as expected.") # Testing, to flag cases of this.
                            # If more than one anemometer sensor w/ diff heights
                            # Use time column to name attributes

                            # Get start date for each sensor height
                            start_dates = station_sensors.sort_values('pressure_1_start').groupby('pressure_1_position').head(1)
                            start_dates = start_dates[['pressure_1_position', 'pressure_1_start']]

                            # Get end date for each sensor height
                            end_dates = station_sensors.sort_values('pressure_1_end').groupby('pressure_1_position').tail(1)
                            end_dates = end_dates[['pressure_1_position', 'pressure_1_end']]

                            # Join by sensor heights
                            dates = start_dates.merge(end_dates, on = 'pressure_1_position')
                            row['names'] = np.nan # Add names column

                            if pd.notnull(ds['elevation'].values[0]):
                                # generate attribute names
                                for index, row in dates.iterrows():
                                    row['names'] = f'barometer_elevation_m_{row.pressure_1_start[0:10]}_{row.pressure_1_end[0:10]}'
                                    ds.attrs[row['names']] = float(row['pressure_1_position'])+float(ds['elevation'].values[0])
                            else:
                                for index, row in dates.iterrows():
                                    row['names'] = f'barometer_height_m_{row.pressure_1_start[0:10]}_{row.pressure_1_end[0:10]}'
                                    ds.attrs[row['names']] = float(row['pressure_1_position'])
                                    ds = ds.assign_attrs(barometer_elevation_m = np.nan)

                        else:
                            if pd.notnull(ds['elevation'].values[0]): # If station has elevation
                                sensor_height = sensorheights.pressure_1_position.dropna().unique() # Get all unique values from column.
                                barometer_elev = sensor_height[0]+float(ds['elevation'].values[0])
                                ds = ds.assign_attrs(barometer_elevation_m = barometer_elev)
                            else: # if no station elevation, keep barometer height and record barometer elevation as NaN
                                sensor_height = sensorheights.pressure_1_position.dropna().unique() # Get all unique values from column.
                                ds = ds.assign_attrs(barometer_height_m = sensor_height[0])
                                ds = ds.assign_attrs(barometer_elevation_m = np.nan)

<<<<<<< HEAD
=======

>>>>>>> 05740cd9
                    else:
                        ds = ds.assign_attrs(barometer_elevation_m = np.nan)

                    # Any other sensors with values
                    sensorheights = sensorheights.dropna(axis="columns", how="all") # Drop all-na columns

                    # For precip columns, get single value
                    precip_heights = sensorheights[[col for col in sensorheights.columns if 'precip' in col]]
                    if not precip_heights.isnull().values.all(): # if any value not NaN
                        if len(precip_heights.columns)>1: # If multiple rainfall columns
                            if precip_heights.nunique(axis = 1).eq(1).all(): # If all values the same in row
                                ds = ds.assign_attrs(rain_gauge_height_m = float(precip_heights.values[0][0]))
                            else:
                                print("Competing rain gauge height values")
                                exit() # To do!
                        else:
                            ds = ds.assign_attrs(rain_gauge_height_m = float(precip_heights.values[0]))


                    # Currently, these only take one sensor height if there is more than one provided.
                    for col in sensorheights.columns:
                        if col not in ['altimeter_1_position', 'wind_speed_1_position', 'pressure_1_position']:

                            sensor_height = sensorheights[col].dropna().unique()
                            if col == 'relative_humidity_1_position':
                                ds = ds.assign_attrs(humidity_height_m = float(sensor_height[0]))
                            if col == 'dew_point_temperature_1_position':
                                ds = ds.assign_attrs(dew_point_temperature_height_m = float(sensor_height[0]))
                            if col == 'solar_radiation_1_position':
                                ds = ds.assign_attrs(pyranometer_height_m = float(sensor_height[0]))
                            if col == 'wind_direction_1_position':
                                ds = ds.assign_attrs(wind_vane_height_m = float(sensor_height[0]))

                # Update variable attributes and do unit conversions

                #tas: air surface temperature (K)
                if "air_temp_set_1" in ds.keys():
                    ds['tas'] = calc_clean._unit_degC_to_K(ds['air_temp_set_1'])
                    ds = ds.drop("air_temp_set_1")

<<<<<<< HEAD
=======

>>>>>>> 05740cd9
                    if "air_temp_set_1_qc" in ds.keys():
                        # Flag values are listed in this column and separated with ; when more than one is used for a given observation.
                        flagvals = ds['air_temp_set_1_qc'].values.tolist()[0]
                        flagvals = [x for x in flagvals if pd.isnull(x) == False] # Remove nas
                        flagvals = list(np.unique(flagvals)) # Get unique values
                        flagvals = list(np.unique([split_item for item in flagvals for split_item in str(item).split(";")])) # Split any rows with multiple flags and run unique again.

                        if flagvals == ['nan']: # This should not occur, but leave in here for additional robustness.
                            #print("Flag value is {}".format(flagvals)) # For testing.
                            ds = ds.drop("air_temp_set_1_qc")
                            ds['tas'].attrs['long_name'] = "air_temperature"
                            ds['tas'].attrs['standard_name'] = "air_temperature"
                            ds['tas'].attrs['units'] = "degree_Kelvin"
                            ds['tas'].attrs['comment'] = "Converted from Celsius to Kelvin."

                        else:
                            ds = ds.rename({'air_temp_set_1_qc': 'tas_qc'})
                            flagvals = [ele.replace(".0", "") for ele in flagvals] # Reformat to match csv.
                            ds['tas_qc'].attrs['flag_values'] = flagvals # Generate values from unique values from dataset.
                            ds['tas_qc'].attrs['flag_meanings'] =  "See QA/QC csv for network."

                            ds['tas'].attrs['long_name'] = "air_temperature"
                            ds['tas'].attrs['standard_name'] = "air_temperature"
                            ds['tas'].attrs['units'] = "degree_Kelvin"
                            ds['tas'].attrs['ancillary_variables'] = "tas_qc" # List other variables associated with variable (QA/QC)
                            ds['tas'].attrs['comment'] = "Converted from Celsius to Kelvin."

                    else:
                        ds['tas'].attrs['long_name'] = "air_temperature"
                        ds['tas'].attrs['standard_name'] = "air_temperature"
                        ds['tas'].attrs['units'] = "degree_Kelvin"
                        ds['tas'].attrs['comment'] = "Converted from Celsius to Kelvin."

                # ps: surface air pressure (Pa)
                # Note here that if "pressure_set_1" has values this is a direct station observation reading.
                # Otherwise, if "pressure_set_1d" has values this is a derived value calculated from altimeter and elevation.
                # We will manually recalculate this here.

                # Set up column.

                if 'pressure_set_1' in ds.keys(): # If station pressure directly observed
                    if not np.isnan(ds['pressure_set_1'].values).all(): # If station pressure directly observed
                        ds = ds.rename({'pressure_set_1': 'ps'})

                        # Set attributes
                        ds['ps'].attrs['long_name'] = "station_air_pressure"
                        ds['ps'].attrs['standard_name'] = "air_pressure"
                        ds['ps'].attrs['units'] = "Pa"

                        if 'sea_level_pressure_set_1' in ds.keys():
                            ds = ds.drop("sea_level_pressure_set_1") # Drop psl if station pressure available

                if 'ps' not in ds.keys(): # If this didn't work, look for sea level pressure
                    if 'sea_level_pressure_set_1' in ds.keys():
                        ds = ds.rename({'sea_level_pressure_set_1': 'psl'})
                        ds['psl'].attrs['long_name'] = "sea_level_air_pressure"
                        ds['psl'].attrs['standard_name'] = "air_pressure"
                        ds['psl'].attrs['units'] = "Pa"

                if 'pressure_set_1_qc' in ds.keys(): # If QA/QC exists.
                    flagvals = ds['pressure_set_1_qc'].values.tolist()[0]
                    flagvals = [x for x in flagvals if pd.isnull(x) == False] # Remove nas
                    flagvals = list(np.unique(flagvals)) # Get unique values
                    flagvals = list(np.unique([split_item for item in flagvals for split_item in str(item).split(";")])) # Split any rows with multiple flags and run unique again.

                    if flagvals == ['nan']: # This should not occur, but leave in here for additional check.
                        #print("Flag value is {}".format(flagvals)) # For testing.
                        ds = ds.drop("pressure_set_1_qc")
                    else:
                        ds = ds.rename({'pressure_set_1_qc': 'ps_qc'})
                        flagvals = [ele.replace(".0", "") for ele in flagvals] # Reformat to match csv.
                        ds['ps_qc'].attrs['flag_values'] = flagvals # Generate values from unique values from dataset.
                        ds['ps_qc'].attrs['flag_meanings'] =  "See QA/QC csv for network."
                        if 'ps' in ds.keys():
                            ds['ps'].attrs['ancillary_variables'] = "ps_qc"

                if 'sea_level_pressure_set_1_qc' in ds.keys(): # If QA/QC exists.
                    if 'psl' in ds.keys():
                        flagvals = ds['sea_level_pressure_set_1_qc'].values.tolist()[0]
                        flagvals = [x for x in flagvals if pd.isnull(x) == False] # Remove nas
                        flagvals = list(np.unique(flagvals)) # Get unique values
                        flagvals = list(np.unique([split_item for item in flagvals for split_item in str(item).split(";")])) # Split any rows with multiple flags and run unique again.

                        if flagvals == ['nan']: # This should not occur, but leave in as additional check.
                            ds = ds.drop("sea_level_pressure_set_1_qc")
                        else:
                            ds = ds.rename({'sea_level_pressure_set_1_qc': 'psl_qc'})
                            flagvals = [ele.replace(".0", "") for ele in flagvals] # Reformat to match csv.
                            ds['psl_qc'].attrs['flag_values'] = flagvals # Generate values from unique values from dataset.
                            ds['psl_qc'].attrs['flag_meanings'] =  "See QA/QC csv for network."
                            ds['psl'].attrs['ancillary_variables'] = "psl_qc"
                    else: # if no sea level pressure, drop QC flags.
                        ds = ds.drop("sea_level_pressure_set_1_qc")


                # tdps: dew point temperature (K)
                # if raw dew point temperature observed, use that.
                if 'dew_point_temperature_set_1' in ds.keys():
                    ds['tdps'] = calc_clean._unit_degC_to_K(ds['dew_point_temperature_set_1'])
                    ds = ds.drop("dew_point_temperature_set_1")

                    # Set attributes for conversion.
                    ds['tdps'].attrs['long_name'] = "dew_point_temperature"
                    ds['tdps'].attrs['standard_name'] = "dew_point_temperature"
                    ds['tdps'].attrs['units'] = "degree_Kelvin"
                    ds['tdps'].attrs['comment'] = "Converted from Celsius to Kelvin."

                    # QAQC flag
                    if "dew_point_temperature_set_1_qc" in ds.keys():
                    # Flag values are listed in this column and separated with ; when more than one is used for a given observation.
                        flagvals = ds['dew_point_temperature_set_1_qc'].values.tolist()[0]
                        flagvals = [x for x in flagvals if pd.isnull(x) == False] # Remove nas
                        flagvals = list(np.unique(flagvals)) # Get unique values
                        flagvals = list(np.unique([split_item for item in flagvals for split_item in str(item).split(";")])) # Split any rows with multiple flags and run unique again.

                        if flagvals == ['nan']: # This should not occur, but leave in as additional check.
                            #print("Flag value is {}".format(flagvals)) # For testing.
                            ds = ds.drop("dew_point_temperature_set_1_qc")
                        else:
                            ds = ds.rename({'dew_point_temperature_set_1_qc': 'tdps_qc'})
                            flagvals = [ele.replace(".0", "") for ele in flagvals] # Reformat to match csv.
                            ds['tdps_qc'].attrs['flag_values'] = flagvals # Generate values from unique values from dataset.
                            ds['tdps_qc'].attrs['flag_meanings'] =  "See QA/QC csv for network."

                            ds['tdps'].attrs['ancillary_variables'] = "tdps_qc" # List other variables associated with variable (QA/QC)


                # pr: precipitation
                # We have 4 different raw precipitation variables for precip.
                # precip_accum_24_hour_set_1 # Precipitation from last 24 hours.
                # precip_accum_since_local_midnight_set_1 # Precipitation from local midnight.
                # precip_accum_set_1 # Precipitation since last record.
                # precip_accum_one_hour_set_1 # Precipitation in last hour.

                # At this stage, no infilling. So we will keep all columns with data and simply rename them.

                # Reformat remaining columns
                if "precip_accum_24_hour_set_1" in ds.keys():
                    ds = ds.rename({'precip_accum_24_hour_set_1': 'pr_24h'})
                    ds['pr_24h'].attrs['long_name'] = "24_hr_precipitation_amount"
                    ds['pr_24h'].attrs['units'] = "mm/24hr"
                    ds['pr_24h'].attrs['comment'] = "Precipitation accumulated in previous 24 hour period."

                    if 'precip_accum_24_hour_set_1_qc' in ds.keys():
                        ds = ds.rename({'precip_accum_24_hour_set_1_qc': 'pr_24h_qc'})

                if 'precip_accum_since_local_midnight_set_1' in ds.keys():
                    ds = ds.rename({'precip_accum_since_local_midnight_set_1': 'pr_localmid'})
                    ds['pr_localmid'].attrs['long_name'] = "precipitation_since_local_midnight"
                    ds['pr_localmid'].attrs['units'] = "mm since local midnight"
                    ds['pr_localmid'].attrs['comment'] = "Precipitation accumulated since local midnight."

                    if 'precip_accum_since_local_midnight_set_1_qc' in ds.keys():
                        ds = ds.rename({'precip_accum_since_local_midnight_set_1_qc': 'pr_localmid_qc'})

                if "precip_accum_set_1" in ds.keys():
                    ds = ds.rename({'precip_accum_set_1': 'pr'})
                    ds['pr'].attrs['long_name'] = "precipitation_amount"
                    ds['pr'].attrs['units'] = "mm/interval"
                    ds['pr'].attrs['comment'] = "Precipitation accumulated since previous measurement."

                    if 'precip_accum_set_1_qc' in ds.keys():
                        ds = ds.rename({'precip_accum_set_1_qc': 'pr_qc'})

                if "precip_accum_one_hour_set_1" in ds.keys():
                    ds = ds.rename({'precip_accum_one_hour_set_1': 'pr_1h'})
                    ds['pr_1h'].attrs['long_name'] = "hourly_precipitation_amount"
                    ds['pr_1h'].attrs['units'] = "mm/hr"
                    ds['pr_1h'].attrs['comment'] = "Precipitation accumulated in previous hour."

                    if 'precip_accum_one_hour_set_1_qc' in ds.keys():
                        ds = ds.rename({'precip_accum_one_hour_set_1_qc': 'pr_1h_qc'})

                if "precip_accum_five_minute_set_1" in ds.keys():
                    ds = ds.rename({'precip_accum_five_minute_set_1': 'pr_5min'})
                    ds['pr_5min'].attrs['long_name'] = "5_minute_precipitation_amount"
                    ds['pr_5min'].attrs['units'] = "mm/5 min"
                    ds['pr_5min'].attrs['comment'] = "Precipitation accumulated in previous 5 minutes."

                    if 'precip_accum_five_minute_set_1_qc' in ds.keys():
                        ds = ds.rename({'precip_accum_five_minute_set_1_qc': 'pr_5min_qc'})

                # Reformat qc columns
                if "pr_24h_qc" in ds.keys():
                    flagvals = ds['pr_24h_qc'].values.tolist()[0]
                    flagvals = [x for x in flagvals if pd.isnull(x) == False] # Remove nas
                    flagvals = list(np.unique(flagvals)) # Get unique values
                    flagvals = list(np.unique([split_item for item in flagvals for split_item in str(item).split(";")])) # Split any rows with multiple flags and run unique again.

                    if flagvals == ['nan']: # This should not occur, but leave in as additional check.
                        #print("Flag value is {}".format(flagvals)) # For testing.
                        ds = ds.drop("pr_24h_qc")
                    else:
                        flagvals = [ele.replace(".0", "") for ele in flagvals] # Reformat to match csv.
                        ds['pr_24h_qc'].attrs['flag_values'] = flagvals # Generate values from unique values from dataset.
                        ds['pr_24h_qc'].attrs['flag_meanings'] =  "See QA/QC csv for network."

                        ds['pr_24h'].attrs['ancillary_variables'] = "pr_24h_qc" # List other variables associated with variable (QA/QC)

                if "pr_localmid_qc" in ds.keys():
                    flagvals = ds['pr_localmid_qc'].values.tolist()[0]
                    flagvals = [x for x in flagvals if pd.isnull(x) == False] # Remove nas
                    flagvals = list(np.unique(flagvals)) # Get unique values
                    flagvals = list(np.unique([split_item for item in flagvals for split_item in str(item).split(";")])) # Split any rows with multiple flags and run unique again.

                    if flagvals == ['nan']: # This should not occur, but leave in as additional check.
                        #print("Flag value is {}".format(flagvals)) # For testing.
                        ds = ds.drop("pr_localmid_qc")
                    else:
                        flagvals = [ele.replace(".0", "") for ele in flagvals] # Reformat to match csv.
                        ds['pr_localmid_qc'].attrs['flag_values'] = flagvals # Generate values from unique values from dataset.
                        ds['pr_localmid_qc'].attrs['flag_meanings'] =  "See QA/QC csv for network."

                        ds['pr_localmid'].attrs['ancillary_variables'] = "pr_localmid_qc" # List other variables associated with variable (QA/QC)

                if "pr_qc" in ds.keys():
                    flagvals = ds['pr_qc'].values.tolist()[0]
                    flagvals = [x for x in flagvals if pd.isnull(x) == False] # Remove nas
                    flagvals = list(np.unique(flagvals)) # Get unique values
                    flagvals = list(np.unique([split_item for item in flagvals for split_item in str(item).split(";")])) # Split any rows with multiple flags and run unique again.

                    if flagvals == ['nan']: # This should not occur, but leave in as additional check.
                        #print("Flag value is {}".format(flagvals)) # For testing.
                        ds = ds.drop("pr_qc")
                    else:
                        flagvals = [ele.replace(".0", "") for ele in flagvals] # Reformat to match csv.
                        ds['pr_qc'].attrs['flag_values'] = flagvals # Generate values from unique values from dataset.
                        ds['pr_qc'].attrs['flag_meanings'] =  "See QA/QC csv for network."

                        ds['pr'].attrs['ancillary_variables'] = "pr_qc" # List other variables associated with variable (QA/QC)

                if "pr_1h_qc" in ds.keys():
                    flagvals = ds['pr_1h_qc'].values.tolist()[0]
                    flagvals = [x for x in flagvals if pd.isnull(x) == False] # Remove nas
                    flagvals = list(np.unique(flagvals)) # Get unique values
                    flagvals = list(np.unique([split_item for item in flagvals for split_item in str(item).split(";")])) # Split any rows with multiple flags and run unique again.

                    if flagvals == ['nan']: # This should not occur, but leave in as additional check.
                        #print("Flag value is {}".format(flagvals)) # For testing.
                        ds = ds.drop("pr_1h_qc")
                    else:
                        flagvals = [ele.replace(".0", "") for ele in flagvals] # Reformat to match csv.
                        ds['pr_1h_qc'].attrs['flag_values'] = flagvals # Generate values from unique values from dataset.
                        ds['pr_1h_qc'].attrs['flag_meanings'] =  "See QA/QC csv for network."

                        ds['pr_1h'].attrs['ancillary_variables'] = "pr_1h_qc" # List other variables associated with variable (QA/QC)

                if "pr_5min_qc" in ds.keys():
                    flagvals = ds['pr_5min_qc'].values.tolist()[0]
                    flagvals = [x for x in flagvals if pd.isnull(x) == False] # Remove nas
                    flagvals = list(np.unique(flagvals)) # Get unique values
                    flagvals = list(np.unique([split_item for item in flagvals for split_item in str(item).split(";")])) # Split any rows with multiple flags and run unique again.

                    if flagvals == ['nan']: # This should not occur, but leave in as additional check.
                        #print("Flag value is {}".format(flagvals)) # For testing.
                        ds = ds.drop("pr_5min_qc")
                    else:
                        flagvals = [ele.replace(".0", "") for ele in flagvals] # Reformat to match csv.
                        ds['pr_5min_qc'].attrs['flag_values'] = flagvals # Generate values from unique values from dataset.
                        ds['pr_5min_qc'].attrs['flag_meanings'] =  "See QA/QC csv for network."

                        ds['pr_5min'].attrs['ancillary_variables'] = "pr_5min_qc" # List other variables associated with variable (QA/QC)


                # Set ancillary variables based on other precip cols
                precip_cols = [elem for elem in ds.keys() if "pr" in elem]
                precip_cols = [elem for elem in precip_cols if "pressure" not in elem]

                if precip_cols: # if list not empty
                    if len(precip_cols)>1: # If list has more than one var in it.
                        for col in precip_cols:
                            relcols = [k for k in precip_cols if col not in k] # Get list of all vars other than col.
                            ds[col].attrs['ancillary_variables'] = " ".join(relcols)


                # hurs: relative humidity
                if 'relative_humidity_set_1' in ds.keys():
                    ds = ds.rename({'relative_humidity_set_1': 'hurs'})
                    # Set attributes
                    ds['hurs'].attrs['long_name'] = "relative_humidity"
                    ds['hurs'].attrs['standard_name'] = "relative_humidity"
                    ds['hurs'].attrs['units'] = "percent"

                    # If QA/QC column exists
                    if 'relative_humidity_set_1_qc' in ds.keys():
                        flagvals = ds['relative_humidity_set_1_qc'].values.tolist()[0]
                        flagvals = [x for x in flagvals if pd.isnull(x) == False] # Remove nas
                        flagvals = list(np.unique(flagvals)) # Get unique values
                        flagvals = list(np.unique([split_item for item in flagvals for split_item in str(item).split(";")])) # Split any rows with multiple flags and run unique again.

                        if flagvals == ['nan']: # This should not occur, but leave in as additional check.
                            #print("Flag value is {}".format(flagvals)) # For testing.
                            ds = ds.drop("relative_humidity_set_1_qc")
                        else:
                            ds = ds.rename({'relative_humidity_set_1_qc': 'hurs_qc'})
                            flagvals = [ele.replace(".0", "") for ele in flagvals] # Reformat to match csv.
                            ds['hurs_qc'].attrs['flag_values'] = flagvals # Generate values from unique values from dataset.
                            ds['hurs_qc'].attrs['flag_meanings'] =  "See QA/QC csv for network."
                            ds['hurs'].attrs['ancillary_variables'] = "hurs_qc" # List other variables associated with variable (QA/QC)


                #rsds: surface_downwelling_shortwave_flux_in_air (solar radiation, w/m2)

                if 'solar_radiation_set_1' in ds.keys(): # Already in w/m2, no need to convert units.
                    # If column exists, rename.
                    ds = ds.rename({'solar_radiation_set_1': 'rsds'})

                    # Set attributes
                    ds['rsds'].attrs['long_name'] = "solar_radiation"
                    ds['rsds'].attrs['standard_name'] = "surface_downwelling_shortwave_flux_in_air"
                    ds['rsds'].attrs['units'] = "W m-2"

                #rsds: QA/QC flags
                if 'solar_radiation_set_1_qc' in ds.keys():
                    flagvals = ds['solar_radiation_set_1_qc'].values.tolist()[0]
                    flagvals = [x for x in flagvals if pd.isnull(x) == False] # Remove nas
                    flagvals = list(np.unique(flagvals)) # Get unique values
                    flagvals = list(np.unique([split_item for item in flagvals for split_item in str(item).split(";")])) # Split any rows with multiple flags and run unique again.

                    if flagvals == ['nan']: # This should not occur, but leave in as additional check.
                        ds = ds.drop("solar_radiation_set_1_qc")
                    else:
                        ds = ds.rename({'solar_radiation_set_1_qc': 'rsds_qc'})
                        flagvals = [ele.replace(".0", "") for ele in flagvals] # Reformat to match csv.
                        ds['rsds_qc'].attrs['flag_values'] = flagvals # Generate values from unique values from dataset.
                        ds['rsds_qc'].attrs['flag_meanings'] =  "See QA/QC csv for network."

                        ds['rsds'].attrs['ancillary_variables'] = "rsds_qc" # List other variables associated with variable (QA/QC)


                # sfcWind : wind speed (m/s)
                if "wind_speed_set_1" in ds.keys(): # Data already in m/s.
                    ds = ds.rename({'wind_speed_set_1': 'sfcWind'})
                    ds['sfcWind'].attrs['long_name'] = "wind_speed"
                    ds['sfcWind'].attrs['standard_name'] = "wind_speed"
                    ds['sfcWind'].attrs['units'] = "m s-1"
                    #ds['sfcWind'].attrs['comment'] = "Method of wind speed calculation varies within network, with 2-minute mean as CWOP sampling standard."
                    # (Method of calculation may vary and is unknown source by source.)
                    # See: https://weather.gladstonefamily.net/CWOP_Guide.pdf
                    # FLAG: HOW TO DEAL WITH SOURCE-unique sampling standards in MADIS_clean????

                if 'wind_speed_set_1_qc' in ds.keys():
                    flagvals = ds['wind_speed_set_1_qc'].values.tolist()[0]
                    flagvals = [x for x in flagvals if pd.isnull(x) == False] # Remove nas
                    flagvals = list(np.unique(flagvals)) # Get unique values
                    flagvals = list(np.unique([split_item for item in flagvals for split_item in str(item).split(";")])) # Split any rows with multiple flags and run unique again.

                    if flagvals == ['nan']: # This should not occur, but leave in as additional check.
                        ds = ds.drop("wind_speed_set_1_qc")
                    else: # Otherwise, rename and reformat.
                        ds = ds.rename({'wind_speed_set_1_qc': 'sfcWind_qc'})
                        flagvals = [ele.replace(".0", "") for ele in flagvals] # Reformat to match csv.

                        ds['sfcWind_qc'].attrs['flag_values'] = flagvals
                        ds['sfcWind_qc'].attrs['flag_meanings'] = "See QA/QC csv for network."
                        ds['sfcWind'].attrs['ancillary_variables'] = "sfcWind_qc" # List other variables associated with variable (QA/QC)


                # sfcWind_dir: wind direction
                if "wind_direction_set_1" in ds.keys(): # No conversions needed, do not make raw column.
                    ds = ds.rename({'wind_direction_set_1': 'sfcWind_dir'})
                    ds['sfcWind_dir'].attrs['long_name'] = "wind_direction"
                    ds['sfcWind_dir'].attrs['standard_name'] = "wind_from_direction"
                    ds['sfcWind_dir'].attrs['units'] = "degrees_clockwise_from_north"
                    ds['sfcWind_dir'].attrs['comment'] = "Wind direction is defined by the direction that the wind is coming from (i.e., a northerly wind originates in the north and blows towards the south)."

                if 'wind_direction_set_1_qc' in ds.keys():
                    flagvals = ds['wind_direction_set_1_qc'].values.tolist()[0]
                    flagvals = [x for x in flagvals if pd.isnull(x) == False] # Remove nas
                    flagvals = list(np.unique(flagvals)) # Get unique values
                    flagvals = list(np.unique([split_item for item in flagvals for split_item in str(item).split(";")])) # Split any rows with multiple flags and run unique again.

                    if flagvals == ['nan']: # This should not occur, but leave in as additional check.
                        ds = ds.drop("wind_direction_set_1_qc")
                    else: # Otherwise, rename and reformat.
                        ds = ds.rename({'wind_direction_set_1_qc': 'sfcWind_dir_qc'})
                        flagvals = [ele.replace(".0", "") for ele in flagvals] # Reformat to match csv.

                        ds['sfcWind_dir_qc'].attrs['flag_values'] = flagvals
                        ds['sfcWind_dir_qc'].attrs['flag_meanings'] = "See QA/QC csv for network."
                        ds['sfcWind_dir'].attrs['ancillary_variables'] = "sfcWind_dir_qc" # List other variables associated with variable (QA/QC)

                # Other variables: rename to match format
                if 'altimeter_set_1' in ds.keys():
                    ds = ds.rename({'altimeter_set_1': 'ps_altimeter'})
                if 'altimeter_set_1_qc' in ds.keys():
                    ds = ds.rename({'altimeter_set_1_qc': 'ps_altimeter_qc'})
                if 'dew_point_temperature_set_1d' in ds.keys():
                    ds = ds.rename({'dew_point_temperature_set_1d':'tdps_derived'})
                if 'pressure_set_1d' in ds.keys():
                    ds = ds.rename({'pressure_set_1d':'ps_derived'})

                if 'ps_altimeter' in ds.keys():
                    ds['ps_altimeter'].attrs['long_name'] = "altimeter"
                    ds['ps_altimeter'].attrs['units'] = "Pa"
                    ds['ps_altimeter'].attrs['ancillary_variables'] = "ps"

                if 'tdps_derived' in ds.keys():
                    ds['tdps_derived'] = calc_clean._unit_degC_to_K(ds['tdps_derived'])
                    ds['tdps_derived'].attrs['long_name'] = "derived_dew_point_temperature"
                    ds['tdps_derived'].attrs['units'] = "degree_Kelvin"
                    ds['tdps_derived'].attrs['comment'] = "Derived by Synoptic. Converted from Celsius to Kelvin."

                if 'ps_derived' in ds.keys():
                    ds['ps_derived'].attrs['long_name'] = "derived_station_pressure"
                    ds['ps_derived'].attrs['units'] = "Pa"
                    ds['ps_derived'].attrs['comment'] = "Derived by Synoptic."

                ds = ds.drop("Station_ID") # Drop repeated Station_ID column.

                #Testing: Manually check values to see that they seem correctly scaled, no unexpected NAs.
                # for var in ds.variables:
                #     try:
                #         print([var, float(ds[var].min()), float(ds[var].max())])
                #     except:
                #         next
                # #Note: here we have tdps and hurs values of 0. This is what causes the "dividing by 0" errors, likely.
                # Address in QA/QC stage (and recalc tdps if needed).

                # Quality control: if any variable is completely empty, drop it.
                for key in ds.keys():
                    try:
                        if np.isnan(ds[key].values).all():
                            if 'elevation' not in key: #Don't drop elevation if NaN
                                print("Dropping {}".format(key))
                                ds = ds.drop(key)
                    except Exception as e: # Add to handle errors for unsupported data types
                        next

                # For QA/QC flags, replace np.nan with "nan" to avoid h5netcdf overwrite to blank.
                for key in ds.keys():
                    if 'qc' in key:
                        ds[key] = ds[key].astype(str) # Coerce all values in key to string.

                # Reorder variables
                desired_order = ['ps', 'tas', 'tdps', 'pr', 'hurs', 'rsds', 'sfcWind', 'sfcWind_dir']
                actual_order = [i for i in desired_order if i in list(ds.keys())]
                rest_of_vars = [i for i in list(ds.keys()) if i not in desired_order] # Retain rest of variables at the bottom.
                new_index = actual_order + rest_of_vars
                ds = ds[new_index]


            except Exception as e:
                print(traceback.format_exc())
                # print(e)
                errors['File'].append(stat_files)
                errors['Time'].append(end_api)
                errors['Error'].append("Error in ds set-up: {}".format(e))
                continue # Move on to next station

            #Write station file to netcdf.
            if len(ds.keys())==0:   # skip station if the entire dataset will be empty because no data is observed (as in only ocean obs are recorded, but not needed)
                print("{} has no data for all meteorological variables of interest throughout its current reporting; station not cleaned.".format(station_id))
                errors['File'].append(station_id)
                errors['Time'].append(end_api)
                errors['Error'].append('Station reports all nan meteorological data.')
                continue

            else:
                try:
                    filename = station_id+".nc" # Make file name
                    filepath = cleandir+filename # Write file path

                    # Write locally
                    ds.to_netcdf(path = 'temp/temp.nc', engine = 'h5netcdf') # Save station file.

                    # Push file to AWS with correct file name.
                    s3.Bucket(bucket_name).upload_file('temp/temp.nc', filepath)

                    print("Saving {} with dims {}".format(filename, ds.dims))
                    ds.close() # Close dataframe.
                except Exception as e:
                    print(e)
                    errors['File'].append(stat_files)
                    errors['Time'].append(end_api)
<<<<<<< HEAD
                    errors['Error'].append('Error saving ds as .nc file to AWS bucket: {}'.format(e))
=======
                    errors['Error'].append(e)
>>>>>>> 05740cd9
                    continue

        # # Write the list of removed variables to csv for future reference. Keep these in one centralized "removedvars.csv" file that gets appended to
        # Read in existing removedvars.csv from AWS folder, if it already exists.
        # If removedvars.csv already in file list, save it to append to.
        key = cleandir+'removedvars.csv'
        removedvars = pd.DataFrame(removedvars, columns = ["Variable"])
        try:
            test = s3.Bucket(bucket_name).Object(key).get()
            removedvarscsv = pd.read_csv(test['Body'])
            removedvars = pd.concat([removedvarscsv, removedvars], axis = 0, ignore_index = True)
            removedvars = removedvars[['Variable']].drop_duplicates(ignore_index = True)
            #print(removedvars) # For testing

            csv_buffer = StringIO()
            removedvars.to_csv(csv_buffer)
            content = csv_buffer.getvalue()
            s3_cl.put_object(Bucket=bucket_name, Body=content, Key=cleandir+"removedvars.csv")
            # print("Updated removedvars.csv") # For testing

        except botocore.exceptions.ClientError as ex:
            if ex.response['Error']['Code'] == 'NoSuchKey': # If removed vars doesn't already exist, save.
                # Save to AWS
                csv_buffer = StringIO()
                removedvars.to_csv(csv_buffer)
                content = csv_buffer.getvalue()
                s3_cl.put_object(Bucket=bucket_name, Body=content, Key=cleandir+"removedvars.csv")
                #print("Created removedvars.csv") # For testing

            else: # If some other error occurs.
                errors['File'].append("Whole network error")
                errors['Time'].append(end_api)
                errors['Error'].append(ex.response)


    # Write errors.csv
    finally: # Always execute this.
        # print(errors)
        errors = pd.DataFrame(errors)
        csv_buffer = StringIO()
        errors.to_csv(csv_buffer)
        content = csv_buffer.getvalue()
        s3_cl.put_object(Bucket=bucket_name, Body=content, Key=cleandir+"errors_{}_{}.csv".format(network, end_api))


# # Run functions
if __name__ == "__main__":
<<<<<<< HEAD
    network = "CAHYDRO"
    rawdir, cleandir, qaqcdir = get_file_paths(network)
    print(rawdir, cleandir, qaqcdir)
=======
    # MADIS Networks:
    # 'CAHYDRO', 'CDEC', 'CNRFC', 'CRN', 'CWOP', 'HADS', 'HNXWFO', 'HOLFUY', 'HPWREN', 'LOXWFO',
    # 'MAP', 'MTRWFO', 'NCAWOS', 'NOS-NWLON', 'NOS-PORTS', 'RAWS', 'SGXWFO', 'SHASAVAL', 'VCAPCD'

    network = "CAHYDRO"
    rawdir, cleandir, qaqcdir = get_file_paths(network)

>>>>>>> 05740cd9
    get_qaqc_flags(token = config.token, bucket_name = bucket_name, qaqcdir = qaqcdir, network = network)
    clean_madis(bucket_name, rawdir, cleandir, network)


<<<<<<< HEAD
# List of MADIS network names
# 'CAHYDRO', 'CDEC', 'CNRFC', 'CRN', 'CWOP', 'HNXWFO', 'HOLFUY', 'HPWREN',
# 'LOXWFO', 'MAP', 'MTRWFO', 'NCAWOS', 'NOS-NWLON', 'NOS-PORTS',
# 'RAWS', 'SGXWFO', 'SHASAVAL', 'VCAPCD', 'HADS'

# Note: CWOP, RAWS, and HADS will take a long time to run to complete full network clean
# Update with timing estimate here? CWOP took a week of continuous running to download the data...


#---------------------------------------------------------------------------------------------------------------
    # # # Testing:
=======
# ---------------------------------------------------------------------------------------------------------
# Testing

>>>>>>> 05740cd9
    # import random # To get random subsample
    # import s3fs # To read in .nc files

    # # # ## Import file.
    # files = []
    # for item in s3.Bucket(bucket_name).objects.filter(Prefix = cleandir):
    #     file = str(item.key)
    #     files += [file]

    # files = list(filter(lambda f: f.endswith(".nc"), files)) # Get list of file names
    # files = [file for file in files if "error" not in file] # Remove error handling files.
    # files = [file for file in files if "station" not in file] # Remove error handling files.
    # files = random.sample(files, 4)

    # # File 1:
    # fs = s3fs.S3FileSystem()
    # aws_urls = ["s3://wecc-historical-wx/"+file for file in files]

    # with fs.open(aws_urls[0]) as fileObj:
    #     test = xr.open_dataset(fileObj)
    #     print(test)
    #     for var in test.keys():
    #         print(var)
    #         print(test[var])
    #     test.close()

    # # File 2:
    # # Test: multi-year merges work as expected.
    # with fs.open(aws_urls[1]) as fileObj:
    #     test = xr.open_dataset(fileObj, engine='h5netcdf')
    #     print(str(test['time'].min())) # Get start time
    #     print(str(test['time'].max())) # Get end time
    #     test.close()


    # # File 3:
    # # Test: Inspect vars and attributes
    # with fs.open(aws_urls[2]) as fileObj:
    #     test = xr.open_dataset(fileObj, engine='h5netcdf')
    #     for var in test.variables:
    #         try:
    #             print([var, float(test[var].min()), float(test[var].max())])
    #         except:
    #             continue
    #     test.close()<|MERGE_RESOLUTION|>--- conflicted
+++ resolved
@@ -67,16 +67,6 @@
 # Get units
 unitstocheck = ['Pascals', '%', 'm/s', 'Celsius', 'QC_type', 'Degrees', 'Millimeters']
 
-<<<<<<< HEAD
-=======
-# Given a network name, return all relevant AWS filepaths for other functions.
-def get_file_paths(network):
-    rawdir = "1_raw_wx/{}/".format(network)
-    cleandir = "2_clean_wx/{}/".format(network)
-    qaqcdir = "3_qaqc_wx/{}/".format(network)
-    return rawdir, cleandir, qaqcdir
-
->>>>>>> 05740cd9
 
 ## FUNCTION: Get MADIS QA/QC flag data and parse into csv.
 # Input: API url for QAQC metadata.
@@ -180,12 +170,6 @@
 
     headers = {'station_id':station_id, 'station_name':station_name, 'latitude':latitude, 'longitude':longitude, 'elevation':elevation, 'state':state, 'columns':columns,
                 'units': units, 'first_row': first_row, 'dup': dup, 'dup_col': dup_col}
-
-<<<<<<< HEAD
-=======
-    #print(headers) # For testing.
-
->>>>>>> 05740cd9
     return headers
 
 # Function: take heads, read csv into pandas db and clean.
@@ -230,13 +214,6 @@
                 'pressure_set_1', 'pressure_set_1_qc', 'dew_point_temperature_set_1', 'dew_point_temperature_set_1_qc',
                 'precip_accum_one_hour_set_1', 'precip_accum_one_hour_set_1_qc', 'solar_radiation_set_1', 'solar_radiation_set_1_qc',
                 'precip_accum_set_1', 'precip_accum_set_1_qc', 'precip_accum_five_minute_set_1', 'precip_accum_five_minute_set_1_qc']
-<<<<<<< HEAD
-=======
-
-    othercols = [col for col in df.columns if col not in coltokeep and col not in removedvars]
-    #print(removedvars)
-    #print(othercols)
->>>>>>> 05740cd9
 
     othercols = [col for col in df.columns if col not in coltokeep and col not in removedvars]
     removedvars += othercols # Add any new columns from drop list to removedvars, to save later.
@@ -284,24 +261,15 @@
         sensor_data = pd.read_csv(smart_open.smart_open(sensor_filepath))
 
     except Exception as e: # If unable to read files from cleandir, break function.
+        print("Whole network error.")
         errors['File'].append("Whole network")
         errors['Time'].append(end_api)
-<<<<<<< HEAD
         errors['Error'].append("Whole network error: {}".format(e))
 
     else: # If files read successfully, continue.
 
         for i in ids: # For each station (full run)
         # for i in sample(ids, 3):
-=======
-        errors['Error'].append(e)
-
-    else: # If files read successfully, continue.
-
-        #for i in ids: # For each station (full run)
-        for i in sample(ids, 5):
-
->>>>>>> 05740cd9
             try:
                 stat_files = [k for k in files if i in k] # Get list of files with station ID in them.
                 station_id = "{}_".format(network)+i.upper() # Save file ID as uppercase always.
@@ -326,15 +294,11 @@
                         continue
 
                 if not stat_files: # If no files left in list
-<<<<<<< HEAD
                     print('No raw data found for {} on AWS.'.format(station_id))
                     errors['File'].append(station_id)
                     errors['Time'].append(end_api)
                     errors['Error'].append('No raw data found for this station on AWS.')
                     continue # Skip this station
-=======
-                    continue
->>>>>>> 05740cd9
 
                 # If more than one station, metadata should be identical. Test this.
                 if(all(a == headers[0] for a in headers[1:])):
@@ -359,11 +323,7 @@
                 except Exception as e: # Note: error handling will be slightly coarse here bc of list comprehension.
                     errors['File'].append(stat_files)
                     errors['Time'].append(end_api)
-<<<<<<< HEAD
                     errors['Error'].append("Error in parsing MADIS files to pandas dfs: {}".format(e))
-=======
-                    errors['Error'].append(e)
->>>>>>> 05740cd9
 
             except Exception as e:
                 errors['File'].append(i) # If stat_files is none, this will default to saving ID of station.
@@ -621,10 +581,6 @@
                                 ds = ds.assign_attrs(barometer_height_m = sensor_height[0])
                                 ds = ds.assign_attrs(barometer_elevation_m = np.nan)
 
-<<<<<<< HEAD
-=======
-
->>>>>>> 05740cd9
                     else:
                         ds = ds.assign_attrs(barometer_elevation_m = np.nan)
 
@@ -665,10 +621,6 @@
                     ds['tas'] = calc_clean._unit_degC_to_K(ds['air_temp_set_1'])
                     ds = ds.drop("air_temp_set_1")
 
-<<<<<<< HEAD
-=======
-
->>>>>>> 05740cd9
                     if "air_temp_set_1_qc" in ds.keys():
                         # Flag values are listed in this column and separated with ; when more than one is used for a given observation.
                         flagvals = ds['air_temp_set_1_qc'].values.tolist()[0]
@@ -1144,11 +1096,7 @@
                     print(e)
                     errors['File'].append(stat_files)
                     errors['Time'].append(end_api)
-<<<<<<< HEAD
                     errors['Error'].append('Error saving ds as .nc file to AWS bucket: {}'.format(e))
-=======
-                    errors['Error'].append(e)
->>>>>>> 05740cd9
                     continue
 
         # # Write the list of removed variables to csv for future reference. Keep these in one centralized "removedvars.csv" file that gets appended to
@@ -1196,24 +1144,13 @@
 
 # # Run functions
 if __name__ == "__main__":
-<<<<<<< HEAD
     network = "CAHYDRO"
     rawdir, cleandir, qaqcdir = get_file_paths(network)
     print(rawdir, cleandir, qaqcdir)
-=======
-    # MADIS Networks:
-    # 'CAHYDRO', 'CDEC', 'CNRFC', 'CRN', 'CWOP', 'HADS', 'HNXWFO', 'HOLFUY', 'HPWREN', 'LOXWFO',
-    # 'MAP', 'MTRWFO', 'NCAWOS', 'NOS-NWLON', 'NOS-PORTS', 'RAWS', 'SGXWFO', 'SHASAVAL', 'VCAPCD'
-
-    network = "CAHYDRO"
-    rawdir, cleandir, qaqcdir = get_file_paths(network)
-
->>>>>>> 05740cd9
     get_qaqc_flags(token = config.token, bucket_name = bucket_name, qaqcdir = qaqcdir, network = network)
     clean_madis(bucket_name, rawdir, cleandir, network)
 
 
-<<<<<<< HEAD
 # List of MADIS network names
 # 'CAHYDRO', 'CDEC', 'CNRFC', 'CRN', 'CWOP', 'HNXWFO', 'HOLFUY', 'HPWREN',
 # 'LOXWFO', 'MAP', 'MTRWFO', 'NCAWOS', 'NOS-NWLON', 'NOS-PORTS',
@@ -1222,14 +1159,8 @@
 # Note: CWOP, RAWS, and HADS will take a long time to run to complete full network clean
 # Update with timing estimate here? CWOP took a week of continuous running to download the data...
 
-
-#---------------------------------------------------------------------------------------------------------------
-    # # # Testing:
-=======
 # ---------------------------------------------------------------------------------------------------------
-# Testing
-
->>>>>>> 05740cd9
+### Testing
     # import random # To get random subsample
     # import s3fs # To read in .nc files
 
