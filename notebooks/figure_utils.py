--- conflicted
+++ resolved
@@ -448,7 +448,6 @@
     return None
 
 
-<<<<<<< HEAD
 def get_service_area_map(
     IOU: str, save_to_aws: str | None = None, save_local: str | None = None
 ) -> None:
@@ -527,7 +526,8 @@
         plt.savefig(f"../figures/{figname}", dpi=300)
 
     return None
-=======
+  
+  
 def clip_gpd_to_shapefile(
     gdf: gpd.GeoDataFrame,
     shapefile_path: str,
@@ -589,5 +589,4 @@
     # Useful information
     print(f"Number of stations within area: {len(sub_gdf)}")
 
-    return sub_gdf
->>>>>>> 9c031e77
+    return sub_gdf